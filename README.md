--- conflicted
+++ resolved
@@ -45,16 +45,10 @@
   Program odpre grafični vmesnik, kjer povezave shranjujete v podmapo
   `links/<ime_dobavitelja>/`. Posodobljene tabele najdete v datotekah
   `<koda>_<ime>_povezane.xlsx` in `price_history.xlsx`.
-<<<<<<< HEAD
   Okno se privzeto odpre v običajni velikosti. S tipko F11 ga lahko
   ročno preklopite v celozaslonski način, iz katerega izstopite s
   tipko Esc.
-=======
 
-  Okno se odpre v celozaslonskem načinu. Če želite izstopiti iz
-  celozaslonskega pogleda, pritisnite tipko Esc.
-
->>>>>>> 9d8eaea9
 
 Če `--wsm-codes` ni podan, program poskuša prebrati `sifre_wsm.xlsx` v
 korenu projekta.
