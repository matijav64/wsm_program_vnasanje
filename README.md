--- conflicted
+++ resolved
@@ -48,14 +48,9 @@
   Okno se privzeto odpre v običajni velikosti. S tipko F11 ga lahko
   ročno preklopite v celozaslonski način, iz katerega izstopite s
   tipko Esc.
-<<<<<<< HEAD
   Pri vrhu okna so na voljo gumbi "Kopiraj dobavitelja", "Kopiraj storitev" in
   "Kopiraj številko računa", ki ustrezne vrednosti hitro prenesejo na odložišče.
-=======
-  Pri vrhu okna so prikazana polja za dobavitelja, datum storitve in
-  številko računa. Za vsakim je gumb ("Kopiraj dobavitelja", "Kopiraj storitev"
-  in "Kopiraj številko računa"), ki vsebino hitro prenese na odložišče.
->>>>>>> 28647fff
+
 
 
 Če `--wsm-codes` ni podan, program poskuša prebrati `sifre_wsm.xlsx` v
