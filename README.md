# WSM – Program za vnašanje računov

Ta repozitorij vsebuje kodo aplikacije **WSM** (White-label Supplier Manager),
ki avtomatizira vnos in obdelavo računov ter povezovanje s šiframi izdelkov.

## Struktura projekta

- `wsm/` – glavni paket z vsemi Python modulčki:
  - `__main__.py` – entry point, ki pokliče CLI
  - `cli.py` – definicija ukazne vrstice
  - `run.py` – skripta za neposredno zaganjanje
  - `discounts.py`, `utils.py`, `money.py`, `eslog.py`, `pdf.py` ipd.
  - `ui/` – modul za GUI (recenzija in povezovanje povezav)
  - `parsing/` – modul za parsanje e-računov (XML/PDF)
- `requirements.txt` – odvisnosti, ki jih potrebuje aplikacija
- `pyproject.toml` – (če se uporablja Poetry ali druga orodja)
- `.gitignore` – seznam ignoriranih datotek (virtualno okolje, začasne datoteke ipd.)

## Namestitev in zagon

1. Kloniraj repozitorij:
   ```bash
   git clone https://github.com/matijav64/wsm_program_vnasanje.git
   cd wsm_program_vnasanje
   ```
2. (Opcijsko) ustvari virtualno okolje in namesti odvisnosti:
   ```bash
   python -m venv .venv
   source .venv/bin/activate
   pip install -r requirements.txt
   ```
   Med glavnimi odvisnostmi so `pandas`, `pdfplumber` in `openpyxl`.

3. Za osnovno validacijo računov lahko zaženete:
   ```bash
   python -m wsm.cli validate <mapa_z_racuni>
   ```
   kjer `<mapa_z_racuni>` vsebuje XML ali PDF datoteke z e‑računi.

4. Za ročno povezovanje WSM šifer podajte pot do računa:
   ```bash
   python -m wsm.cli review <invoice.xml>
   ```
  (po želji dodajte `--wsm-codes pot/do/sifre_wsm.xlsx`)
  Program odpre grafični vmesnik, kjer povezave shranjujete v podmapo
  `links/<ime_dobavitelja>/`. Posodobljene tabele najdete v datotekah
  `<koda>_<ime>_povezane.xlsx` in `price_history.xlsx`.
<<<<<<< HEAD
  Okno se odpre v celozaslonskem načinu. Če želite izstopiti iz
  celozaslonskega pogleda, pritisnite tipko Esc.
=======
  Okno se odpre v običajni velikosti (ne več čez cel zaslon), zato ga po
  potrebi ročno povečajte.
>>>>>>> d4fdb501

Če `--wsm-codes` ni podan, program poskuša prebrati `sifre_wsm.xlsx` v
korenu projekta.

Pri samodejnem povezovanju lahko program iz teh ročno
shranjenih datotek sam izdela datoteko `keywords.xlsx`.
Če ta datoteka ne obstaja, jo funkcija `povezi_z_wsm`
samodejno napolni z najpogostejšimi izrazi iz `*_povezane.xlsx`.

5. Analizo in združevanje postavk lahko izvedete z:
   ```bash
   python -m wsm.cli analyze <invoice.xml> --suppliers links
   ```
   Ukaz izpiše povzetek po WSM šifrah in preveri, ali se vsota ujema z
   vrednostjo na računu.

## Možne izboljšave

- **Izboljšano samodejno povezovanje**: poleg iskanja po ključnih besedah bi lahko uporabili knjižnice za "bližnje ujemanje" (npr. `rapidfuzz`), ali pa vektorsko iskanje, kot nakazuje mapa `wsm_vector_embedding`. Tako bi sistem lažje našel ustrezno WSM šifro tudi pri rahlo različnih nazivih artiklov.
- **Bolj zmogljiv GUI**: Tkinter je enostaven, a za obsežnejše tabele bi lahko razmislili o prehodu na `PyQt5`, ki omogoča naprednejše filtriranje in iskanje.
- **Testne enote za GUI**: poleg obstoječih testov za parsanje XML je smiselno dodati teste, ki preverijo logiko povezovanja (npr. ali `_save_and_close` pravilno posodobi Excel). Osnovne funkcije GUI se da avtomatizirati z unit testi.
<|MERGE_RESOLUTION|>--- conflicted
+++ resolved
@@ -45,13 +45,10 @@
   Program odpre grafični vmesnik, kjer povezave shranjujete v podmapo
   `links/<ime_dobavitelja>/`. Posodobljene tabele najdete v datotekah
   `<koda>_<ime>_povezane.xlsx` in `price_history.xlsx`.
-<<<<<<< HEAD
+
   Okno se odpre v celozaslonskem načinu. Če želite izstopiti iz
   celozaslonskega pogleda, pritisnite tipko Esc.
-=======
-  Okno se odpre v običajni velikosti (ne več čez cel zaslon), zato ga po
-  potrebi ročno povečajte.
->>>>>>> d4fdb501
+
 
 Če `--wsm-codes` ni podan, program poskuša prebrati `sifre_wsm.xlsx` v
 korenu projekta.
