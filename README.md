--- conflicted
+++ resolved
@@ -74,12 +74,8 @@
 Lahko pa pot do datoteke določite tudi z okoljsko spremenljivko
 `WSM_CODES`. Podobno lahko z `WSM_SUPPLIERS` nastavite mapo s povezavami
 do dobaviteljev. GUI in ukazi CLI privzeto upoštevajo ti spremenljivki,
-<<<<<<< HEAD
 če argumenti niso podani.
-=======
-če argumenti niso podani. Pot do datoteke `keywords.xlsx` lahko
-nastavite z `WSM_KEYWORDS` (privzeto je `keywords.xlsx` v korenu projekta).
->>>>>>> e69db696
+
 
 Pri samodejnem povezovanju lahko program iz teh ročno
 shranjenih datotek sam izdela datoteko `kljucne_besede_wsm_kode.xlsx`.
