--- conflicted
+++ resolved
@@ -50,11 +50,8 @@
   tipko Esc.
   Pri vrhu okna so na voljo gumbi "Kopiraj dobavitelja", "Kopiraj storitev" in
   "Kopiraj številko računa", ki ustrezne vrednosti hitro prenesejo na odložišče.
-<<<<<<< HEAD
   Gumbi so zdaj povsem pri vrhu brez odvečnega presledka.
-=======
 
->>>>>>> 821dc927
 
 
 Če `--wsm-codes` ni podan, program poskuša prebrati `sifre_wsm.xlsx` v
