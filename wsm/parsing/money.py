--- conflicted
+++ resolved
@@ -1,72 +1,74 @@
-# wsm/parsing/money.py
-# -*- coding: utf-8 -*-
-"""
-money.py – utilities for extracting invoice totals
-"""
-from pathlib import Path
 from decimal import Decimal
 import xml.etree.ElementTree as ET
 
-_eNS = {"e": "urn:eslog:2.00"}
 
-def _text(el):
-    return el.text.strip() if el is not None and el.text else ""
+def extract_total_amount(xml_root: ET.Element) -> Decimal:
+    """
+    Prebere osnovno glavo (InvoiceTotal) in, če obstaja,
+    odšteje vrednost iz <DocumentDiscount>. Če <InvoiceTotal> ali
+    <DocumentDiscount> manjkata, privzame 0.00.
+    """
+    # Preberemo tekst iz <InvoiceTotal>; če ga ni, vzamemo "0.00"
+    base_str = xml_root.findtext("InvoiceTotal") or "0.00"
+    # Preverimo, ali obstaja <DocumentDiscount>
+    discount_str = xml_root.findtext("DocumentDiscount") or "0.00"
 
-def _dec(val: str) -> Decimal:
-    try:
-        return Decimal(val.replace(",", "."))
-    except:
-        return Decimal("0")
+    # Pretvorimo čez Decimal (upoštevamo tudi vejice, če so bile v XML)
+    base = Decimal(base_str.replace(",", "."))
+    discount = Decimal(discount_str.replace(",", "."))
 
-def parse_invoice_total(xml_path: str | Path) -> Decimal:
-    """Return the final invoice total after any document discounts."""
-    tree = ET.parse(xml_path)
-    root = tree.getroot()
+    return (base - discount).quantize(Decimal("0.01"))
 
-    def find_moas(code: str) -> list[Decimal]:
-        values = []
-        for moa in root.findall(".//e:S_MOA", _eNS):
-            if _text(moa.find("./e:C_C516/e:D_5025", _eNS)) == code:
-                values.append(_dec(_text(moa.find("./e:C_C516/e:D_5004", _eNS))))
-        return values
 
-    # 1) Prefer MOA 389 if present (amount payable)
-    vals_389 = find_moas("389")
-    if vals_389:
-        return vals_389[0]
+def extract_line_items(xml_root: ET.Element):
+    """
+    Iz <LineItems> izriše DataFrame z naslednjimi stolpci:
+      - cena_netto (Decimal)
+      - kolicina (Decimal)
+      - rabata_pct (Decimal)
+    in izračuna 'izracunana_vrednost' = cena_netto * kolicina * (1 - rabata_pct/100).
+    """
+    import pandas as pd
 
-    # 2) Determine whether to use MOA 86 (Mercator) or 79
-    sup_name = None
-    for nad in root.findall(".//e:S_NAD", _eNS):
-        if _text(nad.find("./e:D_3035", _eNS)) == "SU":
-            c080 = nad.find("./e:C_C080", _eNS)
-            if c080 is not None:
-                sup_name = _text(c080.find("./e:D_3036", _eNS))
-            break
+    rows = []
+    for li in xml_root.findall("LineItems/LineItem"):
+        price_str = li.findtext("PriceNet") or "0.00"
+        qty_str = li.findtext("Quantity") or "0.00"
+        discount_pct_str = li.findtext("DiscountPct") or "0.00"
 
-    moa_code = "86" if sup_name and "MERCATOR" in sup_name.upper() else "79"
-    totals = find_moas(moa_code)
-    if not totals:
-        return Decimal("0")
-    total = totals[0]
+        cena = Decimal(price_str.replace(",", "."))
+        kolic = Decimal(qty_str.replace(",", "."))
+        rabata_pct = Decimal(discount_pct_str.replace(",", "."))
 
-    # 3) Subtract document level discounts (MOA 260) if any
-    discount = sum(find_moas("260"))
-    return total - discount
+        izracun_val = (cena * kolic * (Decimal("1") - rabata_pct / Decimal("100"))).quantize(
+            Decimal("0.01")
+        )
 
-<<<<<<< HEAD
-    return Decimal("0")
+        rows.append(
+            {
+                "cena_netto": float(cena),
+                "kolicina": float(kolic),
+                "rabata_pct": float(rabata_pct),
+                "izracunana_vrednost": float(izracun_val),
+            }
+        )
 
-=======
->>>>>>> 6e68b562
+    df = pd.DataFrame(rows)
+    return df
 
-def parse_invoice_currency(xml_path: str | Path) -> str:
-    """Return the invoice currency (D_6345) if present, otherwise 'EUR'."""
-    try:
-        tree = ET.parse(xml_path)
-        root = tree.getroot()
-        cur = root.find(".//e:D_6345", _eNS)
-        code = _text(cur)
-        return code if code else "EUR"
-    except Exception:
-        return "EUR"+
+def validate_invoice(df, header_total: Decimal) -> bool:
+    """
+    Preveri, ali se vsota vseh izračunanih vrstičnih vrednosti ujema s header_total
+    (upoštevena že obdelana vrednost iz extract_total_amount). Toleranca 0.05 €.
+    """
+    from decimal import Decimal
+
+    # Privzeti tolerance vrednosti
+    tolerance = Decimal("0.05")
+
+    # Pretvorimo nazaj v Decimal in izračunamo vsoto
+    df["izracunana_vrednost"] = df["izracunana_vrednost"].apply(lambda x: Decimal(str(x)))
+    line_sum = df["izracunana_vrednost"].sum().quantize(Decimal("0.01"))
+
+    return abs(line_sum - header_total) < tolerance