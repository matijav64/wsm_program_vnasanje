# File: wsm/utils.py
# -*- coding: utf-8 -*-
"""
WSM helper module – združevanje postavk, samodejno povezovanje z WSM kodami,
shranjevanje zgodovine cen, ipd.
"""
from __future__ import annotations

from pathlib import Path
from decimal import Decimal
import os
import re
from typing import Tuple, Union, List, Dict

import pandas as pd
import logging
log = logging.getLogger(__name__)


def _load_supplier_map(path: Path) -> dict:
    """Lazy import wrapper for :func:`wsm.supplier_store.load_suppliers`."""
    from wsm.supplier_store import load_suppliers as real
    return real(path)

# ────────────────────────── skupna orodja ───────────────────────────
def sanitize_folder_name(name: str) -> str:
    """Return a Windows- and Linux-safe folder name.

    Prepovedane znake zamenja z ``_`` in odstrani končne presledke ali pike.
    Odstrani tudi kontrolne znake (ASCII < 32). Poleg tega prepozna
    rezervirana imena v Windows (npr. ``CON``, ``PRN``) in jim doda ``_`` na
    konec, da se izogne napakam pri ustvarjanju map.  Če je po čiščenju
    rezultat prazen, vrne ``"unknown"``.
    """

    if not isinstance(name, str):
        raise TypeError(
            f"sanitize_folder_name expects a string, got {type(name)}"
        )
    cleaned = re.sub(r'[\\/*?:"<>|]', "_", name)
    cleaned = re.sub(r'[\x00-\x1f]', "_", cleaned)

    # Trailing dots and spaces niso dovoljeni na Windows
    cleaned = re.sub(r"[\s.]+$", "", cleaned)

    reserved = {
        "CON",
        "PRN",
        "AUX",
        "NUL",
        "COM1",
        "COM2",
        "COM3",
        "COM4",
        "COM5",
        "COM6",
        "COM7",
        "COM8",
        "COM9",
        "LPT1",
        "LPT2",
        "LPT3",
        "LPT4",
        "LPT5",
        "LPT6",
        "LPT7",
        "LPT8",
        "LPT9",
    }

    if cleaned.upper() in reserved:
        cleaned += "_"


    if cleaned == "":
        return "unknown"

    return cleaned


def _clean(s: str) -> str:
    """Normalize whitespace and lowercase the string."""
    return re.sub(r"\s+", " ", s.strip().lower())


def short_supplier_name(name: str) -> str:
    """Return a supplier name without location or extra descriptors.

    Examples
    --------
    >>> short_supplier_name("Podjetje d.o.o., Maribor")
    'Podjetje d.o.o.'
    >>> short_supplier_name("Dobavitelj d.d. Celje")
    'Dobavitelj d.d.'
    """

    if not isinstance(name, str):
        return name

    base = name.split(",")[0]
    m = re.search(r"(.+?(?:d\.o\.o\.|d\.d\.|s\.p\.))", base, re.I)
    if m:
        base = m.group(1)
    return base.strip()

# Helper to retrieve the first real supplier code from a DataFrame. ``_DOC_``
# rows appear in some invoices due to document-level discounts and should be
# ignored when determining the main supplier.
def main_supplier_code(df: pd.DataFrame) -> str:
<<<<<<< HEAD
    """Return the first ``sifra_dobavitelja`` that isn't ``"_DOC_"``, blank or NaN."""
=======
    """Return the first ``sifra_dobavitelja`` value that isn't ``"_DOC_"`` or blank."""
>>>>>>> 8dd0bfaa
    if df.empty or "sifra_dobavitelja" not in df.columns:
        return ""

    for code in df["sifra_dobavitelja"]:
        if pd.isna(code) or str(code).strip() == "" or str(code) == "_DOC_":
            continue
        return str(code)

    return ""

# ────────────────────────── združevanje postavk ─────────────────────
def zdruzi_artikle(df: pd.DataFrame) -> pd.DataFrame:
    """
    Združi identične artikle (šifra dobavitelja + naziv + rabat), sešteje količine
    ter preračuna cene. Dokumentarne popuste (“_DOC_”) ohrani nespremenjene.
    """
    if df.empty:
        return df
    doc_mask = df["sifra_dobavitelja"] == "_DOC_"
    df_doc   = df[doc_mask].copy()
    df_rest  = df[~doc_mask].copy()

    grouped = (df_rest
        .groupby(["sifra_dobavitelja", "naziv", "rabata", "rabata_pct"],
                 dropna=False, as_index=False)
        .agg({"enota": "first", "kolicina": "sum", "vrednost": "sum"}))
    grouped["cena_netto"] = grouped.apply(
        lambda r: r["vrednost"] / r["kolicina"] if r["kolicina"] else Decimal("0"), axis=1)
    grouped["cena_bruto"] = grouped["cena_netto"]

    grouped = grouped[[
        "sifra_dobavitelja", "naziv", "kolicina", "enota",
        "cena_bruto", "cena_netto", "vrednost", "rabata", "rabata_pct"
    ]]
    return pd.concat([grouped, df_doc], ignore_index=True)

# ────────────────────────── pomožne tabele ──────────────────────────
def _coerce_keyword_column(df: pd.DataFrame) -> pd.DataFrame:
    """Dovoli alternativno ime stolpca (“kljucna_beseda”) namesto “keyword”."""
    if "keyword" in df.columns:
        return df
    for col in df.columns:
        if col.strip().lower() == "kljucna_beseda":
            return df.rename(columns={col: "keyword"})
    return df

def extract_keywords(links_dir: Path, keywords_path: Path) -> pd.DataFrame:
    """Prebere ročne povezave in iz njih izdela seznam ključnih besed."""
    rows: List[Dict[str, str]] = []
    token_rx = re.compile(r"\b\w+\b")

    for path in links_dir.glob("*/*_povezane.xlsx"):
        try:
            df = pd.read_excel(path, dtype=str)
        except Exception as exc:
            log.warning(f"Ne morem prebrati {path}: {exc}")
            continue
        if "wsm_sifra" not in df.columns or "naziv" not in df.columns:
            continue

        for code, names in df.dropna(subset=["wsm_sifra", "naziv"]).groupby("wsm_sifra")[
            "naziv"
        ]:
            cnt: Dict[str, int] = {}
            for n in names:
                for t in token_rx.findall(str(n).lower()):
                    if len(t) < 3:
                        continue
                    cnt[t] = cnt.get(t, 0) + 1
            for token, c in cnt.items():
                if c >= 2:
                    rows.append({"wsm_sifra": code, "keyword": token})

    kw_df = pd.DataFrame(rows)
    if not kw_df.empty:
        kw_df.drop_duplicates(inplace=True)
        kw_df.sort_values(["wsm_sifra", "keyword"], inplace=True)

    keywords_path.parent.mkdir(parents=True, exist_ok=True)
    if keywords_path.exists():
        try:
            old = pd.read_excel(keywords_path, dtype=str)
            old = _coerce_keyword_column(old)
            kw_df = pd.concat([old[["wsm_sifra", "keyword"]], kw_df], ignore_index=True)
            kw_df.drop_duplicates(inplace=True)
        except Exception as exc:
            log.warning(f"Napaka pri branju obstoječih ključnih besed: {exc}")

    kw_df.to_excel(keywords_path, index=False)
    return kw_df

def load_wsm_data(
    sifre_path   : str,
    keywords_path: str | None,
    links_dir    : Path,
    supplier_code: str,
) -> Tuple[pd.DataFrame, pd.DataFrame, pd.DataFrame]:
    """
    Vrne:
      • sifre_df  – celotno tabelo “sifre_wsm.xlsx”
      • kw_df     – ključne besede filtrirane na dobavitelja, če je stolpec
      • links_df  – ročne povezave za dobavitelja (če obstaja datoteka)
    """
    sifre_df = pd.read_excel(sifre_path, dtype=str)

    if keywords_path is None:
        keywords_path = os.getenv("WSM_KEYWORDS", "kljucne_besede_wsm_kode.xlsx")

    kw_all = pd.read_excel(keywords_path, dtype=str)
    kw_all = _coerce_keyword_column(kw_all)
    if "sifra_dobavitelja" in kw_all.columns:
        kw_df = kw_all[kw_all["sifra_dobavitelja"] == supplier_code][["wsm_sifra", "keyword"]]
    else:
        kw_df = kw_all[["wsm_sifra", "keyword"]] if "keyword" in kw_all.columns else pd.DataFrame(columns=["wsm_sifra", "keyword"])

    suppliers_file = links_dir
    sup_map = _load_supplier_map(suppliers_file)
    
    supplier_info = sup_map.get(supplier_code, {})
    supplier_name = (
        supplier_info.get("ime", supplier_code)
        if isinstance(supplier_info, dict)
        else supplier_code
    )
    vat_id = supplier_info.get("vat") if isinstance(supplier_info, dict) else None
    safe_id = sanitize_folder_name(vat_id or supplier_name)

    links_path = links_dir / safe_id / f"{supplier_code}_{safe_id}_povezane.xlsx"
    if links_path.exists():
        links_df = pd.read_excel(links_path, dtype=str)
    else:
        links_df = pd.DataFrame(columns=["sifra_dobavitelja", "naziv", "naziv_ckey", "wsm_sifra"])

    return sifre_df, kw_df, links_df

# ────────────────────────── samodejno povezovanje ───────────────────
def povezi_z_wsm(
    df_items      : pd.DataFrame,
    sifre_path    : str,
    keywords_path : str | None = None,
    links_dir     : Path | None = None,
    supplier_code : str | None = None
) -> pd.DataFrame:
    """
    Poskusi vsaki vrstici v ``df_items`` pripisati WSM kodo:
      1) če obstaja ročna povezava → status ``POVEZANO``
      2) če se v nazivu pojavi ključna beseda → status ``KLJUCNA_BES``
      3) sicer status ``NaN`` (prazno)
    Nove zadetke po ključnih besedah doda v datoteko povezav.

    ``keywords_path`` je neobvezen. Če ni podan, funkcija prebere
    okoljsko spremenljivko ``WSM_KEYWORDS`` in privzeto uporabi
    ``kljucne_besede_wsm_kode.xlsx``.
    """
    if keywords_path is None:
        keywords_path = os.getenv("WSM_KEYWORDS", "kljucne_besede_wsm_kode.xlsx")
    if links_dir is None or supplier_code is None:
        raise TypeError("links_dir and supplier_code must be provided")
    kw_path = Path(keywords_path)
    if not kw_path.exists():
        extract_keywords(links_dir, kw_path)

    _, kw_df, manual_links = load_wsm_data(
        sifre_path, str(kw_path), links_dir, supplier_code
    )

    if kw_df.empty:
        kw_df = extract_keywords(links_dir, kw_path)

    df_items = df_items.copy()
    df_items["naziv_ckey"]     = df_items["naziv"].map(_clean)
    manual_links["naziv_ckey"] = manual_links["naziv"].map(_clean)

    df = df_items.merge(
        manual_links[["sifra_dobavitelja", "naziv_ckey", "wsm_sifra"]],
        on=["sifra_dobavitelja", "naziv_ckey"], how="left"
    )
    df["status"] = df["wsm_sifra"].notna().map({True: "POVEZANO", False: pd.NA})

    new_links: List[Dict] = []
    mask = df["status"].isna()
    if not kw_df.empty:
        for idx, row in df[mask].iterrows():
            text = row["naziv"].lower()
            hit  = kw_df[
                kw_df["keyword"].str.lower().apply(
                    lambda k: bool(re.search(r"\b%s\b" % re.escape(k.lower()), text))
                )
            ]
            if not hit.empty:
                wsm_code = hit.iloc[0]["wsm_sifra"]
                df.at[idx, "wsm_sifra"] = wsm_code
                df.at[idx, "status"]    = "KLJUCNA_BES"
                new_links.append({
                    "sifra_dobavitelja": row["sifra_dobavitelja"],
                    "naziv":            row["naziv"],
                    "naziv_ckey":       row["naziv_ckey"],
                    "wsm_sifra":        wsm_code,
                })

    # če so novosti → posodobi datoteko povezav
    if new_links:
        suppliers_file = links_dir
        sup_map = _load_supplier_map(suppliers_file)
        supplier_info = sup_map.get(supplier_code, {})
        supplier_name = (
            supplier_info.get("ime", supplier_code)
            if isinstance(supplier_info, dict)
            else supplier_code
        )
        vat_id = supplier_info.get("vat") if isinstance(supplier_info, dict) else None
        safe_id = sanitize_folder_name(vat_id or supplier_name)

        dst = links_dir / safe_id
        dst.mkdir(parents=True, exist_ok=True)
        links_path = dst / f"{supplier_code}_{safe_id}_povezane.xlsx"

        manual_links = pd.concat([manual_links, pd.DataFrame(new_links)], ignore_index=True)
        manual_links.drop_duplicates(
            subset=["sifra_dobavitelja", "naziv_ckey"], keep="first", inplace=True
        )
        manual_links.to_excel(links_path, index=False)
        extract_keywords(links_dir, kw_path)

    return df

# ────────────────────────── export & log ────────────────────────────
def export_to_excel(df: pd.DataFrame, filename: str) -> None:
    Path(filename).parent.mkdir(parents=True, exist_ok=True)
    df.to_excel(filename, index=False)

def log_price_history(
    df: pd.DataFrame,
    history_file: Union[str, Path],
    *,
    service_date: str | None = None,
    suppliers_dir: Union[str, Path] | None = None,
    max_entries_per_code: int = 50,
    invoice_id: str | None = None,
) -> None:
    """
    Zapiše zgodovino cen v ``links/<ime_dobavitelja>/price_history.xlsx``.
    Shranjeni so identifikator artikla (``sifra_dobavitelja + naziv``), cena,
    trenutni čas in opcijsko datum opravljene storitve.
    """
    suppliers_path = Path(suppliers_dir) if suppliers_dir is not None else Path(history_file).parent
    sup_map = _load_supplier_map(suppliers_path)

    df["supplier_name"] = df["sifra_dobavitelja"].apply(
        lambda x: sup_map.get(str(x), {}).get("ime", str(x))
    )
    primary_code = main_supplier_code(df)
    info = sup_map.get(primary_code, {})
    primary_name = (
        df[df["sifra_dobavitelja"] == primary_code]["supplier_name"].iloc[0]
        if primary_code
        else df["supplier_name"].iloc[0]
    )
    vat_id = info.get("vat") if isinstance(info, dict) else None
    safe_id = sanitize_folder_name(vat_id or primary_name)

    history_path = suppliers_path / safe_id / "price_history.xlsx"
    history_path.parent.mkdir(parents=True, exist_ok=True)

    # Ustvari ključ iz sifra_dobavitelja in naziv
    df_hist = df[["sifra_dobavitelja", "naziv", "cena_bruto"]].copy()
    df_hist["key"] = df_hist["sifra_dobavitelja"].astype(str) + "_" + df_hist["naziv"].str.replace(r"[^\w\s]", "_", regex=True)
    df_hist.rename(
        columns={
            "sifra_dobavitelja": "code",
            "naziv": "name",
            "cena_bruto": "cena",
        },
        inplace=True,
    )
    df_hist["time"] = pd.Timestamp.now()
    df_hist["service_date"] = service_date
    df_hist["invoice_id"] = invoice_id

    # Preveri, ali so podatki pravilni
    if df_hist["key"].isna().any() or df_hist["key"].str.strip().eq("").any():
        log.warning("Nekateri ključi v zgodovini cen so prazni ali neveljavni!")
    log.debug(f"Zgodovina cen: {df_hist.head().to_dict()}")

    if history_path.exists():
        old = pd.read_excel(history_path, dtype={"key": str})
        if "code" not in old.columns or "name" not in old.columns:
            parts = old["key"].str.split("_", n=1, expand=True)
            if "code" not in old.columns:
                old["code"] = parts[0]
            if "name" not in old.columns:
                old["name"] = parts[1].fillna("")
        if "invoice_id" not in old.columns:
            old["invoice_id"] = pd.NA
        if invoice_id is not None:
            mask = (old["invoice_id"] == invoice_id) & (old["key"].isin(df_hist["key"]))
            old = old[~mask]
        if not old.empty:
            df_hist = pd.concat([old, df_hist], ignore_index=True)

    df_hist = (
        df_hist.sort_values("time", ascending=False)
        .groupby("key", as_index=False)
        .head(max_entries_per_code)
    )
    df_hist = df_hist[
        ["key", "code", "name", "cena", "time", "service_date", "invoice_id"]
    ]
    df_hist.to_excel(history_path, index=False)<|MERGE_RESOLUTION|>--- conflicted
+++ resolved
@@ -107,11 +107,8 @@
 # rows appear in some invoices due to document-level discounts and should be
 # ignored when determining the main supplier.
 def main_supplier_code(df: pd.DataFrame) -> str:
-<<<<<<< HEAD
     """Return the first ``sifra_dobavitelja`` that isn't ``"_DOC_"``, blank or NaN."""
-=======
-    """Return the first ``sifra_dobavitelja`` value that isn't ``"_DOC_"`` or blank."""
->>>>>>> 8dd0bfaa
+
     if df.empty or "sifra_dobavitelja" not in df.columns:
         return ""
 
