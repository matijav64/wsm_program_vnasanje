--- conflicted
+++ resolved
@@ -26,20 +26,14 @@
     rezervirana imena v Windows (npr. ``CON``, ``PRN``) in jim doda ``_`` na
     konec, da se izogne napakam pri ustvarjanju map.
     """
-<<<<<<< HEAD
-=======
-
->>>>>>> ace7c718
+
     if not isinstance(name, str):
         raise TypeError(
             f"sanitize_folder_name expects a string, got {type(name)}"
         )
     cleaned = re.sub(r'[\\/*?:"<>|]', "_", name)
     cleaned = re.sub(r'[\x00-\x1f]', "_", cleaned)
-<<<<<<< HEAD
-=======
-
->>>>>>> ace7c718
+
     # Trailing dots and spaces niso dovoljeni na Windows
     cleaned = re.sub(r"[\s.]+$", "", cleaned)
 
@@ -71,10 +65,7 @@
     if cleaned.upper() in reserved:
         cleaned += "_"
 
-<<<<<<< HEAD
-=======
-
->>>>>>> ace7c718
+
     return cleaned
 
 
