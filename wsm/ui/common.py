# File: wsm/ui/common.py
"""Helper functions shared by GUI components."""
from __future__ import annotations

import logging
import os
from pathlib import Path
from decimal import Decimal

import pandas as pd
import tkinter as tk
from tkinter import filedialog, messagebox

from wsm.analyze import analyze_invoice
from wsm.parsing.pdf import parse_pdf, get_supplier_name_from_pdf
from wsm.parsing.eslog import get_supplier_name
from wsm.utils import sanitize_folder_name, _load_supplier_map
from wsm.supplier_store import _norm_vat, choose_supplier_key
from wsm.ui.review.gui import review_links


def select_invoice() -> Path | None:
    """Open a file dialog and return the chosen path."""
    root = tk.Tk()
    root.withdraw()
    file_path = filedialog.askopenfilename(
        title="Izberite e-račun",
        filetypes=[("e-računi", "*.xml *.pdf"), ("XML", "*.xml"), ("PDF", "*.pdf")],
    )
    root.destroy()
    return Path(file_path) if file_path else None


def open_invoice_gui(
    invoice_path: Path,
    suppliers: Path | None = None,
    wsm_codes: Path | None = None,
    keywords: Path | None = None,
) -> None:
    """Parse invoice and launch the review GUI.

    If ``suppliers`` or ``wsm_codes`` is not provided, the function reads the
    paths from environment variables ``WSM_SUPPLIERS`` and ``WSM_CODES``.
    When neither is set, it falls back to ``links`` and ``sifre_wsm.xlsx`` in
    the current working directory.
    """

    if suppliers is None:
        suppliers = Path(os.getenv("WSM_SUPPLIERS", "links"))
    if wsm_codes is None:
        wsm_codes = Path(os.getenv("WSM_CODES", "sifre_wsm.xlsx"))
    if keywords is None:
        keywords = Path(os.getenv("WSM_KEYWORDS", "kljucne_besede_wsm_kode.xlsx"))
    try:
        if invoice_path.suffix.lower() == ".xml":
            df, total, _ = analyze_invoice(str(invoice_path), str(suppliers))

            if "rabata" in df.columns:
                df["rabata"] = df["rabata"].fillna(Decimal("0"))
            else:
                df["rabata"] = Decimal("0")

        elif invoice_path.suffix.lower() == ".pdf":
            df = parse_pdf(str(invoice_path))
            if "rabata" not in df.columns:
                df["rabata"] = Decimal("0")
            total = df["vrednost"].sum()
        else:
            messagebox.showerror("Napaka", f"Nepodprta datoteka: {invoice_path}")
            return
    except Exception as exc:
        messagebox.showerror("Napaka", str(exc))
        return

    from wsm.utils import main_supplier_code

    supplier_code = main_supplier_code(df) or "unknown"
    sup_map = _load_supplier_map(Path(suppliers))
    map_vat = sup_map.get(supplier_code, {}).get("vat") if sup_map else None
    vat = map_vat
    if invoice_path.suffix.lower() == ".xml":
        name = get_supplier_name(invoice_path) or supplier_code
    elif invoice_path.suffix.lower() == ".pdf":
        name = get_supplier_name_from_pdf(invoice_path) or supplier_code
    else:
        name = supplier_code
<<<<<<< HEAD
    if not vat and map_vat:
        vat = map_vat
    # Če nimamo vnosa v zemljevidu dobaviteljev, uporabi VAT kot kodo
    if vat and (supplier_code == "unknown" or supplier_code not in sup_map):
=======
    # Če je koda še "unknown" in VAT obstaja, uporabi kar davčno številko
    if supplier_code == "unknown" and vat:
>>>>>>> 6294a35c
        supplier_code = vat

    info = sup_map.get(supplier_code, {})
    vat_id = vat or (info.get("vat") if isinstance(info, dict) else None)

    key = choose_supplier_key(vat_id, supplier_code)
    base_dir = Path(suppliers)
    base_dir.mkdir(parents=True, exist_ok=True)
    if not key:
        messagebox.showwarning(
            "Opozorilo",
            "Davčna številka dobavitelja ni znana; mapa ne bo ustvarjena.",
        )
        links_dir = base_dir
    else:
        key_safe = sanitize_folder_name(key)
        links_dir = base_dir / key_safe
        links_dir.mkdir(parents=True, exist_ok=True)


    if (links_dir / f"{supplier_code}_povezane.xlsx").exists():
        links_file = links_dir / f"{supplier_code}_povezane.xlsx"
    else:
        links_file = links_dir / f"{supplier_code}_{links_dir.name}_povezane.xlsx"

    sifre_file = wsm_codes
    if sifre_file.exists():
        try:
            wsm_df = pd.read_excel(sifre_file, dtype=str)
        except Exception as exc:
            logging.warning(f"Napaka pri branju {sifre_file}: {exc}")
            wsm_df = pd.DataFrame(columns=["wsm_sifra", "wsm_naziv"])
    else:
        wsm_df = pd.DataFrame(columns=["wsm_sifra", "wsm_naziv"])

    try:
        from wsm.utils import povezi_z_wsm

        df = povezi_z_wsm(df, str(sifre_file), str(keywords), suppliers, supplier_code)
    except Exception as exc:
        logging.warning(f"Napaka pri samodejnem povezovanju: {exc}")

    review_links(df, wsm_df, links_file, total, invoice_path)
<|MERGE_RESOLUTION|>--- conflicted
+++ resolved
@@ -84,15 +84,8 @@
         name = get_supplier_name_from_pdf(invoice_path) or supplier_code
     else:
         name = supplier_code
-<<<<<<< HEAD
-    if not vat and map_vat:
-        vat = map_vat
-    # Če nimamo vnosa v zemljevidu dobaviteljev, uporabi VAT kot kodo
-    if vat and (supplier_code == "unknown" or supplier_code not in sup_map):
-=======
     # Če je koda še "unknown" in VAT obstaja, uporabi kar davčno številko
     if supplier_code == "unknown" and vat:
->>>>>>> 6294a35c
         supplier_code = vat
 
     info = sup_map.get(supplier_code, {})
