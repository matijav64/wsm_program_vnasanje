--- conflicted
+++ resolved
@@ -666,14 +666,9 @@
         root.state("zoomed")
     except tk.TclError:
         pass
-<<<<<<< HEAD
 
     # Limit supplier name to 20 characters in the GUI header
-=======
-
-    # Limit supplier name to 20 characters in the GUI header
-
->>>>>>> 67fe18d7
+
     display_name = supplier_name[:20]
     header_var = tk.StringVar()
 
@@ -715,7 +710,6 @@
         justify="center",
     )
     header_lbl.pack(fill="x", pady=8)
-<<<<<<< HEAD
 
     # Repeat invoice info above the main table for better visibility
     table_info_lbl = tk.Label(
@@ -726,19 +720,7 @@
     table_info_lbl.pack(pady=(0, 4))
     # Allow Escape to restore the original window size
     root.bind("<Escape>", lambda e: root.state("normal"))
-=======
-
-    # Repeat invoice info above the main table for better visibility
-    table_info_lbl = tk.Label(
-        root,
-        textvariable=header_var,
-        font=("Arial", 20, "bold"),
-    )
-    table_info_lbl.pack(pady=(0, 4))
-    # Allow Escape to restore the original window size
-    root.bind("<Escape>", lambda e: root.state("normal"))
-
->>>>>>> 67fe18d7
+
 
     frame = tk.Frame(root)
     frame.pack(fill="both", expand=True)
