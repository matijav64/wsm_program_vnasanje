# File: wsm/ui/review_links.py
# -*- coding: utf-8 -*-
from __future__ import annotations
import math, re, logging, hashlib, json
from decimal import Decimal
from wsm.parsing.money import detect_round_step
from pathlib import Path
from typing import Tuple

import pandas as pd
import tkinter as tk
from tkinter import ttk

# Logger setup
log = logging.getLogger(__name__)


# Helper functions
def _fmt(v) -> str:
    """Human-friendly format števil (Decimal / float / int)."""
    if v is None or (isinstance(v, float) and math.isnan(v)) or pd.isna(v):
        return ""
    d = v if isinstance(v, Decimal) else Decimal(str(v))
    d = d.quantize(Decimal("0.0001"))
    s = format(d, "f")
    return s.rstrip("0").rstrip(".") if "." in s else s


_piece = {"kos", "kom", "stk", "st", "can", "ea", "pcs"}
_mass = {"kg", "g", "gram", "grams", "mg", "milligram", "milligrams"}
_vol = {"l", "ml", "cl", "dl", "dcl"}
_rx_vol = re.compile(r"([0-9]+[\.,]?[0-9]*)\s*(ml|cl|dl|dcl|l)\b", re.I)
_rx_mass = re.compile(
    r"(?:teža|masa|weight)?\s*[:\s]?\s*([0-9]+[\.,]?[0-9]*)\s*((?:kgm?)|kgr|g|gr|gram|grams|mg|milligram|milligrams)\b",
    re.I,
)
_dec = lambda x: Decimal(x.replace(",", "."))


def _norm_unit(
    q: Decimal, u: str, name: str, override_h87_to_kg: bool = False
) -> Tuple[Decimal, str]:
    """Normalize quantity and unit to (kg / L / kos)."""
    log.debug(
        f"Normalizacija: q={q}, u={u}, name={name}, override_h87_to_kg={override_h87_to_kg}"
    )
    unit_map = {
        "KGM": ("kg", 1),  # Kilograms
        "GRM": ("kg", 0.001),  # Grams (convert to kg)
        "LTR": ("L", 1),  # Liters
        "MLT": ("L", 0.001),  # Milliliters (convert to L)
        "H87": (
            "kg" if override_h87_to_kg else "kos",
            1,
        ),  # Piece, override to kg if set
        "EA": ("kos", 1),  # Each (piece)
    }

    if u in unit_map:
        base_unit, factor = unit_map[u]
        q_norm = q * Decimal(str(factor))
        log.debug(
            f"Enota v unit_map: {u} -> base_unit={base_unit}, factor={factor}, q_norm={q_norm}"
        )
    else:
        u_norm = (u or "").strip().lower()
        if u_norm in _piece:
            base_unit = "kos"
            q_norm = q
        elif u_norm in _mass:
            if u_norm.startswith("kg"):
                factor = Decimal("1")
            elif u_norm.startswith("mg") or u_norm.startswith("milligram"):
                factor = Decimal("1") / Decimal("1000000")
            else:
                factor = Decimal("1") / Decimal("1000")
            q_norm = q * factor
            base_unit = "kg"
        elif u_norm in _vol:
            mapping = {"l": 1, "ml": 1e-3, "cl": 1e-2, "dl": 1e-1, "dcl": 1e-1}
            q_norm = q * Decimal(str(mapping[u_norm]))
            base_unit = "L"
        else:
            name_l = name.lower()
            m_vol = _rx_vol.search(name_l)
            if m_vol:
                val, typ = _dec(m_vol[1]), m_vol[2].lower()
                conv = {
                    "ml": val / 1000,
                    "cl": val / 100,
                    "dl": val / 10,
                    "dcl": val / 10,
                    "l": val,
                }[typ]
                q_norm = q * conv
                base_unit = "L"
            else:
                m_mass = _rx_mass.search(name_l)
                if m_mass:
                    val, typ = _dec(m_mass[1]), m_mass[2].lower()
                    if typ.startswith("kg"):
                        conv = val
                    elif typ.startswith("mg") or typ.startswith("milligram"):
                        conv = val / 1000000
                    else:
                        conv = val / 1000
                    q_norm = q * conv
                    base_unit = "kg"
                else:
                    q_norm = q
                    base_unit = "kos"
        log.debug(
            f"Enota ni v unit_map: u_norm={u_norm}, base_unit={base_unit}, q_norm={q_norm}"
        )

    if base_unit == "kos":
        m_weight = re.search(
            r"(?:teža|masa|weight)?\s*[:\s]?\s*(\d+(?:[.,]\d+)?)\s*(mg|g|dag|kg)\b",
            name,
            re.I,
        )
        if m_weight:
            val = Decimal(m_weight.group(1).replace(",", "."))
            unit = m_weight.group(2).lower()
            if unit == "mg":
                weight_kg = val / 1000000
            elif unit == "g":
                weight_kg = val / 1000
            elif unit == "dag":
                weight_kg = val / 100
            elif unit == "kg":
                weight_kg = val
            log.debug(
                f"Teža najdena v imenu: {val} {unit}, pretvorjeno v kg: {weight_kg}"
            )
            return q_norm * weight_kg, "kg"

        m_volume = re.search(r"(\d+(?:[.,]\d+)?)\s*(ml|l)\b", name, re.I)
        if m_volume:
            val = Decimal(m_volume.group(1).replace(",", "."))
            unit = m_volume.group(2).lower()
            if unit == "ml":
                volume_l = val / 1000
            elif unit == "l":
                volume_l = val
            log.debug(
                f"Volumen najden v imenu: {val} {unit}, pretvorjeno v L: {volume_l}"
            )
            if volume_l >= 1:
                return q_norm * volume_l, "L"
            else:
                return q_norm, "kos"

    log.debug(f"Končna normalizacija: q_norm={q_norm}, base_unit={base_unit}")
    return q_norm, base_unit


# File handling functions
def _load_supplier_map(sup_file: Path) -> dict[str, dict]:
    """Load supplier info from per-supplier JSON files or a legacy Excel."""
    log.debug(f"Branje datoteke ali mape dobaviteljev: {sup_file}")
    sup_map: dict[str, dict] = {}

    if not sup_file.exists():
        log.info(f"Mapa ali datoteka dobaviteljev {sup_file} ne obstaja")
        return sup_map

    if sup_file.is_file():
        try:
            df_sup = pd.read_excel(sup_file, dtype=str)
            log.info(f"Število prebranih dobaviteljev iz {sup_file}: {len(df_sup)}")
            for _, row in df_sup.iterrows():
                sifra = str(row["sifra"]).strip()
                ime = str(row["ime"]).strip()
                override_value = (
                    str(row.get("override_H87_to_kg", "False")).strip().lower()
                )
                override = override_value in ["true", "1", "yes"]
                sup_map[sifra] = {
                    "ime": ime or sifra,
                    "override_H87_to_kg": override,
                }
                log.debug(
                    f"Dodan v sup_map: sifra={sifra}, ime={ime}, override_value={override_value}, override={override}"
                )
            return sup_map
        except Exception as e:
            log.error(f"Napaka pri branju suppliers.xlsx: {e}")
            return {}

    links_dir = sup_file if sup_file.is_dir() else sup_file.parent
    for folder in links_dir.iterdir():
        if not folder.is_dir():
            continue
        info_path = folder / "supplier.json"
        if info_path.exists():
            try:
                data = json.loads(info_path.read_text())
                sifra = str(data.get("sifra", "")).strip()
                ime = str(data.get("ime", "")).strip() or folder.name
                raw_override = data.get("override_H87_to_kg", False)
                if isinstance(raw_override, str):
                    override = raw_override.strip().lower() in ["true", "1", "yes"]
                else:
                    override = bool(raw_override)
                if sifra:
                    sup_map[sifra] = {
                        "ime": ime,
                        "override_H87_to_kg": override,
                    }
                    log.debug(
                        f"Dodan iz JSON: sifra={sifra}, ime={ime}, override={override}"
                    )
                    # uspešno prebrali podatke, nadaljuj z naslednjo mapo
                    continue
            except Exception as e:
                log.error(f"Napaka pri branju {info_path}: {e}")
        # fallback when supplier.json is missing or neveljaven
        for file in folder.glob("*_povezane.xlsx"):
            code = file.stem.split("_")[0]
            if not code:
                continue
            if code not in sup_map:
                sup_map[code] = {
                    "ime": folder.name,
                    "override_H87_to_kg": False,
                }
                log.debug(
                    f"Dodan iz mape: sifra={code}, ime={folder.name}, override=False"
                )
            break

    log.info(f"Najdeni dobavitelji: {list(sup_map.keys())}")
    return sup_map


def _write_supplier_map(sup_map: dict, sup_file: Path):
    """Write supplier info to JSON files or legacy Excel."""
    log.debug(f"Pisanje podatkov dobaviteljev v {sup_file}")
    if sup_file.suffix == ".xlsx" or sup_file.is_file():
        sup_file.parent.mkdir(parents=True, exist_ok=True)
        df = pd.DataFrame(
            [
                {
                    "sifra": k,
                    "ime": v["ime"],
                    "override_H87_to_kg": v["override_H87_to_kg"],
                }
                for k, v in sup_map.items()
            ]
        )
        df.to_excel(sup_file, index=False)
        log.info(f"Datoteka uspešno zapisana: {sup_file}")
        return

    links_dir = sup_file if sup_file.is_dir() else sup_file.parent
    for code, info in sup_map.items():
        from wsm.utils import sanitize_folder_name

        folder = links_dir / sanitize_folder_name(info["ime"])
        folder.mkdir(parents=True, exist_ok=True)
        info_path = folder / "supplier.json"
        try:
            info_path.write_text(
                json.dumps(
                    {
                        "sifra": code,
                        "ime": info["ime"],
                        "override_H87_to_kg": info["override_H87_to_kg"],
                    },
                    ensure_ascii=False,
                )
            )
            log.debug(f"Zapisano {info_path}")
        except Exception as exc:
            log.error(f"Napaka pri zapisu {info_path}: {exc}")


# Save and close function
def _save_and_close(
    df,
    manual_old,
    wsm_df,
    links_file,
    root,
    supplier_name,
    supplier_code,
    sup_map,
    sup_file,
    *,
    override_h87_to_kg: bool = False,
    invoice_path=None,
    unit_file: Path | None = None,
    remember: bool = False,
    unit_value: str = "",
):
    log.debug(
        f"Shranjevanje: supplier_name={supplier_name}, supplier_code={supplier_code}"
    )
    log.info(f"Shranjujem {len(df)} vrstic z enotami: {df['enota_norm'].value_counts().to_dict()}")
    if unit_value:
        log.info(f"Enota izbirnika: {unit_value}")

    # Preverimo prazne sifra_dobavitelja
    empty_sifra = df["sifra_dobavitelja"].isna() | (df["sifra_dobavitelja"] == "")
    if empty_sifra.any():
        log.warning(
            f"Prazne vrednosti v sifra_dobavitelja za {empty_sifra.sum()} vrstic"
        )
        log.debug(
            f"Primer vrstic s prazno sifra_dobavitelja: {df[empty_sifra][['naziv', 'sifra_dobavitelja']].head().to_dict()}"
        )
        df.loc[empty_sifra, "sifra_dobavitelja"] = df.loc[empty_sifra, "naziv"].apply(
            lambda x: hashlib.md5(str(x).encode()).hexdigest()[:8]
        )
        log.info(f"Generirane začasne šifre za {empty_sifra.sum()} vrstic")

    # Posodobi zemljevid dobaviteljev, če se je ime ali nastavitev spremenila
    old_info = sup_map.get(supplier_code, {})
    if supplier_name:
        changed = (
            old_info.get("ime") != supplier_name
            or old_info.get("override_H87_to_kg", False) != override_h87_to_kg
        )
        if changed:
            sup_map[supplier_code] = {
                "ime": supplier_name,
                "override_H87_to_kg": override_h87_to_kg,
            }
            _write_supplier_map(sup_map, sup_file)

    # Nastavi indeks za manual_old
    if not manual_old.empty:
        # Odstrani prazne ali neveljavne vrstice
        manual_old = manual_old.dropna(subset=["sifra_dobavitelja", "naziv"], how="all")
        manual_new = manual_old.set_index(["sifra_dobavitelja"])
        if "enota_norm" not in manual_new.columns:
            manual_new["enota_norm"] = pd.NA
        log.info(f"Število prebranih povezav iz manual_old: {len(manual_old)}")
        log.debug(f"Primer povezav iz manual_old: {manual_old.head().to_dict()}")
    else:
        manual_new = pd.DataFrame(
            columns=[
                "sifra_dobavitelja",
                "naziv",
                "wsm_sifra",
                "dobavitelj",
                "enota_norm",
            ]
        ).set_index(["sifra_dobavitelja"])
        log.info("Manual_old je prazen, ustvarjam nov DataFrame")

    # Ustvari df_links z istim indeksom
    df_links = df.set_index(["sifra_dobavitelja"])[
        ["naziv", "wsm_sifra", "dobavitelj", "enota_norm"]
    ]

    # Posodobi obstoječe elemente (dovoli tudi brisanje povezav)
    if manual_new.empty:
        # Če ni obstoječih povezav, začni z df_links
        manual_new = df_links.copy()
        log.debug(
            "Starting new mapping DataFrame with units: %s",
            manual_new["enota_norm"].value_counts().to_dict(),
        )
    else:
        manual_new.loc[
            df_links.index, ["naziv", "wsm_sifra", "dobavitelj", "enota_norm"]
        ] = df_links
        log.debug(
            "Updated existing mappings with new units: %s",
            manual_new["enota_norm"].value_counts().to_dict(),
        )

    # Dodaj nove elemente, ki niso v manual_new
    new_items = df_links[~df_links.index.isin(manual_new.index)]
    manual_new = pd.concat([manual_new, new_items])

    # Ponastavi indeks, da vrneš stolpce
    manual_new = manual_new.reset_index()

    # Shrani v Excel
    log.info(f"Shranjujem {len(manual_new)} povezav v {links_file}")
    log.debug(f"Primer shranjenih povezav: {manual_new.head().to_dict()}")
    if "enota_norm" in manual_new.columns:
        log.debug(
            "Units written to file: %s", manual_new["enota_norm"].value_counts().to_dict()
        )
    try:
        manual_new.to_excel(links_file, index=False)
        log.info(f"Uspešno shranjeno v {links_file}")
    except Exception as e:
        log.error(f"Napaka pri shranjevanju v {links_file}: {e}")

    invoice_hash = None
    if invoice_path and invoice_path.suffix.lower() == ".xml":
        try:
            from wsm.parsing.eslog import extract_service_date

            service_date = extract_service_date(invoice_path)
        except Exception as exc:
            log.warning(f"Napaka pri branju datuma storitve: {exc}")
            service_date = None
        try:
            invoice_hash = hashlib.md5(invoice_path.read_bytes()).hexdigest()
        except Exception as exc:
            log.warning(f"Napaka pri izračunu hash: {exc}")
    else:
        service_date = None
        if invoice_path and invoice_path.exists():
            try:
                invoice_hash = hashlib.md5(invoice_path.read_bytes()).hexdigest()
            except Exception as exc:
                log.warning(f"Napaka pri izračunu hash: {exc}")

    try:
        from wsm.utils import log_price_history

        log_price_history(df, links_file, service_date=service_date, invoice_id=invoice_hash)
    except Exception as exc:
        log.warning(f"Napaka pri beleženju zgodovine cen: {exc}")

    if remember and unit_file:
        try:
            unit_file.parent.mkdir(parents=True, exist_ok=True)
            unit_file.write_text(unit_value)
        except Exception as exc:
            log.warning(f"Napaka pri zapisu {unit_file}: {exc}")

    root.quit()


# Main GUI function
def review_links(
    df: pd.DataFrame,
    wsm_df: pd.DataFrame,
    links_file: Path,
    invoice_total: Decimal,
    invoice_path: Path | None = None,
) -> pd.DataFrame:
    df = df.copy()
    supplier_code = links_file.stem.split("_")[0]
    suppliers_file = Path("links")
    log.debug(f"Pot do mape links: {suppliers_file}")
    sup_map = _load_supplier_map(suppliers_file)

    log.info(f"Supplier code extracted: {supplier_code}")
    supplier_info = sup_map.get(supplier_code, {})
    default_name = supplier_info.get("ime", supplier_code)
    override_h87_to_kg = supplier_info.get("override_H87_to_kg", False)

    service_date = None
    invoice_number = None
    if invoice_path and invoice_path.suffix.lower() == ".xml":
        try:
            from wsm.parsing.eslog import extract_service_date, extract_invoice_number

            service_date = extract_service_date(invoice_path)
            invoice_number = extract_invoice_number(invoice_path)
        except Exception as exc:
            log.warning(f"Napaka pri branju glave računa: {exc}")

    inv_name = None
    if invoice_path and invoice_path.suffix.lower() == ".xml":
        try:
            from wsm.parsing.eslog import get_supplier_name

            inv_name = get_supplier_name(invoice_path)
        except Exception:
            inv_name = None
    elif invoice_path and invoice_path.suffix.lower() == ".pdf":
        try:
            from wsm.parsing.pdf import get_supplier_name_from_pdf

            inv_name = get_supplier_name_from_pdf(invoice_path)
        except Exception:
            inv_name = None
    if inv_name:
        default_name = inv_name

    log.info(f"Default name retrieved: {default_name}")
    log.debug(f"Supplier info: {supplier_info}")
    log.info(f"Override H87 to kg: {override_h87_to_kg}")

    try:
        manual_old = pd.read_excel(links_file, dtype=str)
        log.info("Processing complete")
        log.info(f"Število prebranih povezav iz {links_file}: {len(manual_old)}")
        log.debug(f"Primer povezav iz {links_file}: {manual_old.head().to_dict()}")
        empty_sifra_old = manual_old["sifra_dobavitelja"].isna() | (
            manual_old["sifra_dobavitelja"] == ""
        )
        if empty_sifra_old.any():
            log.warning(
                f"Prazne vrednosti v sifra_dobavitelja v manual_old za {empty_sifra_old.sum()} vrstic"
            )
            manual_old.loc[empty_sifra_old, "sifra_dobavitelja"] = manual_old.loc[
                empty_sifra_old, "naziv"
            ].apply(lambda x: hashlib.md5(str(x).encode()).hexdigest()[:8])
            log.info(
                f"Generirane začasne šifre za {empty_sifra_old.sum()} vrstic v manual_old"
            )
    except Exception as e:
        manual_old = pd.DataFrame(
            columns=["sifra_dobavitelja", "naziv", "wsm_sifra", "dobavitelj"]
        )
        log.debug(
            f"Manual_old ni obstajal ali napaka pri branju: {e}, ustvarjam prazen DataFrame"
        )

    existing_names = sorted(
        {
            n
            for n in manual_old.get("dobavitelj", [])
            if isinstance(n, str) and n.strip()
        }
    )
    supplier_name = default_name
    if supplier_name and supplier_name not in existing_names:
        existing_names.insert(0, supplier_name)
    supplier_name = existing_names[0] if existing_names else supplier_code
    df["dobavitelj"] = supplier_name
    log.debug(f"Supplier name nastavljen na: {supplier_name}")

    # Generate sifra_dobavitelja for empty cases before lookup
    empty_sifra = df["sifra_dobavitelja"].isna() | (df["sifra_dobavitelja"] == "")
    if empty_sifra.any():
        df.loc[empty_sifra, "sifra_dobavitelja"] = df.loc[empty_sifra, "naziv"].apply(
            lambda x: hashlib.md5(str(x).encode()).hexdigest()[:8]
        )
        log.info(f"Generirane začasne šifre za {empty_sifra.sum()} vrstic v df")

    # Create a dictionary for quick lookup
    old_map_dict = manual_old.set_index(["sifra_dobavitelja"])["wsm_sifra"].to_dict()
    old_unit_dict = {}
    if "enota_norm" in manual_old.columns:
        old_unit_dict = manual_old.set_index(["sifra_dobavitelja"])[
            "enota_norm"
        ].to_dict()

    df["wsm_sifra"] = df.apply(
        lambda r: old_map_dict.get((r["sifra_dobavitelja"]), pd.NA), axis=1
    )
    df["wsm_naziv"] = df["wsm_sifra"].map(wsm_df.set_index("wsm_sifra")["wsm_naziv"])
    df["status"] = df["wsm_sifra"].notna().map({True: "POVEZANO", False: pd.NA})
    log.debug(f"df po inicializaciji: {df.head().to_dict()}")

    df_doc = df[df["sifra_dobavitelja"] == "_DOC_"]
    doc_discount_total = df_doc["vrednost"].sum()
    df = df[df["sifra_dobavitelja"] != "_DOC_"]
    # Ensure a clean sequential index so Treeview item IDs are predictable
    df = df.reset_index(drop=True)
    df["cena_pred_rabatom"] = df.apply(
        lambda r: (r["vrednost"] + r["rabata"]) / r["kolicina"]
        if r["kolicina"]
        else Decimal("0"),
        axis=1,
    )
    df["cena_po_rabatu"] = df.apply(
        lambda r: r["vrednost"] / r["kolicina"] if r["kolicina"] else Decimal("0"),
        axis=1,
    )
    df["rabata_pct"] = df.apply(
        lambda r: (
            ((r["rabata"] / (r["vrednost"] + r["rabata"])) * Decimal("100")).quantize(
                Decimal("0.01")
            )
            if (r["vrednost"] + r["rabata"])
            else Decimal("0.00")
        ),
        axis=1,
    )
    df["total_net"] = df["vrednost"]
    df["kolicina_norm"], df["enota_norm"] = zip(
        *[
            _norm_unit(Decimal(str(q)), u, n, override_h87_to_kg)
            for q, u, n in zip(df["kolicina"], df["enota"], df["naziv"])
        ]
    )
    if old_unit_dict:
        log.debug(f"Old unit mapping loaded: {old_unit_dict}")
        def _restore_unit(r):
            if override_h87_to_kg and str(r["enota"]).upper() == "H87":
                return r["enota_norm"]
            return old_unit_dict.get(r["sifra_dobavitelja"], r["enota_norm"])

        before = df["enota_norm"].copy()
        df["enota_norm"] = df.apply(_restore_unit, axis=1)
        changed = (before != df["enota_norm"]).sum()
        log.debug(f"Units restored from old map: {changed} rows updated")
<<<<<<< HEAD
=======

>>>>>>> fa6311d8
        log.debug(
            "Units after applying saved mapping: %s",
            df["enota_norm"].value_counts().to_dict(),
        )
<<<<<<< HEAD
=======

>>>>>>> fa6311d8
    df["kolicina_norm"] = df["kolicina_norm"].astype(float)
    log.debug(f"df po normalizaciji: {df.head().to_dict()}")

    # If totals differ slightly (<=5 cent), adjust the document discount when
    # its line exists. Otherwise record the difference separately so that totals
    # still match the invoice without showing an extra row.
    calculated_total = df["total_net"].sum() + doc_discount_total
    diff = invoice_total - calculated_total
    step = detect_round_step(invoice_total, calculated_total)
    if abs(diff) <= step and diff != 0:
        if not df_doc.empty:
            log.debug(
                f"Prilagajam dokumentarni popust za razliko {diff}: "
                f"{doc_discount_total} -> {doc_discount_total + diff}"
            )
            doc_discount_total += diff
            df_doc.loc[df_doc.index, "vrednost"] += diff
            df_doc.loc[df_doc.index, "cena_bruto"] += abs(diff)
            df_doc.loc[df_doc.index, "rabata"] += abs(diff)
        else:
            log.debug(

                f"Dodajam _DOC_ vrstico za razliko {diff} med vrsticami in računom"
            )
            df_doc = pd.DataFrame(
                [
                    {
                        "sifra_dobavitelja": "_DOC_",
                        "naziv": "Samodejni popravek",
                        "kolicina": Decimal("1"),
                        "enota": "",
                        "cena_bruto": abs(diff),
                        "cena_netto": Decimal("0"),
                        "rabata": abs(diff),
                        "rabata_pct": Decimal("100.00"),
                        "vrednost": diff,
                    }
                ]

            )
            doc_discount_total += diff

    root = tk.Tk()
    root.title(f"Ročna revizija – {supplier_name}")
    header = f"Dobavitelj: {supplier_name}"
    if service_date:
        header += f" | Datum storitve: {service_date}"
    if invoice_number:
        header += f" | Račun: {invoice_number}"
    tk.Label(root, text=header, font=("Arial", 14, "bold")).pack(pady=4)
    # Start in fullscreen; press Esc to exit
    root.attributes("-fullscreen", True)
    root.bind("<Escape>", lambda e: root.attributes("-fullscreen", False))

    frame = tk.Frame(root)
    frame.pack(fill="both", expand=True)
    cols = [
        "naziv",
        "kolicina_norm",
        "enota_norm",
        "rabata_pct",
        "cena_pred_rabatom",
        "cena_po_rabatu",
        "total_net",
        "wsm_naziv",
        "dobavitelj",
    ]
    heads = [
        "Naziv artikla",
        "Količina",
        "Enota",
        "Rabat (%)",
        "Net. pred rab.",
        "Net. po rab.",
        "Skupna neto",
        "WSM naziv",
        "Dobavitelj",
    ]
    tree = ttk.Treeview(frame, columns=cols, show="headings", height=27)
    vsb = ttk.Scrollbar(frame, orient="vertical", command=tree.yview)
    tree.configure(yscrollcommand=vsb.set)
    vsb.pack(side="right", fill="y")
    tree.pack(side="left", fill="both", expand=True)

    for c, h in zip(cols, heads):
        tree.heading(c, text=h)
        width = 300 if c == "naziv" else (80 if c == "enota_norm" else 120)
        tree.column(c, width=width, anchor="w")
    for i, row in df.iterrows():
        vals = [
            (
                _fmt(row[c])
                if isinstance(row[c], (Decimal, float, int))
                else ("" if pd.isna(row[c]) else str(row[c]))
            )
            for c in cols
        ]
        tree.insert("", "end", iid=str(i), values=vals)
    tree.focus("0")
    tree.selection_set("0")

    # Povzetek skupnih neto cen po WSM šifrah
    summary_frame = tk.Frame(root)
    summary_frame.pack(fill="both", expand=True, pady=10)
    tk.Label(
        summary_frame, text="Povzetek po WSM šifrah", font=("Arial", 12, "bold")
    ).pack()

    summary_cols = [
        "wsm_sifra",
        "wsm_naziv",
        "kolicina_norm",
        "neto_brez_popusta",
        "rabata_pct",
        "vrednost",
    ]
    summary_heads = [
        "WSM Šifra",
        "WSM Naziv",
        "Količina",
        "Znesek",
        "Rabat (%)",
        "Neto po rabatu",
    ]
    summary_tree = ttk.Treeview(
        summary_frame, columns=summary_cols, show="headings", height=5
    )
    vsb_summary = ttk.Scrollbar(
        summary_frame, orient="vertical", command=summary_tree.yview
    )
    summary_tree.configure(yscrollcommand=vsb_summary.set)
    vsb_summary.pack(side="right", fill="y")
    summary_tree.pack(side="left", fill="both", expand=True)

    for c, h in zip(summary_cols, summary_heads):
        summary_tree.heading(c, text=h)
        summary_tree.column(c, width=150, anchor="w")

    def _update_summary():
        for item in summary_tree.get_children():
            summary_tree.delete(item)
        required = {"wsm_sifra", "vrednost", "rabata", "kolicina_norm", "rabata_pct"}
        if required.issubset(df.columns):
            summary_df = (
                df[df["wsm_sifra"].notna()]
                .groupby(["wsm_sifra", "rabata_pct"], dropna=False)
                .agg(
                    {
                        "vrednost": "sum",
                        "rabata": "sum",
                        "kolicina_norm": "sum",
                    }
                )
                .reset_index()
            )

            summary_df["neto_brez_popusta"] = summary_df["vrednost"] + summary_df["rabata"]
            summary_df["wsm_naziv"] = summary_df["wsm_sifra"].map(
                wsm_df.set_index("wsm_sifra")["wsm_naziv"]
            )
            summary_df["rabata_pct"] = [
                (
                    (row["rabata"] / row["neto_brez_popusta"] * Decimal("100")).quantize(
                        Decimal("0.01")
                    )
                    if row["neto_brez_popusta"]
                    else Decimal("0.00")
                )
                for _, row in summary_df.iterrows()
            ]

            for _, row in summary_df.iterrows():
                vals = [
                    row["wsm_sifra"],
                    row["wsm_naziv"],
                    _fmt(row["kolicina_norm"]),
                    _fmt(row["neto_brez_popusta"]),
                    _fmt(row["rabata_pct"]),
                    _fmt(row["vrednost"]),
                ]
                summary_tree.insert("", "end", values=vals)
            log.debug(f"Povzetek posodobljen: {len(summary_df)} WSM šifer")

    # Skupni zneski pod povzetkom
    total_frame = tk.Frame(root)
    total_frame.pack(fill="x", pady=5)

    # Dokumentarni popust obravnavamo kot povezan znesek, saj ne potrebuje
    # dodatne ročne obdelave. Zato ga prištejemo k "Skupaj povezano" in ga
    # ne štejemo med "Skupaj ostalo".
    if df["wsm_sifra"].notna().any():
        # Ko je vsaj ena vrstica povezana, dokumentarni popust štejemo
        # kot "povezan" znesek, saj ga uporabnik ne obravnava ročno.
        linked_total = (
            df[df["wsm_sifra"].notna()]["total_net"].sum() + doc_discount_total
        )
        unlinked_total = df[df["wsm_sifra"].isna()]["total_net"].sum()
    else:
        # Če ni še nobene povezave, popust prištejemo k "ostalim" vrsticam,
        # da "Skupaj povezano" ostane ničelno.
        linked_total = df[df["wsm_sifra"].notna()]["total_net"].sum()
        unlinked_total = (
            df[df["wsm_sifra"].isna()]["total_net"].sum() + doc_discount_total
        )
    # Skupni seštevek mora biti vsota "povezano" in "ostalo"
    total_sum = linked_total + unlinked_total
    step_total = detect_round_step(invoice_total, total_sum)
    match_symbol = "✓" if abs(total_sum - invoice_total) <= step_total else "✗"

    tk.Label(
        total_frame,
        text=f"Skupaj povezano: {_fmt(linked_total)} € + Skupaj ostalo: {_fmt(unlinked_total)} € = Skupni seštevek: {_fmt(total_sum)} € | Skupna vrednost računa: {_fmt(invoice_total)} € {match_symbol}",
        font=("Arial", 10, "bold"),
        name="total_sum",
    ).pack(side="left", padx=10)

    def _update_totals():
        if df["wsm_sifra"].notna().any():
            linked_total = (
                df[df["wsm_sifra"].notna()]["total_net"].sum() + doc_discount_total
            )
            unlinked_total = df[df["wsm_sifra"].isna()]["total_net"].sum()
        else:
            linked_total = df[df["wsm_sifra"].notna()]["total_net"].sum()
            unlinked_total = (
                df[df["wsm_sifra"].isna()]["total_net"].sum() + doc_discount_total
            )
        total_sum = linked_total + unlinked_total
        step_total = detect_round_step(invoice_total, total_sum)
        match_symbol = "✓" if abs(total_sum - invoice_total) <= step_total else "✗"
        total_frame.children["total_sum"].config(
            text=f"Skupaj povezano: {_fmt(linked_total)} € + Skupaj ostalo: {_fmt(unlinked_total)} € = Skupni seštevek: {_fmt(total_sum)} € | Skupna vrednost računa: {_fmt(invoice_total)} € {match_symbol}"
        )

    bottom = tk.Frame(root)
    bottom.pack(fill="x", padx=8, pady=6)
    custom = tk.Frame(bottom)
    custom.pack(fill="x")
    tk.Label(custom, text="Vpiši / izberi WSM naziv:").pack(side="left")
    entry = tk.Entry(custom)
    entry.pack(side="left", fill="x", expand=True, padx=(4, 0))
    lb = tk.Listbox(custom, height=6)

    # --- Unit change widgets ---
    unit_options = ["kos", "kg", "L"]
    last_unit_file = Path("links") / "last_unit.txt"

    unit_from_xml = df["enota_norm"].mode().iat[0] if not df.empty else "kg"
    remember_default = False
    _last_unit = unit_from_xml
    if last_unit_file.exists():
        remember_default = True
        try:
            val = last_unit_file.read_text().strip()
            if val:
                _last_unit = val
        except Exception as exc:
            log.debug(f"Napaka pri branju {last_unit_file}: {exc}")

    unit_var = tk.StringVar(
        value=_last_unit if _last_unit in unit_options else unit_options[0]
    )
    unit_menu = ttk.Combobox(
        bottom,
        values=unit_options,
        textvariable=unit_var,
        state="readonly",
        width=5,
    )

    def _on_unit_select(event=None):
<<<<<<< HEAD
=======

>>>>>>> fa6311d8
        val = unit_var.get()
        log.info(f"Combobox selected: {val}")
        log.debug(
            "Units before any override: %s",
            df["enota_norm"].value_counts().to_dict(),
        )

<<<<<<< HEAD
    def _on_unit_write(*_):
        log.info(f"unit_var changed: {unit_var.get()}")

    unit_menu.bind("<<ComboboxSelected>>", _on_unit_select)
    unit_var.trace_add("write", _on_unit_write)
=======

    unit_menu.bind("<<ComboboxSelected>>", _on_unit_select)
    unit_var.trace_add(
        "write", lambda *_: log.info(f"unit_var changed: {unit_var.get()}")
    )

>>>>>>> fa6311d8

    def _set_all_units():
        new_u = unit_var.get()
        before = df["enota_norm"].copy()
        log.info(f"Nastavljam vse enote na {new_u}")
<<<<<<< HEAD
        log.debug(
            "Units distribution pre-override: %s",
            before.value_counts().to_dict(),
        )
=======

>>>>>>> fa6311d8
        df["enota_norm"] = new_u
        df["enota"] = new_u
        for item in tree.get_children():
            tree.set(item, "enota_norm", new_u)
<<<<<<< HEAD
=======

>>>>>>> fa6311d8
        changed = (before != df["enota_norm"]).sum()
        if changed:
            log.info(f"Spremenjenih vrstic: {changed}")
        else:
            log.warning("Nobena vrstica ni bila spremenjena pri nastavitvi enote")
<<<<<<< HEAD
        log.info(
            "Units after override: %s",
            df["enota_norm"].value_counts().to_dict(),
=======

        log.info(
            "Units after override: %s",
            df["enota_norm"].value_counts().to_dict(),

>>>>>>> fa6311d8
        )
        root.update()  # refresh UI so the combobox selection is respected
        log.debug(
            "Units after root.update: %s (combobox=%s)",
            df["enota_norm"].value_counts().to_dict(),
            unit_var.get(),
        )
        _update_summary()
        _update_totals()

    remember_var = tk.BooleanVar(value=remember_default)

    save_btn = tk.Button(
        bottom,
        text="Shrani & zapri",
        width=14,
        command=lambda e=None: _save_and_close(
            df,
            manual_old,
            wsm_df,
            links_file,
            root,
            supplier_name,
            supplier_code,
            sup_map,
            suppliers_file,
            override_h87_to_kg=override_h87_to_kg,
            invoice_path=invoice_path,
            unit_file=last_unit_file,
            remember=remember_var.get(),
            unit_value=unit_var.get(),
        ),
    )

    def _exit():
        if remember_var.get():
            try:
                last_unit_file.parent.mkdir(parents=True, exist_ok=True)
                last_unit_file.write_text(unit_var.get())
            except Exception as exc:
                log.warning(f"Napaka pri zapisu {last_unit_file}: {exc}")
        root.quit()

    exit_btn = tk.Button(
        bottom,
        text="Izhod",
        width=14,
        command=_exit,
    )
    exit_btn.pack(side="right", padx=(6, 0))
    save_btn.pack(side="right", padx=(6, 0))
    tk.Checkbutton(
        bottom,
        text="Zapomni enoto",
        variable=remember_var,
        onvalue=True,
        offvalue=False,
    ).pack(side="right", padx=(0, 20))
    unit_menu.pack(side="right", padx=(6, 0))
    tk.Button(bottom, text="Nastavi vse enote", command=_set_all_units).pack(
        side="right", padx=(0, 20)
    )

    root.bind(
        "<F10>",
        lambda e: _save_and_close(
            df,
            manual_old,
            wsm_df,
            links_file,
            root,
            supplier_name,
            supplier_code,
            sup_map,
            suppliers_file,
            override_h87_to_kg=override_h87_to_kg,
            invoice_path=invoice_path,
            unit_file=last_unit_file,
            remember=remember_var.get(),
            unit_value=unit_var.get(),
        ),
    )

    nazivi = wsm_df["wsm_naziv"].dropna().tolist()
    n2s = dict(zip(wsm_df["wsm_naziv"], wsm_df["wsm_sifra"]))

    def _start_edit(_=None):
        if not tree.focus():
            return "break"
        entry.delete(0, "end")
        lb.pack_forget()
        entry.focus_set()
        return "break"

    def _suggest(evt=None):
        if evt and evt.keysym in {
            "Return",
            "Escape",
            "Up",
            "Down",
            "Tab",
            "Right",
            "Left",
        }:
            return
        txt = entry.get().strip().lower()
        lb.delete(0, "end")
        if not txt:
            lb.pack_forget()
            return
        matches = [n for n in nazivi if txt in n.lower()]
        if matches:
            lb.pack(fill="x")
            for m in matches:
                lb.insert("end", m)
            lb.selection_set(0)
            lb.activate(0)
            lb.see(0)
        else:
            lb.pack_forget()

    def _init_listbox(evt=None):
        """Give focus to the listbox and handle initial navigation."""
        if lb.winfo_ismapped():
            lb.focus_set()
            if not lb.curselection():
                lb.selection_set(0)
                lb.activate(0)
                lb.see(0)
            if evt and evt.keysym == "Down":
                _nav_list(evt)
        return "break"

    def _nav_list(evt):
        cur = lb.curselection()[0] if lb.curselection() else -1
        nxt = cur + 1 if evt.keysym == "Down" else cur - 1
        nxt = max(0, min(lb.size() - 1, nxt))
        lb.selection_clear(0, "end")
        lb.selection_set(nxt)
        lb.activate(nxt)
        lb.see(nxt)
        return "break"

    def _edit_unit(evt):
        col = tree.identify_column(evt.x)
        row_id = tree.identify_row(evt.y)
        if col != "#3" or not row_id:
            return
        idx = int(row_id)
        log.debug(
            "Editing row %s current unit=%s", idx, df.at[idx, "enota_norm"]
        )
        top = tk.Toplevel(root)
        top.title("Spremeni enoto")
        var = tk.StringVar(value=df.at[idx, "enota_norm"])
        cb = ttk.Combobox(top, values=unit_options, textvariable=var, state="readonly")
        cb.pack(padx=10, pady=10)

        def _apply(_=None):
            new_u = var.get()
            before = df.at[idx, "enota_norm"]
            df.at[idx, "enota_norm"] = new_u
            tree.set(row_id, "enota_norm", new_u)
            log.info(
                "Updated row %s unit from %s to %s", idx, before, new_u
            )
            _update_summary()
            _update_totals()
            top.destroy()

        tk.Button(top, text="OK", command=_apply).pack(pady=(0, 10))
        cb.bind("<Return>", _apply)
        cb.focus_set()
        return "break"

    def _confirm(_=None):
        sel_i = tree.focus()
        if not sel_i:
            return "break"
        choice = (
            lb.get(lb.curselection()[0]) if lb.curselection() else entry.get().strip()
        )
        idx = int(sel_i)
        df.at[idx, "wsm_naziv"] = choice
        df.at[idx, "wsm_sifra"] = n2s.get(choice, pd.NA)
        df.at[idx, "status"] = "POVEZANO"
        df.at[idx, "dobavitelj"] = supplier_name
        if (
            pd.isna(df.at[idx, "sifra_dobavitelja"])
            or df.at[idx, "sifra_dobavitelja"] == ""
        ):
            df.at[idx, "sifra_dobavitelja"] = hashlib.md5(
                str(df.at[idx, "naziv"]).encode()
            ).hexdigest()[:8]
        new_vals = [
            (
                _fmt(df.at[idx, c])
                if isinstance(df.at[idx, c], (Decimal, float, int))
                else ("" if pd.isna(df.at[idx, c]) else str(df.at[idx, c]))
            )
            for c in cols
        ]
        tree.item(sel_i, values=new_vals)
        log.debug(
            f"Potrjeno: idx={idx}, wsm_naziv={choice}, wsm_sifra={df.at[idx, 'wsm_sifra']}, sifra_dobavitelja={df.at[idx, 'sifra_dobavitelja']}"
        )
        _update_summary()  # Update summary after confirming
        _update_totals()  # Update totals after confirming
        entry.delete(0, "end")
        lb.pack_forget()
        tree.focus_set()
        next_i = tree.next(sel_i)
        if next_i:
            tree.selection_set(next_i)
            tree.focus(next_i)
            tree.see(next_i)
        return "break"

    def _clear_wsm_connection(_=None):
        sel_i = tree.focus()
        if not sel_i:
            return "break"
        idx = int(sel_i)
        df.at[idx, "wsm_naziv"] = pd.NA
        df.at[idx, "wsm_sifra"] = pd.NA
        df.at[idx, "status"] = pd.NA
        new_vals = [
            (
                _fmt(df.at[idx, c])
                if isinstance(df.at[idx, c], (Decimal, float, int))
                else ("" if pd.isna(df.at[idx, c]) else str(df.at[idx, c]))
            )
            for c in cols
        ]
        tree.item(sel_i, values=new_vals)
        log.debug(f"Povezava odstranjena: idx={idx}, wsm_naziv=NaN, wsm_sifra=NaN")
        _update_summary()  # Update summary after clearing
        _update_totals()  # Update totals after clearing
        tree.focus_set()
        return "break"

    def _tree_nav_up(_=None):
        """Select previous row and ensure it is visible."""
        prev_item = tree.prev(tree.focus()) or tree.focus()
        tree.selection_set(prev_item)
        tree.focus(prev_item)
        tree.see(prev_item)
        return "break"

    def _tree_nav_down(_=None):
        """Select next row and ensure it is visible."""
        next_item = tree.next(tree.focus()) or tree.focus()
        tree.selection_set(next_item)
        tree.focus(next_item)
        tree.see(next_item)
        return "break"

    # Vezave za tipke na tree
    tree.bind("<Return>", _start_edit)
    tree.bind("<BackSpace>", _clear_wsm_connection)
    tree.bind("<Up>", _tree_nav_up)
    tree.bind("<Down>", _tree_nav_down)
    tree.bind("<Double-Button-1>", _edit_unit)

    # Vezave za entry in lb
    entry.bind("<KeyRelease>", _suggest)
    entry.bind("<Down>", _init_listbox)
    entry.bind("<Tab>", _init_listbox)
    entry.bind("<Right>", _init_listbox)
    entry.bind("<Return>", _confirm)
    entry.bind(
        "<Escape>",
        lambda e: (lb.pack_forget(), entry.delete(0, "end"), tree.focus_set(), "break"),
    )
    lb.bind("<Return>", _confirm)
    lb.bind("<Double-Button-1>", _confirm)
    lb.bind("<Down>", _nav_list)
    lb.bind("<Up>", _nav_list)

    # Prvič osveži
    _update_summary()
    _update_totals()

    root.mainloop()
    try:
        root.destroy()
    except Exception:
        pass

    return pd.concat([df, df_doc], ignore_index=True)<|MERGE_RESOLUTION|>--- conflicted
+++ resolved
@@ -588,18 +588,12 @@
         df["enota_norm"] = df.apply(_restore_unit, axis=1)
         changed = (before != df["enota_norm"]).sum()
         log.debug(f"Units restored from old map: {changed} rows updated")
-<<<<<<< HEAD
-=======
-
->>>>>>> fa6311d8
+
         log.debug(
             "Units after applying saved mapping: %s",
             df["enota_norm"].value_counts().to_dict(),
         )
-<<<<<<< HEAD
-=======
-
->>>>>>> fa6311d8
+
     df["kolicina_norm"] = df["kolicina_norm"].astype(float)
     log.debug(f"df po normalizaciji: {df.head().to_dict()}")
 
@@ -871,10 +865,7 @@
     )
 
     def _on_unit_select(event=None):
-<<<<<<< HEAD
-=======
-
->>>>>>> fa6311d8
+
         val = unit_var.get()
         log.info(f"Combobox selected: {val}")
         log.debug(
@@ -882,57 +873,39 @@
             df["enota_norm"].value_counts().to_dict(),
         )
 
-<<<<<<< HEAD
+
     def _on_unit_write(*_):
         log.info(f"unit_var changed: {unit_var.get()}")
 
     unit_menu.bind("<<ComboboxSelected>>", _on_unit_select)
     unit_var.trace_add("write", _on_unit_write)
-=======
-
-    unit_menu.bind("<<ComboboxSelected>>", _on_unit_select)
-    unit_var.trace_add(
-        "write", lambda *_: log.info(f"unit_var changed: {unit_var.get()}")
-    )
-
->>>>>>> fa6311d8
+
 
     def _set_all_units():
         new_u = unit_var.get()
         before = df["enota_norm"].copy()
         log.info(f"Nastavljam vse enote na {new_u}")
-<<<<<<< HEAD
+
         log.debug(
             "Units distribution pre-override: %s",
             before.value_counts().to_dict(),
         )
-=======
-
->>>>>>> fa6311d8
+
         df["enota_norm"] = new_u
         df["enota"] = new_u
         for item in tree.get_children():
             tree.set(item, "enota_norm", new_u)
-<<<<<<< HEAD
-=======
-
->>>>>>> fa6311d8
+
         changed = (before != df["enota_norm"]).sum()
         if changed:
             log.info(f"Spremenjenih vrstic: {changed}")
         else:
             log.warning("Nobena vrstica ni bila spremenjena pri nastavitvi enote")
-<<<<<<< HEAD
+
         log.info(
             "Units after override: %s",
             df["enota_norm"].value_counts().to_dict(),
-=======
-
-        log.info(
-            "Units after override: %s",
-            df["enota_norm"].value_counts().to_dict(),
-
->>>>>>> fa6311d8
+
         )
         root.update()  # refresh UI so the combobox selection is respected
         log.debug(
