--- conflicted
+++ resolved
@@ -563,7 +563,6 @@
         else:
             log.debug(
                 f"Dodajam _DOC_ vrstico za razliko {diff} med vrsticami in računom"
-<<<<<<< HEAD
             )
             df_doc = pd.DataFrame(
                 [
@@ -580,24 +579,6 @@
                     }
                 ]
             )
-=======
-            )
-            df_doc = pd.DataFrame(
-                [
-                    {
-                        "sifra_dobavitelja": "_DOC_",
-                        "naziv": "Samodejni popravek",
-                        "kolicina": Decimal("1"),
-                        "enota": "",
-                        "cena_bruto": abs(diff),
-                        "cena_netto": Decimal("0"),
-                        "rabata": abs(diff),
-                        "rabata_pct": Decimal("100.00"),
-                        "vrednost": diff,
-                    }
-                ]
-            )
->>>>>>> 8dd4331f
             doc_discount_total += diff
 
     root = tk.Tk()
