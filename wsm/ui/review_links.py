# File: wsm/ui/review_links.py
# -*- coding: utf-8 -*-
from __future__ import annotations
import math, re, logging, hashlib, json
from decimal import Decimal
from wsm.parsing.money import detect_round_step
from pathlib import Path
from typing import Tuple

import pandas as pd
import tkinter as tk
from tkinter import ttk

# Logger setup
log = logging.getLogger(__name__)


# Helper functions
def _fmt(v) -> str:
    """Human-friendly format števil (Decimal / float / int)."""
    if v is None or (isinstance(v, float) and math.isnan(v)) or pd.isna(v):
        return ""
    d = v if isinstance(v, Decimal) else Decimal(str(v))
    d = d.quantize(Decimal("0.0001"))
    s = format(d, "f")
    return s.rstrip("0").rstrip(".") if "." in s else s


_piece = {"kos", "kom", "stk", "st", "can", "ea", "pcs"}
_mass = {"kg", "g", "gram", "grams", "mg", "milligram", "milligrams"}
_vol = {"l", "ml", "cl", "dl", "dcl"}
_rx_vol = re.compile(r"([0-9]+[\.,]?[0-9]*)\s*(ml|cl|dl|dcl|l)\b", re.I)
_rx_mass = re.compile(
    r"(?:teža|masa|weight)?\s*[:\s]?\s*([0-9]+[\.,]?[0-9]*)\s*((?:kgm?)|kgr|g|gr|gram|grams|mg|milligram|milligrams)\b",
    re.I,
)

def _dec(x: str) -> Decimal:
    """Convert a comma-separated string to ``Decimal``."""
    return Decimal(x.replace(",", "."))


def _norm_unit(q: Decimal, u: str, name: str) -> Tuple[Decimal, str]:
    """Normalize quantity and unit to (kg / L / kos)."""
    log.debug(f"Normalizacija: q={q}, u={u}, name={name}")
    unit_map = {
        "KGM": ("kg", 1),  # Kilograms
        "GRM": ("kg", 0.001),  # Grams (convert to kg)
        "LTR": ("L", 1),  # Liters
        "MLT": ("L", 0.001),  # Milliliters (convert to L)
        "H87": ("kos", 1),  # Piece
        "EA": ("kos", 1),  # Each (piece)
    }

    if u in unit_map:
        base_unit, factor = unit_map[u]
        q_norm = q * Decimal(str(factor))
        log.debug(
            f"Enota v unit_map: {u} -> base_unit={base_unit}, factor={factor}, q_norm={q_norm}"
        )
    else:
        u_norm = (u or "").strip().lower()
        if u_norm in _piece:
            base_unit = "kos"
            q_norm = q
        elif u_norm in _mass:
            if u_norm.startswith("kg"):
                factor = Decimal("1")
            elif u_norm.startswith("mg") or u_norm.startswith("milligram"):
                factor = Decimal("1") / Decimal("1000000")
            else:
                factor = Decimal("1") / Decimal("1000")
            q_norm = q * factor
            base_unit = "kg"
        elif u_norm in _vol:
            mapping = {"l": 1, "ml": 1e-3, "cl": 1e-2, "dl": 1e-1, "dcl": 1e-1}
            q_norm = q * Decimal(str(mapping[u_norm]))
            base_unit = "L"
        else:
            name_l = name.lower()
            m_vol = _rx_vol.search(name_l)
            if m_vol:
                val, typ = _dec(m_vol[1]), m_vol[2].lower()
                conv = {
                    "ml": val / 1000,
                    "cl": val / 100,
                    "dl": val / 10,
                    "dcl": val / 10,
                    "l": val,
                }[typ]
                q_norm = q * conv
                base_unit = "L"
            else:
                m_mass = _rx_mass.search(name_l)
                if m_mass:
                    val, typ = _dec(m_mass[1]), m_mass[2].lower()
                    if typ.startswith("kg"):
                        conv = val
                    elif typ.startswith("mg") or typ.startswith("milligram"):
                        conv = val / 1000000
                    else:
                        conv = val / 1000
                    q_norm = q * conv
                    base_unit = "kg"
                else:
                    q_norm = q
                    base_unit = "kos"
        log.debug(
            f"Enota ni v unit_map: u_norm={u_norm}, base_unit={base_unit}, q_norm={q_norm}"
        )

    if base_unit == "kos":
        m_weight = re.search(
            r"(?:teža|masa|weight)?\s*[:\s]?\s*(\d+(?:[.,]\d+)?)\s*(mg|g|dag|kg)\b",
            name,
            re.I,
        )
        if m_weight:
            val = Decimal(m_weight.group(1).replace(",", "."))
            unit = m_weight.group(2).lower()
            if unit == "mg":
                weight_kg = val / 1000000
            elif unit == "g":
                weight_kg = val / 1000
            elif unit == "dag":
                weight_kg = val / 100
            elif unit == "kg":
                weight_kg = val
            log.debug(
                f"Teža najdena v imenu: {val} {unit}, pretvorjeno v kg: {weight_kg}"
            )
            return q_norm * weight_kg, "kg"

        m_volume = re.search(r"(\d+(?:[.,]\d+)?)\s*(ml|l)\b", name, re.I)
        if m_volume:
            val = Decimal(m_volume.group(1).replace(",", "."))
            unit = m_volume.group(2).lower()
            if unit == "ml":
                volume_l = val / 1000
            elif unit == "l":
                volume_l = val
            log.debug(
                f"Volumen najden v imenu: {val} {unit}, pretvorjeno v L: {volume_l}"
            )
            if volume_l >= 1:
                return q_norm * volume_l, "L"
            else:
                return q_norm, "kos"

    log.debug(f"Končna normalizacija: q_norm={q_norm}, base_unit={base_unit}")
    return q_norm, base_unit


# File handling functions
def _load_supplier_map(sup_file: Path) -> dict[str, dict]:
    """Load supplier info from per-supplier JSON files or a legacy Excel."""
    log.debug(f"Branje datoteke ali mape dobaviteljev: {sup_file}")
    sup_map: dict[str, dict] = {}

    if not sup_file.exists():
        log.info(f"Mapa ali datoteka dobaviteljev {sup_file} ne obstaja")
        return sup_map

    if sup_file.is_file():
        try:
            df_sup = pd.read_excel(sup_file, dtype=str)
            log.info(f"Število prebranih dobaviteljev iz {sup_file}: {len(df_sup)}")
            for _, row in df_sup.iterrows():
                sifra = str(row["sifra"]).strip()
                ime = str(row["ime"]).strip()
                sup_map[sifra] = {
                    "ime": ime or sifra,
                }
                log.debug(
                    f"Dodan v sup_map: sifra={sifra}, ime={ime}"
                )
            return sup_map
        except Exception as e:
            log.error(f"Napaka pri branju suppliers.xlsx: {e}")
            return {}

    links_dir = sup_file if sup_file.is_dir() else sup_file.parent
    for folder in links_dir.iterdir():
        if not folder.is_dir():
            continue
        info_path = folder / "supplier.json"
        if info_path.exists():
            try:
                data = json.loads(info_path.read_text())
                sifra = str(data.get("sifra", "")).strip()
                ime = str(data.get("ime", "")).strip() or folder.name
                if sifra:
                    sup_map[sifra] = {
                        "ime": ime,
                    }
                    log.debug(
                        f"Dodan iz JSON: sifra={sifra}, ime={ime}"
                    )
                    # uspešno prebrali podatke, nadaljuj z naslednjo mapo
                    continue
            except Exception as e:
                log.error(f"Napaka pri branju {info_path}: {e}")
        # fallback when supplier.json is missing or neveljaven
        for file in folder.glob("*_povezane.xlsx"):
            code = file.stem.split("_")[0]
            if not code:
                continue
            if code not in sup_map:
                sup_map[code] = {
                    "ime": folder.name,
                }
                log.debug(
                    f"Dodan iz mape: sifra={code}, ime={folder.name}"
                )
            break

    log.info(f"Najdeni dobavitelji: {list(sup_map.keys())}")
    return sup_map


def _write_supplier_map(sup_map: dict, sup_file: Path):
    """Write supplier info to JSON files or legacy Excel."""
    log.debug(f"Pisanje podatkov dobaviteljev v {sup_file}")
    if sup_file.suffix == ".xlsx" or sup_file.is_file():
        sup_file.parent.mkdir(parents=True, exist_ok=True)
        df = pd.DataFrame(
            [
                {
                    "sifra": k,
                    "ime": v["ime"],
                }
                for k, v in sup_map.items()
            ]
        )
        df.to_excel(sup_file, index=False)
        log.info(f"Datoteka uspešno zapisana: {sup_file}")
        return


    # Determine whether `sup_file` represents a directory (existing or
    # intended).  When the directory does not exist yet, create it before
    # writing supplier data.  Otherwise fall back to the parent directory only
    # when a file path is supplied.
    is_dir_path = sup_file.is_dir() or sup_file.suffix == ""
    if is_dir_path:
        if not sup_file.exists():
            sup_file.mkdir(parents=True, exist_ok=True)
        links_dir = sup_file
    else:
        links_dir = sup_file.parent

    for code, info in sup_map.items():
        from wsm.utils import sanitize_folder_name

        folder = links_dir / sanitize_folder_name(info["ime"])
        folder.mkdir(parents=True, exist_ok=True)
        info_path = folder / "supplier.json"
        try:
            info_path.write_text(
                json.dumps(
                    {
                        "sifra": code,
                        "ime": info["ime"],
                    },
                    ensure_ascii=False,
                )
            )
            log.debug(f"Zapisano {info_path}")
        except Exception as exc:
            log.error(f"Napaka pri zapisu {info_path}: {exc}")


# Save and close function
def _save_and_close(
    df,
    manual_old,
    wsm_df,
    links_file,
    root,
    supplier_name,
    supplier_code,
    sup_map,
    sup_file,
    *,
    invoice_path=None,
):
    log.debug(
        f"Shranjevanje: supplier_name={supplier_name}, supplier_code={supplier_code}"
    )

    log.info(
        f"Shranjujem {len(df)} vrstic z enotami: {df['enota_norm'].value_counts().to_dict()}"
    )


    # Preverimo prazne sifra_dobavitelja
    empty_sifra = df["sifra_dobavitelja"].isna() | (df["sifra_dobavitelja"] == "")
    if empty_sifra.any():
        log.warning(
            f"Prazne vrednosti v sifra_dobavitelja za {empty_sifra.sum()} vrstic"
        )
        log.debug(
            f"Primer vrstic s prazno sifra_dobavitelja: {df[empty_sifra][['naziv', 'sifra_dobavitelja']].head().to_dict()}"
        )
        df.loc[empty_sifra, "sifra_dobavitelja"] = df.loc[empty_sifra, "naziv"].apply(
            lambda x: hashlib.md5(str(x).encode()).hexdigest()[:8]
        )
        log.info(f"Generirane začasne šifre za {empty_sifra.sum()} vrstic")

    # Posodobi zemljevid dobaviteljev, če se je ime ali nastavitev spremenila
    old_info = sup_map.get(supplier_code, {})
    if supplier_name and old_info.get("ime") != supplier_name:
        sup_map[supplier_code] = {"ime": supplier_name}
        _write_supplier_map(sup_map, sup_file)

    # Nastavi indeks za manual_old
    if not manual_old.empty:
        # Odstrani prazne ali neveljavne vrstice
        manual_old = manual_old.dropna(subset=["sifra_dobavitelja", "naziv"], how="all")
        manual_new = manual_old.set_index(["sifra_dobavitelja"])
        if "enota_norm" not in manual_new.columns:
            manual_new["enota_norm"] = pd.NA
        log.info(f"Število prebranih povezav iz manual_old: {len(manual_old)}")
        log.debug(f"Primer povezav iz manual_old: {manual_old.head().to_dict()}")
    else:
        manual_new = pd.DataFrame(
            columns=[
                "sifra_dobavitelja",
                "naziv",
                "wsm_sifra",
                "dobavitelj",
                "enota_norm",
            ]
        ).set_index(["sifra_dobavitelja"])
        log.info("Manual_old je prazen, ustvarjam nov DataFrame")

    # Ustvari df_links z istim indeksom
    df_links = df.set_index(["sifra_dobavitelja"])[
        ["naziv", "wsm_sifra", "dobavitelj", "enota_norm"]
    ]

    # Posodobi obstoječe elemente (dovoli tudi brisanje povezav)
    if manual_new.empty:
        # Če ni obstoječih povezav, začni z df_links
        manual_new = df_links.copy()
        log.debug(
            "Starting new mapping DataFrame with units: %s",
            manual_new["enota_norm"].value_counts().to_dict(),
        )
    else:
        manual_new.loc[
            df_links.index, ["naziv", "wsm_sifra", "dobavitelj", "enota_norm"]
        ] = df_links
        log.debug(
            "Updated existing mappings with new units: %s",
            manual_new["enota_norm"].value_counts().to_dict(),
        )

    # Dodaj nove elemente, ki niso v manual_new
    new_items = df_links[~df_links.index.isin(manual_new.index)]
    manual_new = pd.concat([manual_new, new_items])

    # Ponastavi indeks, da vrneš stolpce
    manual_new = manual_new.reset_index()

    # Shrani v Excel
    log.info(f"Shranjujem {len(manual_new)} povezav v {links_file}")
    log.debug(f"Primer shranjenih povezav: {manual_new.head().to_dict()}")
    if "enota_norm" in manual_new.columns:
        log.debug(

            "Units written to file: %s",
            manual_new["enota_norm"].value_counts().to_dict(),

        )
    try:
        manual_new.to_excel(links_file, index=False)
        log.info(f"Uspešno shranjeno v {links_file}")
    except Exception as e:
        log.error(f"Napaka pri shranjevanju v {links_file}: {e}")

    invoice_hash = None
    if invoice_path and invoice_path.suffix.lower() == ".xml":
        try:
            from wsm.parsing.eslog import extract_service_date

            service_date = extract_service_date(invoice_path)
        except Exception as exc:
            log.warning(f"Napaka pri branju datuma storitve: {exc}")
            service_date = None
        try:
            invoice_hash = hashlib.md5(invoice_path.read_bytes()).hexdigest()
        except Exception as exc:
            log.warning(f"Napaka pri izračunu hash: {exc}")
    else:
        service_date = None
        if invoice_path and invoice_path.exists():
            try:
                invoice_hash = hashlib.md5(invoice_path.read_bytes()).hexdigest()
            except Exception as exc:
                log.warning(f"Napaka pri izračunu hash: {exc}")

    try:
        from wsm.utils import log_price_history

        log_price_history(
            df,
            links_file,
            service_date=service_date,
            suppliers_dir=sup_file,
            invoice_id=invoice_hash,
        )
    except Exception as exc:
        log.warning(f"Napaka pri beleženju zgodovine cen: {exc}")

    root.quit()


# Main GUI function
def review_links(
    df: pd.DataFrame,
    wsm_df: pd.DataFrame,
    links_file: Path,
    invoice_total: Decimal,
    invoice_path: Path | None = None,
) -> pd.DataFrame:
    df = df.copy()
    supplier_code = links_file.stem.split("_")[0]
    suppliers_file = links_file.parent.parent
    log.debug(f"Pot do mape links: {suppliers_file}")
    sup_map = _load_supplier_map(suppliers_file)

    log.info(f"Supplier code extracted: {supplier_code}")
    supplier_info = sup_map.get(supplier_code, {})
    default_name = supplier_info.get("ime", supplier_code)

    service_date = None
    invoice_number = None
    if invoice_path and invoice_path.suffix.lower() == ".xml":
        try:
            from wsm.parsing.eslog import extract_service_date, extract_invoice_number

            service_date = extract_service_date(invoice_path)
            invoice_number = extract_invoice_number(invoice_path)
        except Exception as exc:
            log.warning(f"Napaka pri branju glave računa: {exc}")

    inv_name = None
    if invoice_path and invoice_path.suffix.lower() == ".xml":
        try:
            from wsm.parsing.eslog import get_supplier_name

            inv_name = get_supplier_name(invoice_path)
        except Exception:
            inv_name = None
    elif invoice_path and invoice_path.suffix.lower() == ".pdf":
        try:
            from wsm.parsing.pdf import get_supplier_name_from_pdf

            inv_name = get_supplier_name_from_pdf(invoice_path)
        except Exception:
            inv_name = None
    if inv_name:
        default_name = inv_name

    log.info(f"Default name retrieved: {default_name}")
    log.debug(f"Supplier info: {supplier_info}")

    try:
        manual_old = pd.read_excel(links_file, dtype=str)
        log.info("Processing complete")
        log.info(f"Število prebranih povezav iz {links_file}: {len(manual_old)}")
        log.debug(f"Primer povezav iz {links_file}: {manual_old.head().to_dict()}")
        empty_sifra_old = manual_old["sifra_dobavitelja"].isna() | (
            manual_old["sifra_dobavitelja"] == ""
        )
        if empty_sifra_old.any():
            log.warning(
                f"Prazne vrednosti v sifra_dobavitelja v manual_old za {empty_sifra_old.sum()} vrstic"
            )
            manual_old.loc[empty_sifra_old, "sifra_dobavitelja"] = manual_old.loc[
                empty_sifra_old, "naziv"
            ].apply(lambda x: hashlib.md5(str(x).encode()).hexdigest()[:8])
            log.info(
                f"Generirane začasne šifre za {empty_sifra_old.sum()} vrstic v manual_old"
            )
    except Exception as e:
        manual_old = pd.DataFrame(
            columns=["sifra_dobavitelja", "naziv", "wsm_sifra", "dobavitelj"]
        )
        log.debug(
            f"Manual_old ni obstajal ali napaka pri branju: {e}, ustvarjam prazen DataFrame"
        )

    existing_names = sorted(
        {
            n
            for n in manual_old.get("dobavitelj", [])
            if isinstance(n, str) and n.strip()
        }
    )
    supplier_name = default_name
    if supplier_name and supplier_name not in existing_names:
        existing_names.insert(0, supplier_name)
    supplier_name = existing_names[0] if existing_names else supplier_code
    df["dobavitelj"] = supplier_name
    log.debug(f"Supplier name nastavljen na: {supplier_name}")

    # Generate sifra_dobavitelja for empty cases before lookup
    empty_sifra = df["sifra_dobavitelja"].isna() | (df["sifra_dobavitelja"] == "")
    if empty_sifra.any():
        df.loc[empty_sifra, "sifra_dobavitelja"] = df.loc[empty_sifra, "naziv"].apply(
            lambda x: hashlib.md5(str(x).encode()).hexdigest()[:8]
        )
        log.info(f"Generirane začasne šifre za {empty_sifra.sum()} vrstic v df")

    # Create a dictionary for quick lookup
    old_map_dict = manual_old.set_index(["sifra_dobavitelja"])["wsm_sifra"].to_dict()
    old_unit_dict = {}
    if "enota_norm" in manual_old.columns:
        old_unit_dict = manual_old.set_index(["sifra_dobavitelja"])[
            "enota_norm"
        ].to_dict()

    df["wsm_sifra"] = df.apply(
        lambda r: old_map_dict.get((r["sifra_dobavitelja"]), pd.NA), axis=1
    )
    df["wsm_naziv"] = df["wsm_sifra"].map(wsm_df.set_index("wsm_sifra")["wsm_naziv"])
    df["status"] = df["wsm_sifra"].notna().map({True: "POVEZANO", False: pd.NA})
    log.debug(f"df po inicializaciji: {df.head().to_dict()}")

    df_doc = df[df["sifra_dobavitelja"] == "_DOC_"]
    doc_discount_total = df_doc["vrednost"].sum()
    df = df[df["sifra_dobavitelja"] != "_DOC_"]
    # Ensure a clean sequential index so Treeview item IDs are predictable
    df = df.reset_index(drop=True)
    df["cena_pred_rabatom"] = df.apply(
        lambda r: (
            (r["vrednost"] + r["rabata"]) / r["kolicina"]
            if r["kolicina"]
            else Decimal("0")
        ),
        axis=1,
    )
    df["cena_po_rabatu"] = df.apply(
        lambda r: r["vrednost"] / r["kolicina"] if r["kolicina"] else Decimal("0"),
        axis=1,
    )
    df["rabata_pct"] = df.apply(
        lambda r: (
            ((r["rabata"] / (r["vrednost"] + r["rabata"])) * Decimal("100")).quantize(
                Decimal("0.01")
            )
            if (r["vrednost"] + r["rabata"])
            else Decimal("0.00")
        ),
        axis=1,
    )
    df["total_net"] = df["vrednost"]
    df["kolicina_norm"], df["enota_norm"] = zip(
        *[
            _norm_unit(Decimal(str(q)), u, n)
            for q, u, n in zip(df["kolicina"], df["enota"], df["naziv"])
        ]
    )
    if old_unit_dict:
        log.debug(f"Old unit mapping loaded: {old_unit_dict}")

        def _restore_unit(r):
            return old_unit_dict.get(r["sifra_dobavitelja"], r["enota_norm"])

        before = df["enota_norm"].copy()
        df["enota_norm"] = df.apply(_restore_unit, axis=1)
        changed = (before != df["enota_norm"]).sum()
        log.debug(f"Units restored from old map: {changed} rows updated")

        log.debug(
            "Units after applying saved mapping: %s",
            df["enota_norm"].value_counts().to_dict(),
        )

    df["kolicina_norm"] = df["kolicina_norm"].astype(float)
    log.debug(f"df po normalizaciji: {df.head().to_dict()}")

    # If totals differ slightly (<=5 cent), adjust the document discount when
    # its line exists. Otherwise record the difference separately so that totals
    # still match the invoice without showing an extra row.
    calculated_total = df["total_net"].sum() + doc_discount_total
    diff = invoice_total - calculated_total
    step = detect_round_step(invoice_total, calculated_total)
    if abs(diff) <= step and diff != 0:
        if not df_doc.empty:
            log.debug(
                f"Prilagajam dokumentarni popust za razliko {diff}: "
                f"{doc_discount_total} -> {doc_discount_total + diff}"
            )
            doc_discount_total += diff
            df_doc.loc[df_doc.index, "vrednost"] += diff
            df_doc.loc[df_doc.index, "cena_bruto"] += abs(diff)
            df_doc.loc[df_doc.index, "rabata"] += abs(diff)
        else:
            log.debug(
                f"Dodajam _DOC_ vrstico za razliko {diff} med vrsticami in računom"
            )
            df_doc = pd.DataFrame(
                [
                    {
                        "sifra_dobavitelja": "_DOC_",
                        "naziv": "Samodejni popravek",
                        "kolicina": Decimal("1"),
                        "enota": "",
                        "cena_bruto": abs(diff),
                        "cena_netto": Decimal("0"),
                        "rabata": abs(diff),
                        "rabata_pct": Decimal("100.00"),
                        "vrednost": diff,
                    }
                ]
            )
            doc_discount_total += diff

    root = tk.Tk()
    root.title(f"Ročna revizija – {supplier_name}")

    header_var = tk.StringVar()

    def _refresh_header():
        header = f"Dobavitelj: {supplier_name}"
        if service_date:
            header += f" | Datum storitve: {service_date}"
        if invoice_number:
            header += f" | Račun: {invoice_number}"
        header_var.set(header)
        root.title(f"Ročna revizija – {supplier_name}")

    _refresh_header()

    header_lbl = tk.Label(root, textvariable=header_var, font=("Arial", 14, "bold"))
    header_lbl.pack(pady=4)
    # Start in fullscreen; press Esc to exit
    root.attributes("-fullscreen", True)
    root.bind("<Escape>", lambda e: root.attributes("-fullscreen", False))

    frame = tk.Frame(root)
    frame.pack(fill="both", expand=True)
    cols = [
        "naziv",
        "kolicina_norm",
        "enota_norm",
        "rabata_pct",
        "cena_pred_rabatom",
        "cena_po_rabatu",
        "total_net",
        "wsm_naziv",
        "dobavitelj",
    ]
    heads = [
        "Naziv artikla",
        "Količina",
        "Enota",
        "Rabat (%)",
        "Net. pred rab.",
        "Net. po rab.",
        "Skupna neto",
        "WSM naziv",
        "Dobavitelj",
    ]
    tree = ttk.Treeview(frame, columns=cols, show="headings", height=27)
    vsb = ttk.Scrollbar(frame, orient="vertical", command=tree.yview)
    tree.configure(yscrollcommand=vsb.set)
    vsb.pack(side="right", fill="y")
    tree.pack(side="left", fill="both", expand=True)

    for c, h in zip(cols, heads):
        tree.heading(c, text=h)
        width = 300 if c == "naziv" else (80 if c == "enota_norm" else 120)
        tree.column(c, width=width, anchor="w")
    for i, row in df.iterrows():
        vals = [
            (
                _fmt(row[c])
                if isinstance(row[c], (Decimal, float, int))
                else ("" if pd.isna(row[c]) else str(row[c]))
            )
            for c in cols
        ]
        tree.insert("", "end", iid=str(i), values=vals)
    tree.focus("0")
    tree.selection_set("0")

    # Povzetek skupnih neto cen po WSM šifrah
    summary_frame = tk.Frame(root)
    summary_frame.pack(fill="both", expand=True, pady=10)
    tk.Label(
        summary_frame, text="Povzetek po WSM šifrah", font=("Arial", 12, "bold")
    ).pack()

    summary_cols = [
        "wsm_sifra",
        "wsm_naziv",
        "kolicina_norm",
        "neto_brez_popusta",
        "rabata_pct",
        "vrednost",
    ]
    summary_heads = [
        "WSM Šifra",
        "WSM Naziv",
        "Količina",
        "Znesek",
        "Rabat (%)",
        "Neto po rabatu",
    ]
    summary_tree = ttk.Treeview(
        summary_frame, columns=summary_cols, show="headings", height=5
    )
    vsb_summary = ttk.Scrollbar(
        summary_frame, orient="vertical", command=summary_tree.yview
    )
    summary_tree.configure(yscrollcommand=vsb_summary.set)
    vsb_summary.pack(side="right", fill="y")
    summary_tree.pack(side="left", fill="both", expand=True)

    for c, h in zip(summary_cols, summary_heads):
        summary_tree.heading(c, text=h)
        summary_tree.column(c, width=150, anchor="w")

    def _update_summary():
        for item in summary_tree.get_children():
            summary_tree.delete(item)
        required = {"wsm_sifra", "vrednost", "rabata", "kolicina_norm", "rabata_pct"}
        if required.issubset(df.columns):
            summary_df = (
                df[df["wsm_sifra"].notna()]
                .groupby(["wsm_sifra", "rabata_pct"], dropna=False)
                .agg(
                    {
                        "vrednost": "sum",
                        "rabata": "sum",
                        "kolicina_norm": "sum",
                    }
                )
                .reset_index()
            )

            summary_df["neto_brez_popusta"] = (
                summary_df["vrednost"] + summary_df["rabata"]
            )
            summary_df["wsm_naziv"] = summary_df["wsm_sifra"].map(
                wsm_df.set_index("wsm_sifra")["wsm_naziv"]
            )
            summary_df["rabata_pct"] = [
                (
                    (
                        row["rabata"] / row["neto_brez_popusta"] * Decimal("100")
                    ).quantize(Decimal("0.01"))
                    if row["neto_brez_popusta"]
                    else Decimal("0.00")
                )
                for _, row in summary_df.iterrows()
            ]

            for _, row in summary_df.iterrows():
                vals = [
                    row["wsm_sifra"],
                    row["wsm_naziv"],
                    _fmt(row["kolicina_norm"]),
                    _fmt(row["neto_brez_popusta"]),
                    _fmt(row["rabata_pct"]),
                    _fmt(row["vrednost"]),
                ]
                summary_tree.insert("", "end", values=vals)
            log.debug(f"Povzetek posodobljen: {len(summary_df)} WSM šifer")

    # Skupni zneski pod povzetkom
    total_frame = tk.Frame(root)
    total_frame.pack(fill="x", pady=5)

    # Dokumentarni popust obravnavamo kot povezan znesek, saj ne potrebuje
    # dodatne ročne obdelave. Zato ga prištejemo k "Skupaj povezano" in ga
    # ne štejemo med "Skupaj ostalo".
    if df["wsm_sifra"].notna().any():
        # Ko je vsaj ena vrstica povezana, dokumentarni popust štejemo
        # kot "povezan" znesek, saj ga uporabnik ne obravnava ročno.
        linked_total = (
            df[df["wsm_sifra"].notna()]["total_net"].sum() + doc_discount_total
        )
        unlinked_total = df[df["wsm_sifra"].isna()]["total_net"].sum()
    else:
        # Če ni še nobene povezave, popust prištejemo k "ostalim" vrsticam,
        # da "Skupaj povezano" ostane ničelno.
        linked_total = df[df["wsm_sifra"].notna()]["total_net"].sum()
        unlinked_total = (
            df[df["wsm_sifra"].isna()]["total_net"].sum() + doc_discount_total
        )
    # Skupni seštevek mora biti vsota "povezano" in "ostalo"
    total_sum = linked_total + unlinked_total
    step_total = detect_round_step(invoice_total, total_sum)
    match_symbol = "✓" if abs(total_sum - invoice_total) <= step_total else "✗"

    tk.Label(
        total_frame,
        text=f"Skupaj povezano: {_fmt(linked_total)} € + Skupaj ostalo: {_fmt(unlinked_total)} € = Skupni seštevek: {_fmt(total_sum)} € | Skupna vrednost računa: {_fmt(invoice_total)} € {match_symbol}",
        font=("Arial", 10, "bold"),
        name="total_sum",
    ).pack(side="left", padx=10)

    def _update_totals():
        if df["wsm_sifra"].notna().any():
            linked_total = (
                df[df["wsm_sifra"].notna()]["total_net"].sum() + doc_discount_total
            )
            unlinked_total = df[df["wsm_sifra"].isna()]["total_net"].sum()
        else:
            linked_total = df[df["wsm_sifra"].notna()]["total_net"].sum()
            unlinked_total = (
                df[df["wsm_sifra"].isna()]["total_net"].sum() + doc_discount_total
            )
        total_sum = linked_total + unlinked_total
        step_total = detect_round_step(invoice_total, total_sum)
        match_symbol = "✓" if abs(total_sum - invoice_total) <= step_total else "✗"
        total_frame.children["total_sum"].config(
            text=f"Skupaj povezano: {_fmt(linked_total)} € + Skupaj ostalo: {_fmt(unlinked_total)} € = Skupni seštevek: {_fmt(total_sum)} € | Skupna vrednost računa: {_fmt(invoice_total)} € {match_symbol}"
        )

    bottom = tk.Frame(root)
    bottom.pack(fill="x", padx=8, pady=6)
    custom = tk.Frame(bottom)
    custom.pack(fill="x")
    tk.Label(custom, text="Vpiši / izberi WSM naziv:").pack(side="left")
    entry = tk.Entry(custom)
    entry.pack(side="left", fill="x", expand=True, padx=(4, 0))
    lb = tk.Listbox(custom, height=6)

    # --- Unit change widgets ---
    unit_options = ["kos", "kg", "L"]
<<<<<<< HEAD
=======
    last_unit_file = links_file.parent.parent / "last_unit.txt"

    unit_from_xml = df["enota_norm"].mode().iat[0] if not df.empty else "kg"
    remember_default = False
    _last_unit = unit_from_xml
    if last_unit_file.exists():
        remember_default = True
        try:
            val = last_unit_file.read_text().strip()
            if val:
                _last_unit = val
        except Exception as exc:
            log.debug(f"Napaka pri branju {last_unit_file}: {exc}")

    unit_var = tk.StringVar(
        value=_last_unit if _last_unit in unit_options else unit_options[0]
    )
    unit_menu = ttk.Combobox(
        bottom,
        values=unit_options,
        textvariable=unit_var,
        state="readonly",
        width=5,
    )
    log.debug("Inicializiran combobox z vrednostjo %s", unit_var.get())

    def _on_unit_select(event=None):
        val = unit_var.get()
        log.info(f"Combobox selected: {val}")
        log.debug("unit_menu.get()=%s", unit_menu.get())
        log.debug(
            "Units before any override: %s",
            df["enota_norm"].value_counts().to_dict(),
        )

    def _on_unit_write(*_):
        log.info(f"unit_var changed: {unit_var.get()}")
        log.debug("trace info: %s", unit_var.trace_info())

    unit_menu.bind("<<ComboboxSelected>>", _on_unit_select)
    unit_var.trace_add("write", _on_unit_write)

    def _set_all_units():
        """Apply the unit from ``unit_menu`` to all rows."""

        new_u = unit_var.get()

        log.debug(
            "_set_all_units invoked with unit_var=%s unit_menu=%s",
            new_u,
            unit_menu.get(),
        )
        before = df["enota_norm"].copy()
        log.info(f"Nastavljam vse enote na {new_u}")

        log.debug(
            "Units distribution pre-override: %s",
            before.value_counts().to_dict(),
        )

        # Modify only the normalized unit so we preserve the
        for item in tree.get_children():
            tree.set(item, "enota_norm", new_u)

        changed = (before != df["enota_norm"]).sum()
        if changed:
            log.info(f"Spremenjenih vrstic: {changed}")
        else:
            log.warning("Nobena vrstica ni bila spremenjena pri nastavitvi enote")

        log.info(
            "Units after override: %s",
            df["enota_norm"].value_counts().to_dict(),

        )
        root.update()  # refresh UI so the combobox selection is respected
        log.debug(
            "Units after root.update: %s (combobox=%s)",
            df["enota_norm"].value_counts().to_dict(),
            unit_var.get(),
        )

        _update_summary()
        _update_totals()

    remember_var = tk.BooleanVar(value=remember_default)
>>>>>>> e315e545

    save_btn = tk.Button(
        bottom,
        text="Shrani & zapri",
        width=14,
        command=lambda e=None: _save_and_close(
            df,
            manual_old,
            wsm_df,
            links_file,
            root,
            supplier_name,
            supplier_code,
            sup_map,
            suppliers_file,
            invoice_path=invoice_path,
        ),
    )

<<<<<<< HEAD
=======
    def _edit_supplier():
        nonlocal supplier_name
        top = tk.Toplevel(root)
        top.title("Uredi dobavitelja")
        tk.Label(top, text="Ime dobavitelja:").pack(padx=10, pady=(10, 0))
        name_entry = tk.Entry(top)
        name_entry.insert(0, supplier_name)
        name_entry.pack(padx=10, pady=5)
        chk_var = None

        def _apply():
            nonlocal supplier_name
            new_name = name_entry.get().strip()
            if new_name:
                supplier_name = new_name

            sup_map[supplier_code] = {
                "ime": supplier_name,
            }
            _write_supplier_map(sup_map, suppliers_file)
            df["dobavitelj"] = supplier_name
            for iid in tree.get_children():
                vals = list(tree.item(iid, "values"))
                vals[cols.index("dobavitelj")] = supplier_name
                tree.item(iid, values=vals)

            _refresh_header()
            top.destroy()


        tk.Button(top, text="Potrdi", command=_apply).pack(pady=(0, 10))

>>>>>>> e315e545
    def _exit():
        root.quit()

    exit_btn = tk.Button(
        bottom,
        text="Izhod",
        width=14,
        command=_exit,
    )
    exit_btn.pack(side="right", padx=(6, 0))
    save_btn.pack(side="right", padx=(6, 0))

    root.bind(
        "<F10>",
        lambda e: _save_and_close(
            df,
            manual_old,
            wsm_df,
            links_file,
            root,
            supplier_name,
            supplier_code,
            sup_map,
            suppliers_file,
            invoice_path=invoice_path,
        ),
    )

    nazivi = wsm_df["wsm_naziv"].dropna().tolist()
    n2s = dict(zip(wsm_df["wsm_naziv"], wsm_df["wsm_sifra"]))

    def _start_edit(_=None):
        if not tree.focus():
            return "break"
        entry.delete(0, "end")
        lb.pack_forget()
        entry.focus_set()
        return "break"

    def _suggest(evt=None):
        if evt and evt.keysym in {
            "Return",
            "Escape",
            "Up",
            "Down",
            "Tab",
            "Right",
            "Left",
        }:
            return
        txt = entry.get().strip().lower()
        lb.delete(0, "end")
        if not txt:
            lb.pack_forget()
            return
        matches = [n for n in nazivi if txt in n.lower()]
        if matches:
            lb.pack(fill="x")
            for m in matches:
                lb.insert("end", m)
            lb.selection_set(0)
            lb.activate(0)
            lb.see(0)
        else:
            lb.pack_forget()

    def _init_listbox(evt=None):
        """Give focus to the listbox and handle initial navigation."""
        if lb.winfo_ismapped():
            lb.focus_set()
            if not lb.curselection():
                lb.selection_set(0)
                lb.activate(0)
                lb.see(0)
            if evt and evt.keysym == "Down":
                _nav_list(evt)
        return "break"

    def _nav_list(evt):
        cur = lb.curselection()[0] if lb.curselection() else -1
        nxt = cur + 1 if evt.keysym == "Down" else cur - 1
        nxt = max(0, min(lb.size() - 1, nxt))
        lb.selection_clear(0, "end")
        lb.selection_set(nxt)
        lb.activate(nxt)
        lb.see(nxt)
        return "break"

    def _edit_unit(evt):
        col = tree.identify_column(evt.x)
        row_id = tree.identify_row(evt.y)
        if col != "#3" or not row_id:
            return
        idx = int(row_id)

        log.debug("Editing row %s current unit=%s", idx, df.at[idx, "enota_norm"])

        top = tk.Toplevel(root)
        top.title("Spremeni enoto")
        var = tk.StringVar(value=df.at[idx, "enota_norm"])
        cb = ttk.Combobox(top, values=unit_options, textvariable=var, state="readonly")
        cb.pack(padx=10, pady=10)
        log.debug("Edit dialog opened with value %s", var.get())

        def _apply(_=None):
            new_u = var.get()
            before = df.at[idx, "enota_norm"]
            # Only change the normalized value so the original
            # invoice unit remains intact. ``enota`` is needed to
            # detect H87 when applying saved overrides.
            df.at[idx, "enota_norm"] = new_u
            tree.set(row_id, "enota_norm", new_u)

            log.info("Updated row %s unit from %s to %s", idx, before, new_u)
            log.debug("Combobox in edit dialog value: %s", cb.get())

            _update_summary()
            _update_totals()
            top.destroy()

        tk.Button(top, text="OK", command=_apply).pack(pady=(0, 10))
        cb.bind("<Return>", _apply)
        cb.focus_set()
        return "break"

    def _confirm(_=None):
        sel_i = tree.focus()
        if not sel_i:
            return "break"
        choice = (
            lb.get(lb.curselection()[0]) if lb.curselection() else entry.get().strip()
        )
        idx = int(sel_i)
        df.at[idx, "wsm_naziv"] = choice
        df.at[idx, "wsm_sifra"] = n2s.get(choice, pd.NA)
        df.at[idx, "status"] = "POVEZANO"
        df.at[idx, "dobavitelj"] = supplier_name
        if (
            pd.isna(df.at[idx, "sifra_dobavitelja"])
            or df.at[idx, "sifra_dobavitelja"] == ""
        ):
            df.at[idx, "sifra_dobavitelja"] = hashlib.md5(
                str(df.at[idx, "naziv"]).encode()
            ).hexdigest()[:8]
        new_vals = [
            (
                _fmt(df.at[idx, c])
                if isinstance(df.at[idx, c], (Decimal, float, int))
                else ("" if pd.isna(df.at[idx, c]) else str(df.at[idx, c]))
            )
            for c in cols
        ]
        tree.item(sel_i, values=new_vals)
        log.debug(
            f"Potrjeno: idx={idx}, wsm_naziv={choice}, wsm_sifra={df.at[idx, 'wsm_sifra']}, sifra_dobavitelja={df.at[idx, 'sifra_dobavitelja']}"
        )
        _update_summary()  # Update summary after confirming
        _update_totals()  # Update totals after confirming
        entry.delete(0, "end")
        lb.pack_forget()
        tree.focus_set()
        next_i = tree.next(sel_i)
        if next_i:
            tree.selection_set(next_i)
            tree.focus(next_i)
            tree.see(next_i)
        return "break"

    def _clear_wsm_connection(_=None):
        sel_i = tree.focus()
        if not sel_i:
            return "break"
        idx = int(sel_i)
        df.at[idx, "wsm_naziv"] = pd.NA
        df.at[idx, "wsm_sifra"] = pd.NA
        df.at[idx, "status"] = pd.NA
        new_vals = [
            (
                _fmt(df.at[idx, c])
                if isinstance(df.at[idx, c], (Decimal, float, int))
                else ("" if pd.isna(df.at[idx, c]) else str(df.at[idx, c]))
            )
            for c in cols
        ]
        tree.item(sel_i, values=new_vals)
        log.debug(f"Povezava odstranjena: idx={idx}, wsm_naziv=NaN, wsm_sifra=NaN")
        _update_summary()  # Update summary after clearing
        _update_totals()  # Update totals after clearing
        tree.focus_set()
        return "break"

    def _tree_nav_up(_=None):
        """Select previous row and ensure it is visible."""
        prev_item = tree.prev(tree.focus()) or tree.focus()
        tree.selection_set(prev_item)
        tree.focus(prev_item)
        tree.see(prev_item)
        return "break"

    def _tree_nav_down(_=None):
        """Select next row and ensure it is visible."""
        next_item = tree.next(tree.focus()) or tree.focus()
        tree.selection_set(next_item)
        tree.focus(next_item)
        tree.see(next_item)
        return "break"

    # Vezave za tipke na tree
    tree.bind("<Return>", _start_edit)
    tree.bind("<BackSpace>", _clear_wsm_connection)
    tree.bind("<Up>", _tree_nav_up)
    tree.bind("<Down>", _tree_nav_down)
    tree.bind("<Double-Button-1>", _edit_unit)

    # Vezave za entry in lb
    entry.bind("<KeyRelease>", _suggest)
    entry.bind("<Down>", _init_listbox)
    entry.bind("<Tab>", _init_listbox)
    entry.bind("<Right>", _init_listbox)
    entry.bind("<Return>", _confirm)
    entry.bind(
        "<Escape>",
        lambda e: (lb.pack_forget(), entry.delete(0, "end"), tree.focus_set(), "break"),
    )
    lb.bind("<Return>", _confirm)
    lb.bind("<Double-Button-1>", _confirm)
    lb.bind("<Down>", _nav_list)
    lb.bind("<Up>", _nav_list)

    # Prvič osveži
    _update_summary()
    _update_totals()

    root.mainloop()
    try:
        root.destroy()
    except Exception:
        pass

    return pd.concat([df, df_doc], ignore_index=True)<|MERGE_RESOLUTION|>--- conflicted
+++ resolved
@@ -834,95 +834,7 @@
 
     # --- Unit change widgets ---
     unit_options = ["kos", "kg", "L"]
-<<<<<<< HEAD
-=======
-    last_unit_file = links_file.parent.parent / "last_unit.txt"
-
-    unit_from_xml = df["enota_norm"].mode().iat[0] if not df.empty else "kg"
-    remember_default = False
-    _last_unit = unit_from_xml
-    if last_unit_file.exists():
-        remember_default = True
-        try:
-            val = last_unit_file.read_text().strip()
-            if val:
-                _last_unit = val
-        except Exception as exc:
-            log.debug(f"Napaka pri branju {last_unit_file}: {exc}")
-
-    unit_var = tk.StringVar(
-        value=_last_unit if _last_unit in unit_options else unit_options[0]
-    )
-    unit_menu = ttk.Combobox(
-        bottom,
-        values=unit_options,
-        textvariable=unit_var,
-        state="readonly",
-        width=5,
-    )
-    log.debug("Inicializiran combobox z vrednostjo %s", unit_var.get())
-
-    def _on_unit_select(event=None):
-        val = unit_var.get()
-        log.info(f"Combobox selected: {val}")
-        log.debug("unit_menu.get()=%s", unit_menu.get())
-        log.debug(
-            "Units before any override: %s",
-            df["enota_norm"].value_counts().to_dict(),
-        )
-
-    def _on_unit_write(*_):
-        log.info(f"unit_var changed: {unit_var.get()}")
-        log.debug("trace info: %s", unit_var.trace_info())
-
-    unit_menu.bind("<<ComboboxSelected>>", _on_unit_select)
-    unit_var.trace_add("write", _on_unit_write)
-
-    def _set_all_units():
-        """Apply the unit from ``unit_menu`` to all rows."""
-
-        new_u = unit_var.get()
-
-        log.debug(
-            "_set_all_units invoked with unit_var=%s unit_menu=%s",
-            new_u,
-            unit_menu.get(),
-        )
-        before = df["enota_norm"].copy()
-        log.info(f"Nastavljam vse enote na {new_u}")
-
-        log.debug(
-            "Units distribution pre-override: %s",
-            before.value_counts().to_dict(),
-        )
-
-        # Modify only the normalized unit so we preserve the
-        for item in tree.get_children():
-            tree.set(item, "enota_norm", new_u)
-
-        changed = (before != df["enota_norm"]).sum()
-        if changed:
-            log.info(f"Spremenjenih vrstic: {changed}")
-        else:
-            log.warning("Nobena vrstica ni bila spremenjena pri nastavitvi enote")
-
-        log.info(
-            "Units after override: %s",
-            df["enota_norm"].value_counts().to_dict(),
-
-        )
-        root.update()  # refresh UI so the combobox selection is respected
-        log.debug(
-            "Units after root.update: %s (combobox=%s)",
-            df["enota_norm"].value_counts().to_dict(),
-            unit_var.get(),
-        )
-
-        _update_summary()
-        _update_totals()
-
-    remember_var = tk.BooleanVar(value=remember_default)
->>>>>>> e315e545
+
 
     save_btn = tk.Button(
         bottom,
@@ -942,41 +854,7 @@
         ),
     )
 
-<<<<<<< HEAD
-=======
-    def _edit_supplier():
-        nonlocal supplier_name
-        top = tk.Toplevel(root)
-        top.title("Uredi dobavitelja")
-        tk.Label(top, text="Ime dobavitelja:").pack(padx=10, pady=(10, 0))
-        name_entry = tk.Entry(top)
-        name_entry.insert(0, supplier_name)
-        name_entry.pack(padx=10, pady=5)
-        chk_var = None
-
-        def _apply():
-            nonlocal supplier_name
-            new_name = name_entry.get().strip()
-            if new_name:
-                supplier_name = new_name
-
-            sup_map[supplier_code] = {
-                "ime": supplier_name,
-            }
-            _write_supplier_map(sup_map, suppliers_file)
-            df["dobavitelj"] = supplier_name
-            for iid in tree.get_children():
-                vals = list(tree.item(iid, "values"))
-                vals[cols.index("dobavitelj")] = supplier_name
-                tree.item(iid, values=vals)
-
-            _refresh_header()
-            top.destroy()
-
-
-        tk.Button(top, text="Potrdi", command=_apply).pack(pady=(0, 10))
-
->>>>>>> e315e545
+
     def _exit():
         root.quit()
 
