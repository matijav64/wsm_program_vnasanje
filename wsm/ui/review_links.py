# File: wsm/ui/review_links.py
# -*- coding: utf-8 -*-
from __future__ import annotations
import hashlib
import json
import logging
import math
import re
from decimal import Decimal
from wsm.parsing.money import detect_round_step
from pathlib import Path
from typing import Tuple
from wsm.utils import short_supplier_name

import pandas as pd
import tkinter as tk
from tkinter import ttk

# Logger setup
log = logging.getLogger(__name__)


# Helper functions
def _fmt(v) -> str:
    """Human-friendly format števil (Decimal / float / int)."""
    if v is None or (isinstance(v, float) and math.isnan(v)) or pd.isna(v):
        return ""
    d = v if isinstance(v, Decimal) else Decimal(str(v))
    d = d.quantize(Decimal("0.0001"))
    s = format(d, "f")
    return s.rstrip("0").rstrip(".") if "." in s else s


_piece = {"kos", "kom", "stk", "st", "can", "ea", "pcs"}
_mass = {"kg", "g", "gram", "grams", "mg", "milligram", "milligrams"}
_vol = {"l", "ml", "cl", "dl", "dcl"}
_rx_vol = re.compile(r"([0-9]+[\.,]?[0-9]*)\s*(ml|cl|dl|dcl|l)\b", re.I)
_rx_mass = re.compile(
    r"(?:teža|masa|weight)?\s*[:\s]?\s*([0-9]+[\.,]?[0-9]*)\s*((?:kgm?)|kgr|g|gr|gram|grams|mg|milligram|milligrams)\b",
    re.I,
)


def _dec(x: str) -> Decimal:
    """Convert a comma-separated string to ``Decimal``."""
    return Decimal(x.replace(",", "."))


def _norm_unit(
    q: Decimal, u: str, name: str, vat_rate: Decimal | float | str | None = None
) -> Tuple[Decimal, str]:
    """Normalize quantity and unit to (kg / L / ``kos``).

    ``vat_rate`` can be used as a fallback hint when no unit can be
    determined from ``u`` or ``name``.  The function also accepts a
    ``code`` keyword argument which identifies the supplier item.  When
    provided and the resulting unit is ``kos``, the item code is looked
    up in :data:`WEIGHTS_PER_PIECE` to infer the weight per piece.
    """
    log.debug(f"Normalizacija: q={q}, u={u}, name={name}")
    unit_map = {
        "KGM": ("kg", 1),  # Kilograms
        "GRM": ("kg", 0.001),  # Grams (convert to kg)
        "LTR": ("L", 1),  # Liters
        "MLT": ("L", 0.001),  # Milliliters (convert to L)
        "H87": ("kos", 1),  # Piece
        "EA": ("kos", 1),  # Each (piece)
    }

    if u in unit_map:
        base_unit, factor = unit_map[u]
        q_norm = q * Decimal(str(factor))
        log.debug(
            f"Enota v unit_map: {u} -> base_unit={base_unit}, factor={factor}, q_norm={q_norm}"
        )
    else:
        u_norm = (u or "").strip().lower()
        if u_norm in _piece:
            base_unit = "kos"
            q_norm = q
        elif u_norm in _mass:
            if u_norm.startswith("kg"):
                factor = Decimal("1")
            elif u_norm.startswith("mg") or u_norm.startswith("milligram"):
                factor = Decimal("1") / Decimal("1000000")
            else:
                factor = Decimal("1") / Decimal("1000")
            q_norm = q * factor
            base_unit = "kg"
        elif u_norm in _vol:
            mapping = {"l": 1, "ml": 1e-3, "cl": 1e-2, "dl": 1e-1, "dcl": 1e-1}
            q_norm = q * Decimal(str(mapping[u_norm]))
            base_unit = "L"
        else:
            name_l = name.lower()
            m_vol = _rx_vol.search(name_l)
            if m_vol:
                val, typ = _dec(m_vol[1]), m_vol[2].lower()
                conv = {
                    "ml": val / 1000,
                    "cl": val / 100,
                    "dl": val / 10,
                    "dcl": val / 10,
                    "l": val,
                }[typ]
                q_norm = q * conv
                base_unit = "L"
            else:
                m_mass = _rx_mass.search(name_l)
                if m_mass:
                    val, typ = _dec(m_mass[1]), m_mass[2].lower()
                    if typ.startswith("kg"):
                        conv = val
                    elif typ.startswith("mg") or typ.startswith("milligram"):
                        conv = val / 1000000
                    else:
                        conv = val / 1000
                    q_norm = q * conv
                    base_unit = "kg"
                else:
                    q_norm = q
                    base_unit = "kos"
        log.debug(
            f"Enota ni v unit_map: u_norm={u_norm}, base_unit={base_unit}, q_norm={q_norm}"
        )

    if base_unit == "kos":
        m_weight = re.search(
            r"(?:teža|masa|weight)?\s*[:\s]?\s*(\d+(?:[.,]\d+)?)\s*(mg|g|dag|kg)\b",
            name,
            re.I,
        )
        if m_weight:
            val = Decimal(m_weight.group(1).replace(",", "."))
            unit = m_weight.group(2).lower()
            if unit == "mg":
                weight_kg = val / 1000000
            elif unit == "g":
                weight_kg = val / 1000
            elif unit == "dag":
                weight_kg = val / 100
            elif unit == "kg":
                weight_kg = val
            log.debug(
                f"Teža najdena v imenu: {val} {unit}, pretvorjeno v kg: {weight_kg}"
            )
            return q_norm * weight_kg, "kg"

        m_volume = re.search(r"(\d+(?:[.,]\d+)?)\s*(ml|l)\b", name, re.I)
        if m_volume:
            val = Decimal(m_volume.group(1).replace(",", "."))
            unit = m_volume.group(2).lower()
            if unit == "ml":
                volume_l = val / 1000
            elif unit == "l":
                volume_l = val
            log.debug(
                f"Volumen najden v imenu: {val} {unit}, pretvorjeno v L: {volume_l}"
            )

            if volume_l >= 1:
                return q_norm * volume_l, "L"
            else:
                return q_norm, "kos"

    # Heuristic: if unit remains ``kos`` and VAT rate is 9.5 %, many
    # suppliers actually mean kilograms.  Use this as a fallback when
    # nothing else matched.
    try:
        vat = Decimal(str(vat_rate)) if vat_rate is not None else Decimal("0")
    except Exception:
        vat = Decimal("0")

    if base_unit == "kos" and vat == Decimal("9.5"):
        log.debug("VAT rate 9.5% detected -> using 'kg' as fallback unit")
        base_unit = "kg"

    log.debug(f"Končna normalizacija: q_norm={q_norm}, base_unit={base_unit}")
    return q_norm, base_unit

    log.debug(f"Končna normalizacija: q_norm={q_norm}, base_unit={base_unit}")
    return q_norm, base_unit


# File handling functions
def _load_supplier_map(sup_file: Path) -> dict[str, dict]:
    """Load supplier info from per-supplier JSON files or a legacy Excel."""
    log.debug(f"Branje datoteke ali mape dobaviteljev: {sup_file}")
    sup_map: dict[str, dict] = {}

    if not sup_file.exists():
        log.info(f"Mapa ali datoteka dobaviteljev {sup_file} ne obstaja")
        return sup_map

    if sup_file.is_file():
        try:
            df_sup = pd.read_excel(sup_file, dtype=str)
            log.info(f"Število prebranih dobaviteljev iz {sup_file}: {len(df_sup)}")
            for _, row in df_sup.iterrows():
                sifra = str(row["sifra"]).strip()
                ime = str(row["ime"]).strip()
                sup_map[sifra] = {
                    "ime": ime or sifra,
                }
                log.debug(f"Dodan v sup_map: sifra={sifra}, ime={ime}")
            return sup_map
        except Exception as e:
            log.error(f"Napaka pri branju suppliers.xlsx: {e}")
            return {}

    links_dir = sup_file if sup_file.is_dir() else sup_file.parent
    for folder in links_dir.iterdir():
        if not folder.is_dir():
            continue
        info_path = folder / "supplier.json"
        if info_path.exists():
            try:
                data = json.loads(info_path.read_text())
                sifra = str(data.get("sifra", "")).strip()
                ime = str(data.get("ime", "")).strip() or folder.name
                if sifra:
                    sup_map[sifra] = {
                        "ime": ime,
                    }
                    log.debug(f"Dodan iz JSON: sifra={sifra}, ime={ime}")
                    # uspešno prebrali podatke, nadaljuj z naslednjo mapo
                    continue
            except Exception as e:
                log.error(f"Napaka pri branju {info_path}: {e}")
        # fallback when supplier.json is missing or neveljaven
        for file in folder.glob("*_povezane.xlsx"):
            code = file.stem.split("_")[0]
            if not code:
                continue
            if code not in sup_map:
                sup_map[code] = {
                    "ime": folder.name,
                }
                log.debug(f"Dodan iz mape: sifra={code}, ime={folder.name}")
            break

    log.info(f"Najdeni dobavitelji: {list(sup_map.keys())}")
    return sup_map


def _write_supplier_map(sup_map: dict, sup_file: Path):
    """Write supplier info to JSON files or legacy Excel."""
    log.debug(f"Pisanje podatkov dobaviteljev v {sup_file}")
    if sup_file.suffix == ".xlsx" or sup_file.is_file():
        sup_file.parent.mkdir(parents=True, exist_ok=True)
        df = pd.DataFrame(
            [
                {
                    "sifra": k,
                    "ime": v["ime"],
                }
                for k, v in sup_map.items()
            ]
        )
        df.to_excel(sup_file, index=False)
        log.info(f"Datoteka uspešno zapisana: {sup_file}")
        return

    # Determine whether `sup_file` represents a directory (existing or
    # intended).  When the directory does not exist yet, create it before
    # writing supplier data.  Otherwise fall back to the parent directory only
    # when a file path is supplied.
    is_dir_path = sup_file.is_dir() or sup_file.suffix == ""
    if is_dir_path:
        if not sup_file.exists():
            sup_file.mkdir(parents=True, exist_ok=True)
        links_dir = sup_file
    else:
        links_dir = sup_file.parent

    for code, info in sup_map.items():
        from wsm.utils import sanitize_folder_name

        folder = links_dir / sanitize_folder_name(info["ime"])
        folder.mkdir(parents=True, exist_ok=True)
        info_path = folder / "supplier.json"
        try:
            info_path.write_text(
                json.dumps(
                    {
                        "sifra": code,
                        "ime": info["ime"],
                    },
                    ensure_ascii=False,
                )
            )
            log.debug(f"Zapisano {info_path}")
        except Exception as exc:
            log.error(f"Napaka pri zapisu {info_path}: {exc}")


# Save and close function
def _save_and_close(
    df,
    manual_old,
    wsm_df,
    links_file,
    root,
    supplier_name,
    supplier_code,
    sup_map,
    sup_file,
    *,
    invoice_path=None,
):
    log.debug(
        f"Shranjevanje: supplier_name={supplier_name}, supplier_code={supplier_code}"
    )

    log.info(
        f"Shranjujem {len(df)} vrstic z enotami: {df['enota_norm'].value_counts().to_dict()}"
    )

    # Preverimo prazne sifra_dobavitelja
    empty_sifra = df["sifra_dobavitelja"].isna() | (df["sifra_dobavitelja"] == "")
    if empty_sifra.any():
        log.warning(
            f"Prazne vrednosti v sifra_dobavitelja za {empty_sifra.sum()} vrstic"
        )
        log.debug(
            f"Primer vrstic s prazno sifra_dobavitelja: {df[empty_sifra][['naziv', 'sifra_dobavitelja']].head().to_dict()}"
        )
        df.loc[empty_sifra, "sifra_dobavitelja"] = df.loc[empty_sifra, "naziv"].apply(
            lambda x: hashlib.md5(str(x).encode()).hexdigest()[:8]
        )
        log.info(f"Generirane začasne šifre za {empty_sifra.sum()} vrstic")

    # Posodobi zemljevid dobaviteljev, če se je ime ali nastavitev spremenila
    old_info = sup_map.get(supplier_code, {})
    if supplier_name and old_info.get("ime") != supplier_name:
        sup_map[supplier_code] = {"ime": supplier_name}
        _write_supplier_map(sup_map, sup_file)

    # Nastavi indeks za manual_old
    if not manual_old.empty:
        # Odstrani prazne ali neveljavne vrstice
        manual_old = manual_old.dropna(subset=["sifra_dobavitelja", "naziv"], how="all")
        manual_new = manual_old.set_index(["sifra_dobavitelja"])
        if "enota_norm" not in manual_new.columns:
            manual_new["enota_norm"] = pd.NA
        log.info(f"Število prebranih povezav iz manual_old: {len(manual_old)}")
        log.debug(f"Primer povezav iz manual_old: {manual_old.head().to_dict()}")
    else:
        manual_new = pd.DataFrame(
            columns=[
                "sifra_dobavitelja",
                "naziv",
                "wsm_sifra",
                "dobavitelj",
                "enota_norm",
            ]
        ).set_index(["sifra_dobavitelja"])
        log.info("Manual_old je prazen, ustvarjam nov DataFrame")

    # Ustvari df_links z istim indeksom
    df_links = df.set_index(["sifra_dobavitelja"])[
        ["naziv", "wsm_sifra", "dobavitelj", "enota_norm"]
    ]

    # Posodobi obstoječe elemente (dovoli tudi brisanje povezav)
    if manual_new.empty:
        # Če ni obstoječih povezav, začni z df_links
        manual_new = df_links.copy()
        log.debug(
            "Starting new mapping DataFrame with units: %s",
            manual_new["enota_norm"].value_counts().to_dict(),
        )
    else:
        common = manual_new.index.intersection(df_links.index)
        if not common.empty:
            manual_new.loc[
                common,
                ["naziv", "wsm_sifra", "dobavitelj", "enota_norm"],
            ] = df_links.loc[common]
            log.debug(
                "Updated existing mappings with new units: %s",
                manual_new["enota_norm"].value_counts().to_dict(),
            )

    # Dodaj nove elemente, ki niso v manual_new
    new_items = df_links[~df_links.index.isin(manual_new.index)]
    manual_new = pd.concat([manual_new, new_items])

    # Ponastavi indeks, da vrneš stolpce
    manual_new = manual_new.reset_index()

    # Shrani v Excel
    log.info(f"Shranjujem {len(manual_new)} povezav v {links_file}")
    log.debug(f"Primer shranjenih povezav: {manual_new.head().to_dict()}")
    if "enota_norm" in manual_new.columns:
        log.debug(
            "Units written to file: %s",
            manual_new["enota_norm"].value_counts().to_dict(),
        )
    try:
        manual_new.to_excel(links_file, index=False)
        log.info(f"Uspešno shranjeno v {links_file}")
    except Exception as e:
        log.error(f"Napaka pri shranjevanju v {links_file}: {e}")

    invoice_hash = None
    if invoice_path and invoice_path.suffix.lower() == ".xml":
        try:
            from wsm.parsing.eslog import extract_service_date

            service_date = extract_service_date(invoice_path)
        except Exception as exc:
            log.warning(f"Napaka pri branju datuma storitve: {exc}")
            service_date = None
        try:
            invoice_hash = hashlib.md5(invoice_path.read_bytes()).hexdigest()
        except Exception as exc:
            log.warning(f"Napaka pri izračunu hash: {exc}")
    elif invoice_path and invoice_path.suffix.lower() == ".pdf":
        try:
            from wsm.parsing.pdf import extract_service_date

            service_date = extract_service_date(invoice_path)
        except Exception as exc:
            log.warning(f"Napaka pri branju datuma storitve: {exc}")
            service_date = None
        try:
            invoice_hash = hashlib.md5(invoice_path.read_bytes()).hexdigest()
        except Exception as exc:
            log.warning(f"Napaka pri izračunu hash: {exc}")
    else:
        service_date = None
        if invoice_path and invoice_path.exists():
            try:
                invoice_hash = hashlib.md5(invoice_path.read_bytes()).hexdigest()
            except Exception as exc:
                log.warning(f"Napaka pri izračunu hash: {exc}")

    try:
        from wsm.utils import log_price_history

        log_price_history(
            df,
            links_file,
            service_date=service_date,
            suppliers_dir=sup_file,
            invoice_id=invoice_hash,
        )
    except Exception as exc:
        log.warning(f"Napaka pri beleženju zgodovine cen: {exc}")

    root.quit()


# Main GUI function
def review_links(
    df: pd.DataFrame,
    wsm_df: pd.DataFrame,
    links_file: Path,
    invoice_total: Decimal,
    invoice_path: Path | None = None,
) -> pd.DataFrame:
    df = df.copy()
    supplier_code = links_file.stem.split("_")[0]
    suppliers_file = links_file.parent.parent
    log.debug(f"Pot do mape links: {suppliers_file}")
    sup_map = _load_supplier_map(suppliers_file)

    log.info(f"Supplier code extracted: {supplier_code}")
    supplier_info = sup_map.get(supplier_code, {})
    default_name = short_supplier_name(supplier_info.get("ime", supplier_code))

    service_date = None
    invoice_number = None
    if invoice_path and invoice_path.suffix.lower() == ".xml":
        try:
            from wsm.parsing.eslog import extract_service_date, extract_invoice_number

            service_date = extract_service_date(invoice_path)
            invoice_number = extract_invoice_number(invoice_path)
        except Exception as exc:
            log.warning(f"Napaka pri branju glave računa: {exc}")
    elif invoice_path and invoice_path.suffix.lower() == ".pdf":
        try:
            from wsm.parsing.pdf import extract_service_date, extract_invoice_number

            service_date = extract_service_date(invoice_path)
            invoice_number = extract_invoice_number(invoice_path)
        except Exception as exc:
            log.warning(f"Napaka pri branju glave računa: {exc}")

    inv_name = None
    if invoice_path and invoice_path.suffix.lower() == ".xml":
        try:
            from wsm.parsing.eslog import get_supplier_name

            inv_name = get_supplier_name(invoice_path)
        except Exception:
            inv_name = None
    elif invoice_path and invoice_path.suffix.lower() == ".pdf":
        try:
            from wsm.parsing.pdf import get_supplier_name_from_pdf

            inv_name = get_supplier_name_from_pdf(invoice_path)
        except Exception:
            inv_name = None
    if inv_name:
        default_name = short_supplier_name(inv_name)

    log.info(f"Default name retrieved: {default_name}")
    log.debug(f"Supplier info: {supplier_info}")

    try:
        manual_old = pd.read_excel(links_file, dtype=str)
        log.info("Processing complete")
        log.info(f"Število prebranih povezav iz {links_file}: {len(manual_old)}")
        log.debug(f"Primer povezav iz {links_file}: {manual_old.head().to_dict()}")
        empty_sifra_old = manual_old["sifra_dobavitelja"].isna() | (
            manual_old["sifra_dobavitelja"] == ""
        )
        if empty_sifra_old.any():
            log.warning(
                f"Prazne vrednosti v sifra_dobavitelja v manual_old za {empty_sifra_old.sum()} vrstic"
            )
            manual_old.loc[empty_sifra_old, "sifra_dobavitelja"] = manual_old.loc[
                empty_sifra_old, "naziv"
            ].apply(lambda x: hashlib.md5(str(x).encode()).hexdigest()[:8])
            log.info(
                f"Generirane začasne šifre za {empty_sifra_old.sum()} vrstic v manual_old"
            )
    except Exception as e:
        manual_old = pd.DataFrame(
            columns=["sifra_dobavitelja", "naziv", "wsm_sifra", "dobavitelj"]
        )
        log.debug(
            f"Manual_old ni obstajal ali napaka pri branju: {e}, ustvarjam prazen DataFrame"
        )

    existing_names = sorted(
        {
            short_supplier_name(n)
            for n in manual_old.get("dobavitelj", [])
            if isinstance(n, str) and n.strip()
        }
    )
    supplier_name = short_supplier_name(default_name)
    if supplier_name and supplier_name not in existing_names:
        existing_names.insert(0, supplier_name)
    supplier_name = existing_names[0] if existing_names else supplier_code
    df["dobavitelj"] = supplier_name
    log.debug(f"Supplier name nastavljen na: {supplier_name}")

    # Generate sifra_dobavitelja for empty cases before lookup
    empty_sifra = df["sifra_dobavitelja"].isna() | (df["sifra_dobavitelja"] == "")
    if empty_sifra.any():
        df.loc[empty_sifra, "sifra_dobavitelja"] = df.loc[empty_sifra, "naziv"].apply(
            lambda x: hashlib.md5(str(x).encode()).hexdigest()[:8]
        )
        log.info(f"Generirane začasne šifre za {empty_sifra.sum()} vrstic v df")

    # Create a dictionary for quick lookup
    old_map_dict = manual_old.set_index(["sifra_dobavitelja"])["wsm_sifra"].to_dict()
    old_unit_dict = {}
    if "enota_norm" in manual_old.columns:
        old_unit_dict = manual_old.set_index(["sifra_dobavitelja"])[
            "enota_norm"
        ].to_dict()

    df["wsm_sifra"] = df.apply(
        lambda r: old_map_dict.get((r["sifra_dobavitelja"]), pd.NA), axis=1
    )
    df["wsm_naziv"] = df["wsm_sifra"].map(wsm_df.set_index("wsm_sifra")["wsm_naziv"])
    df["status"] = df["wsm_sifra"].notna().map({True: "POVEZANO", False: pd.NA})
    log.debug(f"df po inicializaciji: {df.head().to_dict()}")

    df_doc = df[df["sifra_dobavitelja"] == "_DOC_"]
    doc_discount_total = df_doc["vrednost"].sum()
    df = df[df["sifra_dobavitelja"] != "_DOC_"]
    # Ensure a clean sequential index so Treeview item IDs are predictable
    df = df.reset_index(drop=True)
    df["cena_pred_rabatom"] = df.apply(
        lambda r: (
            (r["vrednost"] + r["rabata"]) / r["kolicina"]
            if r["kolicina"]
            else Decimal("0")
        ),
        axis=1,
    )
    df["cena_po_rabatu"] = df.apply(
        lambda r: r["vrednost"] / r["kolicina"] if r["kolicina"] else Decimal("0"),
        axis=1,
    )
    df["rabata_pct"] = df.apply(
        lambda r: (
            ((r["rabata"] / (r["vrednost"] + r["rabata"])) * Decimal("100")).quantize(
                Decimal("0.01")
            )
            if (r["vrednost"] + r["rabata"])
            else Decimal("0.00")
        ),
        axis=1,
    )
    df["total_net"] = df["vrednost"]
    df["kolicina_norm"], df["enota_norm"] = zip(
        *[
            _norm_unit(Decimal(str(q)), u, n, vat)
            for q, u, n, vat in zip(
                df["kolicina"], df["enota"], df["naziv"], df["ddv_stopnja"]
            )
        ]
    )
    if old_unit_dict:
        log.debug(f"Old unit mapping loaded: {old_unit_dict}")

        def _restore_unit(r):
            return old_unit_dict.get(r["sifra_dobavitelja"], r["enota_norm"])

        before = df["enota_norm"].copy()
        df["enota_norm"] = df.apply(_restore_unit, axis=1)
        changed = (before != df["enota_norm"]).sum()
        log.debug(f"Units restored from old map: {changed} rows updated")

        log.debug(
            "Units after applying saved mapping: %s",
            df["enota_norm"].value_counts().to_dict(),
        )

    df["kolicina_norm"] = df["kolicina_norm"].astype(float)
    log.debug(f"df po normalizaciji: {df.head().to_dict()}")

    # If totals differ slightly (<=5 cent), adjust the document discount when
    # its line exists. Otherwise record the difference separately so that totals
    # still match the invoice without showing an extra row.
    calculated_total = df["total_net"].sum() + doc_discount_total
    diff = invoice_total - calculated_total
    step = detect_round_step(invoice_total, calculated_total)
    if abs(diff) <= step and diff != 0:
        if not df_doc.empty:
            log.debug(
                f"Prilagajam dokumentarni popust za razliko {diff}: "
                f"{doc_discount_total} -> {doc_discount_total + diff}"
            )
            doc_discount_total += diff
            df_doc.loc[df_doc.index, "vrednost"] += diff
            df_doc.loc[df_doc.index, "cena_bruto"] += abs(diff)
            df_doc.loc[df_doc.index, "rabata"] += abs(diff)
        else:
            log.debug(
                f"Dodajam _DOC_ vrstico za razliko {diff} med vrsticami in računom"
            )
            df_doc = pd.DataFrame(
                [
                    {
                        "sifra_dobavitelja": "_DOC_",
                        "naziv": "Samodejni popravek",
                        "kolicina": Decimal("1"),
                        "enota": "",
                        "cena_bruto": abs(diff),
                        "cena_netto": Decimal("0"),
                        "rabata": abs(diff),
                        "rabata_pct": Decimal("100.00"),
                        "vrednost": diff,
                    }
                ]
            )
            doc_discount_total += diff

    root = tk.Tk()
    # Window title shows the full supplier name while the on-screen header can be
    # a bit shorter for readability.
    root.title(f"Ročna revizija – {supplier_name}")
    # Start maximized but keep the window decorations visible
    try:
        root.state("zoomed")
    except tk.TclError:
        pass

    # Limit supplier name to 20 characters in the GUI header

    display_name = supplier_name[:20]
    header_var = tk.StringVar()
    supplier_var = tk.StringVar()
    date_var = tk.StringVar()
    invoice_var = tk.StringVar()

    def _refresh_header():
        parts_full = [supplier_name]
        parts_display = [display_name]
        if service_date:
            date_txt = str(service_date)
            if re.match(r"^\d{4}-\d{2}-\d{2}$", date_txt):
                y, m, d = date_txt.split("-")
                date_txt = f"{d}.{m}.{y}"
            elif re.match(r"^\d{8}$", date_txt):
                y, m, d = date_txt[:4], date_txt[4:6], date_txt[6:8]
                date_txt = f"{d}.{m}.{y}"
            parts_full.append(date_txt)
            parts_display.append(date_txt)
            date_var.set(date_txt)
        else:
            # Do not clear the value if ``service_date`` is missing so
            # previously set text in ``date_var`` remains visible.
            pass
        if invoice_number:
            parts_full.append(str(invoice_number))
            parts_display.append(str(invoice_number))
            invoice_var.set(str(invoice_number))
        else:
            # Preserve any existing invoice number displayed in the entry.
            pass
        supplier_var.set(supplier_name)
        header_var.set(" – ".join(parts_display))
        root.title(f"Ročna revizija – {' – '.join(parts_full)}")
        log.debug(
            f"_refresh_header: supplier_var={supplier_var.get()}, "
            f"date_var={date_var.get()}, invoice_var={invoice_var.get()}"

        )


    header_lbl = tk.Label(
        root,
        textvariable=header_var,
        font=("Arial", 24, "bold"),
        anchor="center",
        justify="center",
    )
    header_lbl.pack(fill="x", pady=4)

    info_frame = tk.Frame(root)
    info_frame.pack(anchor="w", padx=8, pady=(0, 4))

    def _copy(val: str) -> None:
        root.clipboard_clear()
        root.clipboard_append(val)

    tk.Button(
        info_frame,
<<<<<<< HEAD
        text="Kopiraj dobavitelja",
        command=lambda: _copy(supplier_var.get()),
    ).grid(row=0, column=0, sticky="w", padx=(0, 4))
    tk.Button(
        info_frame,
        text="Kopiraj storitev",
        command=lambda: _copy(date_var.get()),
    ).grid(row=0, column=1, sticky="w", padx=(0, 4))
    tk.Button(
        info_frame,
        text="Kopiraj številko računa",
        command=lambda: _copy(invoice_var.get()),
    ).grid(row=0, column=2, sticky="w")
=======
        textvariable=supplier_var,
        state="readonly",
        width=40,
        readonlybackground="white",
        fg="black",
    ).grid(row=0, column=1, sticky="w", padx=(4, 4))
    tk.Button(info_frame, text="Kopiraj dobavitelja", command=lambda: _copy(supplier_var.get())).grid(row=0, column=2)

    tk.Label(info_frame, text="Datum storitve:").grid(row=1, column=0, sticky="w")
    tk.Entry(
        info_frame,
        textvariable=date_var,
        state="readonly",
        width=20,
        readonlybackground="white",
        fg="black",
    ).grid(row=1, column=1, sticky="w", padx=(4, 4))
    tk.Button(info_frame, text="Kopiraj storitev", command=lambda: _copy(date_var.get())).grid(row=1, column=2)

    tk.Label(info_frame, text="Št. računa:").grid(row=2, column=0, sticky="w")
    tk.Entry(
        info_frame,
        textvariable=invoice_var,
        state="readonly",
        width=20,
        readonlybackground="white",
        fg="black",
    ).grid(row=2, column=1, sticky="w", padx=(4, 4))
    tk.Button(info_frame, text="Kopiraj številko računa", command=lambda: _copy(invoice_var.get())).grid(row=2, column=2)
>>>>>>> 28647fff

    # Refresh header once widgets exist. ``after_idle`` ensures widgets are
    # fully initialized before values are set so the entries show up
    root.after_idle(_refresh_header)
    log.debug(
        f"after_idle scheduled: supplier_var={supplier_var.get()}, "
        f"date_var={date_var.get()}, invoice_var={invoice_var.get()}"

    )


    # Allow Escape to restore the original window size
    root.bind("<Escape>", lambda e: root.state("normal"))


    frame = tk.Frame(root)
    frame.pack(fill="both", expand=True)
    cols = [
        "naziv",
        "kolicina_norm",
        "enota_norm",
        "rabata_pct",
        "cena_pred_rabatom",
        "cena_po_rabatu",
        "total_net",
        "wsm_naziv",
        "dobavitelj",
    ]
    heads = [
        "Naziv artikla",
        "Količina",
        "Enota",
        "Rabat (%)",
        "Net. pred rab.",
        "Net. po rab.",
        "Skupna neto",
        "WSM naziv",
        "Dobavitelj",
    ]
    tree = ttk.Treeview(frame, columns=cols, show="headings", height=27)
    vsb = ttk.Scrollbar(frame, orient="vertical", command=tree.yview)
    tree.configure(yscrollcommand=vsb.set)
    vsb.pack(side="right", fill="y")
    tree.pack(side="left", fill="both", expand=True)

    for c, h in zip(cols, heads):
        tree.heading(c, text=h)
        width = 300 if c == "naziv" else (80 if c == "enota_norm" else 120)
        tree.column(c, width=width, anchor="w")
    for i, row in df.iterrows():
        vals = [
            (
                _fmt(row[c])
                if isinstance(row[c], (Decimal, float, int))
                else ("" if pd.isna(row[c]) else str(row[c]))
            )
            for c in cols
        ]
        tree.insert("", "end", iid=str(i), values=vals)
    tree.focus("0")
    tree.selection_set("0")

    # Povzetek skupnih neto cen po WSM šifrah
    summary_frame = tk.Frame(root)
    summary_frame.pack(fill="both", expand=True, pady=10)
    tk.Label(
        summary_frame, text="Povzetek po WSM šifrah", font=("Arial", 12, "bold")
    ).pack()

    summary_cols = [
        "wsm_sifra",
        "wsm_naziv",
        "kolicina_norm",
        "neto_brez_popusta",
        "rabata_pct",
        "vrednost",
    ]
    summary_heads = [
        "WSM Šifra",
        "WSM Naziv",
        "Količina",
        "Znesek",
        "Rabat (%)",
        "Neto po rabatu",
    ]
    summary_tree = ttk.Treeview(
        summary_frame, columns=summary_cols, show="headings", height=5
    )
    vsb_summary = ttk.Scrollbar(
        summary_frame, orient="vertical", command=summary_tree.yview
    )
    summary_tree.configure(yscrollcommand=vsb_summary.set)
    vsb_summary.pack(side="right", fill="y")
    summary_tree.pack(side="left", fill="both", expand=True)

    for c, h in zip(summary_cols, summary_heads):
        summary_tree.heading(c, text=h)
        summary_tree.column(c, width=150, anchor="w")

    def _update_summary():
        for item in summary_tree.get_children():
            summary_tree.delete(item)
        required = {"wsm_sifra", "vrednost", "rabata", "kolicina_norm", "rabata_pct"}
        if required.issubset(df.columns):
            summary_df = (
                df[df["wsm_sifra"].notna()]
                .groupby(["wsm_sifra", "rabata_pct"], dropna=False)
                .agg(
                    {
                        "vrednost": "sum",
                        "rabata": "sum",
                        "kolicina_norm": "sum",
                    }
                )
                .reset_index()
            )

            summary_df["neto_brez_popusta"] = (
                summary_df["vrednost"] + summary_df["rabata"]
            )
            summary_df["wsm_naziv"] = summary_df["wsm_sifra"].map(
                wsm_df.set_index("wsm_sifra")["wsm_naziv"]
            )
            summary_df["rabata_pct"] = [
                (
                    (
                        row["rabata"] / row["neto_brez_popusta"] * Decimal("100")
                    ).quantize(Decimal("0.01"))
                    if row["neto_brez_popusta"]
                    else Decimal("0.00")
                )
                for _, row in summary_df.iterrows()
            ]

            for _, row in summary_df.iterrows():
                vals = [
                    row["wsm_sifra"],
                    row["wsm_naziv"],
                    _fmt(row["kolicina_norm"]),
                    _fmt(row["neto_brez_popusta"]),
                    _fmt(row["rabata_pct"]),
                    _fmt(row["vrednost"]),
                ]
                summary_tree.insert("", "end", values=vals)
            log.debug(f"Povzetek posodobljen: {len(summary_df)} WSM šifer")

    # Skupni zneski pod povzetkom
    total_frame = tk.Frame(root)
    total_frame.pack(fill="x", pady=5)

    # Dokumentarni popust obravnavamo kot povezan znesek, saj ne potrebuje
    # dodatne ročne obdelave. Zato ga prištejemo k "Skupaj povezano" in ga
    # ne štejemo med "Skupaj ostalo".
    if df["wsm_sifra"].notna().any():
        # Ko je vsaj ena vrstica povezana, dokumentarni popust štejemo
        # kot "povezan" znesek, saj ga uporabnik ne obravnava ročno.
        linked_total = (
            df[df["wsm_sifra"].notna()]["total_net"].sum() + doc_discount_total
        )
        unlinked_total = df[df["wsm_sifra"].isna()]["total_net"].sum()
    else:
        # Če ni še nobene povezave, popust prištejemo k "ostalim" vrsticam,
        # da "Skupaj povezano" ostane ničelno.
        linked_total = df[df["wsm_sifra"].notna()]["total_net"].sum()
        unlinked_total = (
            df[df["wsm_sifra"].isna()]["total_net"].sum() + doc_discount_total
        )
    # Skupni seštevek mora biti vsota "povezano" in "ostalo"
    total_sum = linked_total + unlinked_total
    step_total = detect_round_step(invoice_total, total_sum)
    match_symbol = "✓" if abs(total_sum - invoice_total) <= step_total else "✗"

    tk.Label(
        total_frame,
        text=f"Skupaj povezano: {_fmt(linked_total)} € + Skupaj ostalo: {_fmt(unlinked_total)} € = Skupni seštevek: {_fmt(total_sum)} € | Skupna vrednost računa: {_fmt(invoice_total)} € {match_symbol}",
        font=("Arial", 10, "bold"),
        name="total_sum",
    ).pack(side="left", padx=10)

    def _update_totals():
        if df["wsm_sifra"].notna().any():
            linked_total = (
                df[df["wsm_sifra"].notna()]["total_net"].sum() + doc_discount_total
            )
            unlinked_total = df[df["wsm_sifra"].isna()]["total_net"].sum()
        else:
            linked_total = df[df["wsm_sifra"].notna()]["total_net"].sum()
            unlinked_total = (
                df[df["wsm_sifra"].isna()]["total_net"].sum() + doc_discount_total
            )
        total_sum = linked_total + unlinked_total
        step_total = detect_round_step(invoice_total, total_sum)
        match_symbol = "✓" if abs(total_sum - invoice_total) <= step_total else "✗"
        total_frame.children["total_sum"].config(
            text=f"Skupaj povezano: {_fmt(linked_total)} € + Skupaj ostalo: {_fmt(unlinked_total)} € = Skupni seštevek: {_fmt(total_sum)} € | Skupna vrednost računa: {_fmt(invoice_total)} € {match_symbol}"
        )

    bottom = tk.Frame(root)
    bottom.pack(fill="x", padx=8, pady=6)

    custom = tk.Frame(bottom)
    custom.pack(side="left", fill="x", expand=True)
    tk.Label(custom, text="Vpiši / izberi WSM naziv:").pack(side="left")
    entry = tk.Entry(custom)
    entry.pack(side="left", fill="x", expand=True, padx=(4, 0))
    lb = tk.Listbox(custom, height=6)

    btn_frame = tk.Frame(bottom)
    btn_frame.pack(side="right")

    # --- Unit change widgets ---
    unit_options = ["kos", "kg", "L"]

    save_btn = tk.Button(
        btn_frame,
        text="Shrani & zapri",
        width=14,
        command=lambda e=None: _save_and_close(
            df,
            manual_old,
            wsm_df,
            links_file,
            root,
            supplier_name,
            supplier_code,
            sup_map,
            suppliers_file,
            invoice_path=invoice_path,
        ),
    )

    def _exit():
        root.quit()

    exit_btn = tk.Button(
        btn_frame,
        text="Izhod",
        width=14,
        command=_exit,
    )
    exit_btn.pack(side="right", padx=(6, 0))
    save_btn.pack(side="right", padx=(6, 0))

    root.bind(
        "<F10>",
        lambda e: _save_and_close(
            df,
            manual_old,
            wsm_df,
            links_file,
            root,
            supplier_name,
            supplier_code,
            sup_map,
            suppliers_file,
            invoice_path=invoice_path,
        ),
    )

    nazivi = wsm_df["wsm_naziv"].dropna().tolist()
    n2s = dict(zip(wsm_df["wsm_naziv"], wsm_df["wsm_sifra"]))

    def _start_edit(_=None):
        if not tree.focus():
            return "break"
        entry.delete(0, "end")
        lb.pack_forget()
        entry.focus_set()
        return "break"

    def _suggest(evt=None):
        if evt and evt.keysym in {
            "Return",
            "Escape",
            "Up",
            "Down",
            "Tab",
            "Right",
            "Left",
        }:
            return
        txt = entry.get().strip().lower()
        lb.delete(0, "end")
        if not txt:
            lb.pack_forget()
            return
        matches = [n for n in nazivi if txt in n.lower()]
        if matches:
            lb.pack(fill="x")
            for m in matches:
                lb.insert("end", m)
            lb.selection_set(0)
            lb.activate(0)
            lb.see(0)
        else:
            lb.pack_forget()

    def _init_listbox(evt=None):
        """Give focus to the listbox and handle initial navigation."""
        if lb.winfo_ismapped():
            lb.focus_set()
            if not lb.curselection():
                lb.selection_set(0)
                lb.activate(0)
                lb.see(0)
            if evt and evt.keysym == "Down":
                _nav_list(evt)
        return "break"

    def _nav_list(evt):
        cur = lb.curselection()[0] if lb.curselection() else -1
        nxt = cur + 1 if evt.keysym == "Down" else cur - 1
        nxt = max(0, min(lb.size() - 1, nxt))
        lb.selection_clear(0, "end")
        lb.selection_set(nxt)
        lb.activate(nxt)
        lb.see(nxt)
        return "break"

    def _edit_unit(evt):
        col = tree.identify_column(evt.x)
        row_id = tree.identify_row(evt.y)
        if col != "#3" or not row_id:
            return
        idx = int(row_id)

        log.debug("Editing row %s current unit=%s", idx, df.at[idx, "enota_norm"])

        top = tk.Toplevel(root)
        top.title("Spremeni enoto")
        var = tk.StringVar(value=df.at[idx, "enota_norm"])
        cb = ttk.Combobox(top, values=unit_options, textvariable=var, state="readonly")
        cb.pack(padx=10, pady=10)
        log.debug("Edit dialog opened with value %s", var.get())

        def _apply(_=None):
            new_u = var.get()
            before = df.at[idx, "enota_norm"]
            # Only change the normalized value so the original
            # invoice unit remains intact. ``enota`` is needed to
            # detect H87 when applying saved overrides.
            df.at[idx, "enota_norm"] = new_u
            tree.set(row_id, "enota_norm", new_u)

            log.info("Updated row %s unit from %s to %s", idx, before, new_u)
            log.debug("Combobox in edit dialog value: %s", cb.get())

            _update_summary()
            _update_totals()
            top.destroy()

        tk.Button(top, text="OK", command=_apply).pack(pady=(0, 10))
        cb.bind("<Return>", _apply)
        cb.focus_set()
        return "break"

    def _confirm(_=None):
        sel_i = tree.focus()
        if not sel_i:
            return "break"
        choice = (
            lb.get(lb.curselection()[0]) if lb.curselection() else entry.get().strip()
        )
        idx = int(sel_i)
        df.at[idx, "wsm_naziv"] = choice
        df.at[idx, "wsm_sifra"] = n2s.get(choice, pd.NA)
        df.at[idx, "status"] = "POVEZANO"
        df.at[idx, "dobavitelj"] = supplier_name
        if (
            pd.isna(df.at[idx, "sifra_dobavitelja"])
            or df.at[idx, "sifra_dobavitelja"] == ""
        ):
            df.at[idx, "sifra_dobavitelja"] = hashlib.md5(
                str(df.at[idx, "naziv"]).encode()
            ).hexdigest()[:8]
        new_vals = [
            (
                _fmt(df.at[idx, c])
                if isinstance(df.at[idx, c], (Decimal, float, int))
                else ("" if pd.isna(df.at[idx, c]) else str(df.at[idx, c]))
            )
            for c in cols
        ]
        tree.item(sel_i, values=new_vals)
        log.debug(
            f"Potrjeno: idx={idx}, wsm_naziv={choice}, wsm_sifra={df.at[idx, 'wsm_sifra']}, sifra_dobavitelja={df.at[idx, 'sifra_dobavitelja']}"
        )
        _update_summary()  # Update summary after confirming
        _update_totals()  # Update totals after confirming
        entry.delete(0, "end")
        lb.pack_forget()
        tree.focus_set()
        next_i = tree.next(sel_i)
        if next_i:
            tree.selection_set(next_i)
            tree.focus(next_i)
            tree.see(next_i)
        return "break"

    def _clear_wsm_connection(_=None):
        sel_i = tree.focus()
        if not sel_i:
            return "break"
        idx = int(sel_i)
        df.at[idx, "wsm_naziv"] = pd.NA
        df.at[idx, "wsm_sifra"] = pd.NA
        df.at[idx, "status"] = pd.NA
        new_vals = [
            (
                _fmt(df.at[idx, c])
                if isinstance(df.at[idx, c], (Decimal, float, int))
                else ("" if pd.isna(df.at[idx, c]) else str(df.at[idx, c]))
            )
            for c in cols
        ]
        tree.item(sel_i, values=new_vals)
        log.debug(f"Povezava odstranjena: idx={idx}, wsm_naziv=NaN, wsm_sifra=NaN")
        _update_summary()  # Update summary after clearing
        _update_totals()  # Update totals after clearing
        tree.focus_set()
        return "break"

    def _tree_nav_up(_=None):
        """Select previous row and ensure it is visible."""
        prev_item = tree.prev(tree.focus()) or tree.focus()
        tree.selection_set(prev_item)
        tree.focus(prev_item)
        tree.see(prev_item)
        return "break"

    def _tree_nav_down(_=None):
        """Select next row and ensure it is visible."""
        next_item = tree.next(tree.focus()) or tree.focus()
        tree.selection_set(next_item)
        tree.focus(next_item)
        tree.see(next_item)
        return "break"

    # Vezave za tipke na tree
    tree.bind("<Return>", _start_edit)
    tree.bind("<BackSpace>", _clear_wsm_connection)
    tree.bind("<Up>", _tree_nav_up)
    tree.bind("<Down>", _tree_nav_down)
    tree.bind("<Double-Button-1>", _edit_unit)

    # Vezave za entry in lb
    entry.bind("<KeyRelease>", _suggest)
    entry.bind("<Down>", _init_listbox)
    entry.bind("<Tab>", _init_listbox)
    entry.bind("<Right>", _init_listbox)
    entry.bind("<Return>", _confirm)
    entry.bind(
        "<Escape>",
        lambda e: (lb.pack_forget(), entry.delete(0, "end"), tree.focus_set(), "break"),
    )
    lb.bind("<Return>", _confirm)
    lb.bind("<Double-Button-1>", _confirm)
    lb.bind("<Down>", _nav_list)
    lb.bind("<Up>", _nav_list)

    # Prvič osveži
    _update_summary()
    _update_totals()

    root.mainloop()
    try:
        root.destroy()
    except Exception:
        pass

    return pd.concat([df, df_doc], ignore_index=True)<|MERGE_RESOLUTION|>--- conflicted
+++ resolved
@@ -736,7 +736,6 @@
 
     tk.Button(
         info_frame,
-<<<<<<< HEAD
         text="Kopiraj dobavitelja",
         command=lambda: _copy(supplier_var.get()),
     ).grid(row=0, column=0, sticky="w", padx=(0, 4))
@@ -750,37 +749,7 @@
         text="Kopiraj številko računa",
         command=lambda: _copy(invoice_var.get()),
     ).grid(row=0, column=2, sticky="w")
-=======
-        textvariable=supplier_var,
-        state="readonly",
-        width=40,
-        readonlybackground="white",
-        fg="black",
-    ).grid(row=0, column=1, sticky="w", padx=(4, 4))
-    tk.Button(info_frame, text="Kopiraj dobavitelja", command=lambda: _copy(supplier_var.get())).grid(row=0, column=2)
-
-    tk.Label(info_frame, text="Datum storitve:").grid(row=1, column=0, sticky="w")
-    tk.Entry(
-        info_frame,
-        textvariable=date_var,
-        state="readonly",
-        width=20,
-        readonlybackground="white",
-        fg="black",
-    ).grid(row=1, column=1, sticky="w", padx=(4, 4))
-    tk.Button(info_frame, text="Kopiraj storitev", command=lambda: _copy(date_var.get())).grid(row=1, column=2)
-
-    tk.Label(info_frame, text="Št. računa:").grid(row=2, column=0, sticky="w")
-    tk.Entry(
-        info_frame,
-        textvariable=invoice_var,
-        state="readonly",
-        width=20,
-        readonlybackground="white",
-        fg="black",
-    ).grid(row=2, column=1, sticky="w", padx=(4, 4))
-    tk.Button(info_frame, text="Kopiraj številko računa", command=lambda: _copy(invoice_var.get())).grid(row=2, column=2)
->>>>>>> 28647fff
+
 
     # Refresh header once widgets exist. ``after_idle`` ensures widgets are
     # fully initialized before values are set so the entries show up
