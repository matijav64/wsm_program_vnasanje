# File: wsm/ui/review_links.py
# -*- coding: utf-8 -*-
from __future__ import annotations
import hashlib
import json
import logging
import math
import re
from decimal import Decimal
from wsm.parsing.money import detect_round_step
from pathlib import Path
from typing import Tuple
from wsm.utils import short_supplier_name

import pandas as pd
import tkinter as tk
from tkinter import ttk

# Logger setup
log = logging.getLogger(__name__)


# Helper functions
def _fmt(v) -> str:
    """Human-friendly format števil (Decimal / float / int)."""
    if v is None or (isinstance(v, float) and math.isnan(v)) or pd.isna(v):
        return ""
    d = v if isinstance(v, Decimal) else Decimal(str(v))
    d = d.quantize(Decimal("0.0001"))
    s = format(d, "f")
    return s.rstrip("0").rstrip(".") if "." in s else s


_piece = {"kos", "kom", "stk", "st", "can", "ea", "pcs"}
_mass = {"kg", "g", "gram", "grams", "mg", "milligram", "milligrams"}
_vol = {"l", "ml", "cl", "dl", "dcl"}
_rx_vol = re.compile(r"([0-9]+[\.,]?[0-9]*)\s*(ml|cl|dl|dcl|l)\b", re.I)
_rx_mass = re.compile(
    r"(?:teža|masa|weight)?\s*[:\s]?\s*([0-9]+[\.,]?[0-9]*)\s*((?:kgm?)|kgr|g|gr|gram|grams|mg|milligram|milligrams)\b",
    re.I,
)


def _dec(x: str) -> Decimal:
    """Convert a comma-separated string to ``Decimal``."""
    return Decimal(x.replace(",", "."))


def _norm_unit(
    q: Decimal, u: str, name: str, vat_rate: Decimal | float | str | None = None
) -> Tuple[Decimal, str]:
    """Normalize quantity and unit to (kg / L / ``kos``).

    ``vat_rate`` can be used as a fallback hint when no unit can be
    determined from ``u`` or ``name``.  The function also accepts a
    ``code`` keyword argument which identifies the supplier item.  When
    provided and the resulting unit is ``kos``, the item code is looked
    up in :data:`WEIGHTS_PER_PIECE` to infer the weight per piece.
    """
    log.debug(f"Normalizacija: q={q}, u={u}, name={name}")
    unit_map = {
        "KGM": ("kg", 1),  # Kilograms
        "GRM": ("kg", 0.001),  # Grams (convert to kg)
        "LTR": ("L", 1),  # Liters
        "MLT": ("L", 0.001),  # Milliliters (convert to L)
        "H87": ("kos", 1),  # Piece
        "EA": ("kos", 1),  # Each (piece)
    }

    if u in unit_map:
        base_unit, factor = unit_map[u]
        q_norm = q * Decimal(str(factor))
        log.debug(
            f"Enota v unit_map: {u} -> base_unit={base_unit}, factor={factor}, q_norm={q_norm}"
        )
    else:
        u_norm = (u or "").strip().lower()
        if u_norm in _piece:
            base_unit = "kos"
            q_norm = q
        elif u_norm in _mass:
            if u_norm.startswith("kg"):
                factor = Decimal("1")
            elif u_norm.startswith("mg") or u_norm.startswith("milligram"):
                factor = Decimal("1") / Decimal("1000000")
            else:
                factor = Decimal("1") / Decimal("1000")
            q_norm = q * factor
            base_unit = "kg"
        elif u_norm in _vol:
            mapping = {"l": 1, "ml": 1e-3, "cl": 1e-2, "dl": 1e-1, "dcl": 1e-1}
            q_norm = q * Decimal(str(mapping[u_norm]))
            base_unit = "L"
        else:
            name_l = name.lower()
            m_vol = _rx_vol.search(name_l)
            if m_vol:
                val, typ = _dec(m_vol[1]), m_vol[2].lower()
                conv = {
                    "ml": val / 1000,
                    "cl": val / 100,
                    "dl": val / 10,
                    "dcl": val / 10,
                    "l": val,
                }[typ]
                q_norm = q * conv
                base_unit = "L"
            else:
                m_mass = _rx_mass.search(name_l)
                if m_mass:
                    val, typ = _dec(m_mass[1]), m_mass[2].lower()
                    if typ.startswith("kg"):
                        conv = val
                    elif typ.startswith("mg") or typ.startswith("milligram"):
                        conv = val / 1000000
                    else:
                        conv = val / 1000
                    q_norm = q * conv
                    base_unit = "kg"
                else:
                    q_norm = q
                    base_unit = "kos"
        log.debug(
            f"Enota ni v unit_map: u_norm={u_norm}, base_unit={base_unit}, q_norm={q_norm}"
        )

    if base_unit == "kos":
        m_weight = re.search(
            r"(?:teža|masa|weight)?\s*[:\s]?\s*(\d+(?:[.,]\d+)?)\s*(mg|g|dag|kg)\b",
            name,
            re.I,
        )
        if m_weight:
            val = Decimal(m_weight.group(1).replace(",", "."))
            unit = m_weight.group(2).lower()
            if unit == "mg":
                weight_kg = val / 1000000
            elif unit == "g":
                weight_kg = val / 1000
            elif unit == "dag":
                weight_kg = val / 100
            elif unit == "kg":
                weight_kg = val
            log.debug(
                f"Teža najdena v imenu: {val} {unit}, pretvorjeno v kg: {weight_kg}"
            )
            return q_norm * weight_kg, "kg"

        m_volume = re.search(r"(\d+(?:[.,]\d+)?)\s*(ml|l)\b", name, re.I)
        if m_volume:
            val = Decimal(m_volume.group(1).replace(",", "."))
            unit = m_volume.group(2).lower()
            if unit == "ml":
                volume_l = val / 1000
            elif unit == "l":
                volume_l = val
            log.debug(
                f"Volumen najden v imenu: {val} {unit}, pretvorjeno v L: {volume_l}"
            )

            if volume_l >= 1:
                return q_norm * volume_l, "L"
            else:
                return q_norm, "kos"

    # Heuristic: if unit remains ``kos`` and VAT rate is 9.5 %, many
    # suppliers actually mean kilograms.  Use this as a fallback when
    # nothing else matched.
    try:
        vat = Decimal(str(vat_rate)) if vat_rate is not None else Decimal("0")
    except Exception:
        vat = Decimal("0")

    if base_unit == "kos" and vat == Decimal("9.5"):
        log.debug("VAT rate 9.5% detected -> using 'kg' as fallback unit")
        base_unit = "kg"

    log.debug(f"Končna normalizacija: q_norm={q_norm}, base_unit={base_unit}")
    return q_norm, base_unit

    log.debug(f"Končna normalizacija: q_norm={q_norm}, base_unit={base_unit}")
    return q_norm, base_unit


# File handling functions
def _load_supplier_map(sup_file: Path) -> dict[str, dict]:
    """Load supplier info from per-supplier JSON files or a legacy Excel."""
    log.debug(f"Branje datoteke ali mape dobaviteljev: {sup_file}")
    sup_map: dict[str, dict] = {}

    if not sup_file.exists():
        log.info(f"Mapa ali datoteka dobaviteljev {sup_file} ne obstaja")
        return sup_map

    if sup_file.is_file():
        try:
            df_sup = pd.read_excel(sup_file, dtype=str)
            log.info(f"Število prebranih dobaviteljev iz {sup_file}: {len(df_sup)}")
            for _, row in df_sup.iterrows():
                sifra = str(row["sifra"]).strip()
                ime = str(row["ime"]).strip()
                sup_map[sifra] = {
                    "ime": ime or sifra,
                }
                log.debug(f"Dodan v sup_map: sifra={sifra}, ime={ime}")
            return sup_map
        except Exception as e:
            log.error(f"Napaka pri branju suppliers.xlsx: {e}")
            return {}

    links_dir = sup_file if sup_file.is_dir() else sup_file.parent
    for folder in links_dir.iterdir():
        if not folder.is_dir():
            continue
        info_path = folder / "supplier.json"
        if info_path.exists():
            try:
                data = json.loads(info_path.read_text())
                sifra = str(data.get("sifra", "")).strip()
                ime = str(data.get("ime", "")).strip() or folder.name
                if sifra:
                    sup_map[sifra] = {
                        "ime": ime,
                    }
                    log.debug(f"Dodan iz JSON: sifra={sifra}, ime={ime}")
                    # uspešno prebrali podatke, nadaljuj z naslednjo mapo
                    continue
            except Exception as e:
                log.error(f"Napaka pri branju {info_path}: {e}")
        # fallback when supplier.json is missing or neveljaven
        for file in folder.glob("*_povezane.xlsx"):
            code = file.stem.split("_")[0]
            if not code:
                continue
            if code not in sup_map:
                sup_map[code] = {
                    "ime": folder.name,
                }
                log.debug(f"Dodan iz mape: sifra={code}, ime={folder.name}")
            break

    log.info(f"Najdeni dobavitelji: {list(sup_map.keys())}")
    return sup_map


def _write_supplier_map(sup_map: dict, sup_file: Path):
    """Write supplier info to JSON files or legacy Excel."""
    log.debug(f"Pisanje podatkov dobaviteljev v {sup_file}")
    if sup_file.suffix == ".xlsx" or sup_file.is_file():
        sup_file.parent.mkdir(parents=True, exist_ok=True)
        df = pd.DataFrame(
            [
                {
                    "sifra": k,
                    "ime": v["ime"],
                }
                for k, v in sup_map.items()
            ]
        )
        df.to_excel(sup_file, index=False)
        log.info(f"Datoteka uspešno zapisana: {sup_file}")
        return

    # Determine whether `sup_file` represents a directory (existing or
    # intended).  When the directory does not exist yet, create it before
    # writing supplier data.  Otherwise fall back to the parent directory only
    # when a file path is supplied.
    is_dir_path = sup_file.is_dir() or sup_file.suffix == ""
    if is_dir_path:
        if not sup_file.exists():
            sup_file.mkdir(parents=True, exist_ok=True)
        links_dir = sup_file
    else:
        links_dir = sup_file.parent

    for code, info in sup_map.items():
        from wsm.utils import sanitize_folder_name

        folder = links_dir / sanitize_folder_name(info["ime"])
        folder.mkdir(parents=True, exist_ok=True)
        info_path = folder / "supplier.json"
        try:
            info_path.write_text(
                json.dumps(
                    {
                        "sifra": code,
                        "ime": info["ime"],
                    },
                    ensure_ascii=False,
                )
            )
            log.debug(f"Zapisano {info_path}")
        except Exception as exc:
            log.error(f"Napaka pri zapisu {info_path}: {exc}")


# Save and close function
def _save_and_close(
    df,
    manual_old,
    wsm_df,
    links_file,
    root,
    supplier_name,
    supplier_code,
    sup_map,
    sup_file,
    *,
    invoice_path=None,
):
    log.debug(
        f"Shranjevanje: supplier_name={supplier_name}, supplier_code={supplier_code}"
    )

    log.info(
        f"Shranjujem {len(df)} vrstic z enotami: {df['enota_norm'].value_counts().to_dict()}"
    )

    # Preverimo prazne sifra_dobavitelja
    empty_sifra = df["sifra_dobavitelja"].isna() | (df["sifra_dobavitelja"] == "")
    if empty_sifra.any():
        log.warning(
            f"Prazne vrednosti v sifra_dobavitelja za {empty_sifra.sum()} vrstic"
        )
        log.debug(
            f"Primer vrstic s prazno sifra_dobavitelja: {df[empty_sifra][['naziv', 'sifra_dobavitelja']].head().to_dict()}"
        )
        df.loc[empty_sifra, "sifra_dobavitelja"] = df.loc[empty_sifra, "naziv"].apply(
            lambda x: hashlib.md5(str(x).encode()).hexdigest()[:8]
        )
        log.info(f"Generirane začasne šifre za {empty_sifra.sum()} vrstic")

    # Posodobi zemljevid dobaviteljev, če se je ime ali nastavitev spremenila
    old_info = sup_map.get(supplier_code, {})
    if supplier_name and old_info.get("ime") != supplier_name:
        sup_map[supplier_code] = {"ime": supplier_name}
        _write_supplier_map(sup_map, sup_file)

    # Nastavi indeks za manual_old
    if not manual_old.empty:
        # Odstrani prazne ali neveljavne vrstice
        manual_old = manual_old.dropna(subset=["sifra_dobavitelja", "naziv"], how="all")
        manual_new = manual_old.set_index(["sifra_dobavitelja"])
        if "enota_norm" not in manual_new.columns:
            manual_new["enota_norm"] = pd.NA
        log.info(f"Število prebranih povezav iz manual_old: {len(manual_old)}")
        log.debug(f"Primer povezav iz manual_old: {manual_old.head().to_dict()}")
    else:
        manual_new = pd.DataFrame(
            columns=[
                "sifra_dobavitelja",
                "naziv",
                "wsm_sifra",
                "dobavitelj",
                "enota_norm",
            ]
        ).set_index(["sifra_dobavitelja"])
        log.info("Manual_old je prazen, ustvarjam nov DataFrame")

    # Ustvari df_links z istim indeksom
    df_links = df.set_index(["sifra_dobavitelja"])[
        ["naziv", "wsm_sifra", "dobavitelj", "enota_norm"]
    ]

    # Posodobi obstoječe elemente (dovoli tudi brisanje povezav)
    if manual_new.empty:
        # Če ni obstoječih povezav, začni z df_links
        manual_new = df_links.copy()
        log.debug(
            "Starting new mapping DataFrame with units: %s",
            manual_new["enota_norm"].value_counts().to_dict(),
        )
    else:
        common = manual_new.index.intersection(df_links.index)
        if not common.empty:
            manual_new.loc[
                common,
                ["naziv", "wsm_sifra", "dobavitelj", "enota_norm"],
            ] = df_links.loc[common]
            log.debug(
                "Updated existing mappings with new units: %s",
                manual_new["enota_norm"].value_counts().to_dict(),
            )

    # Dodaj nove elemente, ki niso v manual_new
    new_items = df_links[~df_links.index.isin(manual_new.index)]
    manual_new = pd.concat([manual_new, new_items])

    # Ponastavi indeks, da vrneš stolpce
    manual_new = manual_new.reset_index()

    # Shrani v Excel
    log.info(f"Shranjujem {len(manual_new)} povezav v {links_file}")
    log.debug(f"Primer shranjenih povezav: {manual_new.head().to_dict()}")
    if "enota_norm" in manual_new.columns:
        log.debug(
            "Units written to file: %s",
            manual_new["enota_norm"].value_counts().to_dict(),
        )
    try:
        manual_new.to_excel(links_file, index=False)
        log.info(f"Uspešno shranjeno v {links_file}")
    except Exception as e:
        log.error(f"Napaka pri shranjevanju v {links_file}: {e}")

    invoice_hash = None
    if invoice_path and invoice_path.suffix.lower() == ".xml":
        try:
            from wsm.parsing.eslog import extract_service_date

            service_date = extract_service_date(invoice_path)
        except Exception as exc:
            log.warning(f"Napaka pri branju datuma storitve: {exc}")
            service_date = None
        try:
            invoice_hash = hashlib.md5(invoice_path.read_bytes()).hexdigest()
        except Exception as exc:
            log.warning(f"Napaka pri izračunu hash: {exc}")
    elif invoice_path and invoice_path.suffix.lower() == ".pdf":
        try:
            from wsm.parsing.pdf import extract_service_date

            service_date = extract_service_date(invoice_path)
        except Exception as exc:
            log.warning(f"Napaka pri branju datuma storitve: {exc}")
            service_date = None
        try:
            invoice_hash = hashlib.md5(invoice_path.read_bytes()).hexdigest()
        except Exception as exc:
            log.warning(f"Napaka pri izračunu hash: {exc}")
    else:
        service_date = None
        if invoice_path and invoice_path.exists():
            try:
                invoice_hash = hashlib.md5(invoice_path.read_bytes()).hexdigest()
            except Exception as exc:
                log.warning(f"Napaka pri izračunu hash: {exc}")

    try:
        from wsm.utils import log_price_history

        log_price_history(
            df,
            links_file,
            service_date=service_date,
            suppliers_dir=sup_file,
            invoice_id=invoice_hash,
        )
    except Exception as exc:
        log.warning(f"Napaka pri beleženju zgodovine cen: {exc}")

    root.quit()


# Main GUI function
def review_links(
    df: pd.DataFrame,
    wsm_df: pd.DataFrame,
    links_file: Path,
    invoice_total: Decimal,
    invoice_path: Path | None = None,
) -> pd.DataFrame:
    df = df.copy()
    supplier_code = links_file.stem.split("_")[0]
    suppliers_file = links_file.parent.parent
    log.debug(f"Pot do mape links: {suppliers_file}")
    sup_map = _load_supplier_map(suppliers_file)

    log.info(f"Supplier code extracted: {supplier_code}")
    supplier_info = sup_map.get(supplier_code, {})
    default_name = short_supplier_name(supplier_info.get("ime", supplier_code))

    service_date = None
    invoice_number = None
    if invoice_path and invoice_path.suffix.lower() == ".xml":
        try:
            from wsm.parsing.eslog import extract_service_date, extract_invoice_number

            service_date = extract_service_date(invoice_path)
            invoice_number = extract_invoice_number(invoice_path)
        except Exception as exc:
            log.warning(f"Napaka pri branju glave računa: {exc}")
    elif invoice_path and invoice_path.suffix.lower() == ".pdf":
        try:
            from wsm.parsing.pdf import extract_service_date, extract_invoice_number

            service_date = extract_service_date(invoice_path)
            invoice_number = extract_invoice_number(invoice_path)
        except Exception as exc:
            log.warning(f"Napaka pri branju glave računa: {exc}")

    inv_name = None
    if invoice_path and invoice_path.suffix.lower() == ".xml":
        try:
            from wsm.parsing.eslog import get_supplier_name

            inv_name = get_supplier_name(invoice_path)
        except Exception:
            inv_name = None
    elif invoice_path and invoice_path.suffix.lower() == ".pdf":
        try:
            from wsm.parsing.pdf import get_supplier_name_from_pdf

            inv_name = get_supplier_name_from_pdf(invoice_path)
        except Exception:
            inv_name = None
    if inv_name:
        default_name = short_supplier_name(inv_name)

    log.info(f"Default name retrieved: {default_name}")
    log.debug(f"Supplier info: {supplier_info}")

    try:
        manual_old = pd.read_excel(links_file, dtype=str)
        log.info("Processing complete")
        log.info(f"Število prebranih povezav iz {links_file}: {len(manual_old)}")
        log.debug(f"Primer povezav iz {links_file}: {manual_old.head().to_dict()}")
        empty_sifra_old = manual_old["sifra_dobavitelja"].isna() | (
            manual_old["sifra_dobavitelja"] == ""
        )
        if empty_sifra_old.any():
            log.warning(
                f"Prazne vrednosti v sifra_dobavitelja v manual_old za {empty_sifra_old.sum()} vrstic"
            )
            manual_old.loc[empty_sifra_old, "sifra_dobavitelja"] = manual_old.loc[
                empty_sifra_old, "naziv"
            ].apply(lambda x: hashlib.md5(str(x).encode()).hexdigest()[:8])
            log.info(
                f"Generirane začasne šifre za {empty_sifra_old.sum()} vrstic v manual_old"
            )
    except Exception as e:
        manual_old = pd.DataFrame(
            columns=["sifra_dobavitelja", "naziv", "wsm_sifra", "dobavitelj"]
        )
        log.debug(
            f"Manual_old ni obstajal ali napaka pri branju: {e}, ustvarjam prazen DataFrame"
        )

    existing_names = sorted(
        {
            short_supplier_name(n)
            for n in manual_old.get("dobavitelj", [])
            if isinstance(n, str) and n.strip()
        }
    )
    supplier_name = short_supplier_name(default_name)
    if supplier_name and supplier_name not in existing_names:
        existing_names.insert(0, supplier_name)
    supplier_name = existing_names[0] if existing_names else supplier_code
    df["dobavitelj"] = supplier_name
    log.debug(f"Supplier name nastavljen na: {supplier_name}")

    # Generate sifra_dobavitelja for empty cases before lookup
    empty_sifra = df["sifra_dobavitelja"].isna() | (df["sifra_dobavitelja"] == "")
    if empty_sifra.any():
        df.loc[empty_sifra, "sifra_dobavitelja"] = df.loc[empty_sifra, "naziv"].apply(
            lambda x: hashlib.md5(str(x).encode()).hexdigest()[:8]
        )
        log.info(f"Generirane začasne šifre za {empty_sifra.sum()} vrstic v df")

    # Create a dictionary for quick lookup
    old_map_dict = manual_old.set_index(["sifra_dobavitelja"])["wsm_sifra"].to_dict()
    old_unit_dict = {}
    if "enota_norm" in manual_old.columns:
        old_unit_dict = manual_old.set_index(["sifra_dobavitelja"])[
            "enota_norm"
        ].to_dict()

    df["wsm_sifra"] = df.apply(
        lambda r: old_map_dict.get((r["sifra_dobavitelja"]), pd.NA), axis=1
    )
    df["wsm_naziv"] = df["wsm_sifra"].map(wsm_df.set_index("wsm_sifra")["wsm_naziv"])
    df["status"] = df["wsm_sifra"].notna().map({True: "POVEZANO", False: pd.NA})
    log.debug(f"df po inicializaciji: {df.head().to_dict()}")

    df_doc = df[df["sifra_dobavitelja"] == "_DOC_"]
    doc_discount_total = df_doc["vrednost"].sum()
    df = df[df["sifra_dobavitelja"] != "_DOC_"]
    # Ensure a clean sequential index so Treeview item IDs are predictable
    df = df.reset_index(drop=True)
    df["cena_pred_rabatom"] = df.apply(
        lambda r: (
            (r["vrednost"] + r["rabata"]) / r["kolicina"]
            if r["kolicina"]
            else Decimal("0")
        ),
        axis=1,
    )
    df["cena_po_rabatu"] = df.apply(
        lambda r: r["vrednost"] / r["kolicina"] if r["kolicina"] else Decimal("0"),
        axis=1,
    )
    df["rabata_pct"] = df.apply(
        lambda r: (
            ((r["rabata"] / (r["vrednost"] + r["rabata"])) * Decimal("100")).quantize(
                Decimal("0.01")
            )
            if (r["vrednost"] + r["rabata"])
            else Decimal("0.00")
        ),
        axis=1,
    )
    df["total_net"] = df["vrednost"]
    df["kolicina_norm"], df["enota_norm"] = zip(
        *[
            _norm_unit(Decimal(str(q)), u, n, vat)
            for q, u, n, vat in zip(
                df["kolicina"], df["enota"], df["naziv"], df["ddv_stopnja"]
            )
        ]
    )
    if old_unit_dict:
        log.debug(f"Old unit mapping loaded: {old_unit_dict}")

        def _restore_unit(r):
            return old_unit_dict.get(r["sifra_dobavitelja"], r["enota_norm"])

        before = df["enota_norm"].copy()
        df["enota_norm"] = df.apply(_restore_unit, axis=1)
        changed = (before != df["enota_norm"]).sum()
        log.debug(f"Units restored from old map: {changed} rows updated")

        log.debug(
            "Units after applying saved mapping: %s",
            df["enota_norm"].value_counts().to_dict(),
        )

    df["kolicina_norm"] = df["kolicina_norm"].astype(float)
    log.debug(f"df po normalizaciji: {df.head().to_dict()}")

    # If totals differ slightly (<=5 cent), adjust the document discount when
    # its line exists. Otherwise record the difference separately so that totals
    # still match the invoice without showing an extra row.
    calculated_total = df["total_net"].sum() + doc_discount_total
    diff = invoice_total - calculated_total
    step = detect_round_step(invoice_total, calculated_total)
    if abs(diff) <= step and diff != 0:
        if not df_doc.empty:
            log.debug(
                f"Prilagajam dokumentarni popust za razliko {diff}: "
                f"{doc_discount_total} -> {doc_discount_total + diff}"
            )
            doc_discount_total += diff
            df_doc.loc[df_doc.index, "vrednost"] += diff
            df_doc.loc[df_doc.index, "cena_bruto"] += abs(diff)
            df_doc.loc[df_doc.index, "rabata"] += abs(diff)
        else:
            log.debug(
                f"Dodajam _DOC_ vrstico za razliko {diff} med vrsticami in računom"
            )
            df_doc = pd.DataFrame(
                [
                    {
                        "sifra_dobavitelja": "_DOC_",
                        "naziv": "Samodejni popravek",
                        "kolicina": Decimal("1"),
                        "enota": "",
                        "cena_bruto": abs(diff),
                        "cena_netto": Decimal("0"),
                        "rabata": abs(diff),
                        "rabata_pct": Decimal("100.00"),
                        "vrednost": diff,
                    }
                ]
            )
            doc_discount_total += diff

    root = tk.Tk()
    # Window title shows the full supplier name while the on-screen header can be
    # a bit shorter for readability.
    root.title(f"Ročna revizija – {supplier_name}")
    # Start maximized but keep the window decorations visible
    try:
        root.state("zoomed")
    except tk.TclError:
        pass

    # Limit supplier name to 20 characters in the GUI header

    display_name = supplier_name[:20]
    header_var = tk.StringVar()
    supplier_var = tk.StringVar()
    date_var = tk.StringVar()
    invoice_var = tk.StringVar()

    def _refresh_header():
        parts_full = [supplier_name]
        parts_display = [display_name]
        if service_date:
            date_txt = str(service_date)
            if re.match(r"^\d{4}-\d{2}-\d{2}$", date_txt):
                y, m, d = date_txt.split("-")
                date_txt = f"{d}.{m}.{y}"
            elif re.match(r"^\d{8}$", date_txt):
                y, m, d = date_txt[:4], date_txt[4:6], date_txt[6:8]
                date_txt = f"{d}.{m}.{y}"
            parts_full.append(date_txt)
            parts_display.append(date_txt)
            date_var.set(date_txt)
        else:
            # Do not clear the value if ``service_date`` is missing so
            # previously set text in ``date_var`` remains visible.
            pass
        if invoice_number:
            parts_full.append(str(invoice_number))
            parts_display.append(str(invoice_number))
            invoice_var.set(str(invoice_number))
        else:
            # Preserve any existing invoice number displayed in the entry.
            pass
        supplier_var.set(supplier_name)
        header_var.set(" – ".join(parts_display))
        root.title(f"Ročna revizija – {' – '.join(parts_full)}")
<<<<<<< HEAD
        log.debug(
            f"_refresh_header: supplier_var={supplier_var.get()}, "
            f"date_var={date_var.get()}, invoice_var={invoice_var.get()}"
=======
        print(
            f"_refresh_header: supplier_var={supplier_var.get()}, date_var={date_var.get()}, invoice_var={invoice_var.get()}"
>>>>>>> 7d4bb395
        )


    header_lbl = tk.Label(
        root,
        textvariable=header_var,
        font=("Arial", 24, "bold"),
        anchor="center",
        justify="center",
    )
    header_lbl.pack(fill="x", pady=4)

    info_frame = tk.Frame(root)
    info_frame.pack(anchor="w", padx=8, pady=(0, 4))

    def _copy(val: str) -> None:
        root.clipboard_clear()
        root.clipboard_append(val)

    tk.Label(info_frame, text="Dobavitelj:").grid(row=0, column=0, sticky="w")
    tk.Entry(
        info_frame,
        textvariable=supplier_var,
        state="readonly",
        width=40,
        readonlybackground="white",
        fg="black",
    ).grid(row=0, column=1, sticky="w", padx=(4, 4))
    tk.Button(info_frame, text="Kopiraj", command=lambda: _copy(supplier_var.get())).grid(row=0, column=2)

    tk.Label(info_frame, text="Datum storitve:").grid(row=1, column=0, sticky="w")
    tk.Entry(
        info_frame,
        textvariable=date_var,
        state="readonly",
        width=20,
        readonlybackground="white",
        fg="black",
    ).grid(row=1, column=1, sticky="w", padx=(4, 4))
    tk.Button(info_frame, text="Kopiraj", command=lambda: _copy(date_var.get())).grid(row=1, column=2)

    tk.Label(info_frame, text="Št. računa:").grid(row=2, column=0, sticky="w")
    tk.Entry(
        info_frame,
        textvariable=invoice_var,
        state="readonly",
        width=20,
        readonlybackground="white",
        fg="black",
    ).grid(row=2, column=1, sticky="w", padx=(4, 4))
    tk.Button(info_frame, text="Kopiraj", command=lambda: _copy(invoice_var.get())).grid(row=2, column=2)

    # Refresh header once widgets exist. ``after_idle`` ensures widgets are
    # fully initialized before values are set so the entries show up
    root.after_idle(_refresh_header)
<<<<<<< HEAD
    log.debug(
        f"after_idle scheduled: supplier_var={supplier_var.get()}, "
        f"date_var={date_var.get()}, invoice_var={invoice_var.get()}"
=======
    print(
        f"after_idle scheduled: supplier_var={supplier_var.get()}, date_var={date_var.get()}, invoice_var={invoice_var.get()}"
>>>>>>> 7d4bb395
    )


    # Allow Escape to restore the original window size
    root.bind("<Escape>", lambda e: root.state("normal"))


    frame = tk.Frame(root)
    frame.pack(fill="both", expand=True)
    cols = [
        "naziv",
        "kolicina_norm",
        "enota_norm",
        "rabata_pct",
        "cena_pred_rabatom",
        "cena_po_rabatu",
        "total_net",
        "wsm_naziv",
        "dobavitelj",
    ]
    heads = [
        "Naziv artikla",
        "Količina",
        "Enota",
        "Rabat (%)",
        "Net. pred rab.",
        "Net. po rab.",
        "Skupna neto",
        "WSM naziv",
        "Dobavitelj",
    ]
    tree = ttk.Treeview(frame, columns=cols, show="headings", height=27)
    vsb = ttk.Scrollbar(frame, orient="vertical", command=tree.yview)
    tree.configure(yscrollcommand=vsb.set)
    vsb.pack(side="right", fill="y")
    tree.pack(side="left", fill="both", expand=True)

    for c, h in zip(cols, heads):
        tree.heading(c, text=h)
        width = 300 if c == "naziv" else (80 if c == "enota_norm" else 120)
        tree.column(c, width=width, anchor="w")
    for i, row in df.iterrows():
        vals = [
            (
                _fmt(row[c])
                if isinstance(row[c], (Decimal, float, int))
                else ("" if pd.isna(row[c]) else str(row[c]))
            )
            for c in cols
        ]
        tree.insert("", "end", iid=str(i), values=vals)
    tree.focus("0")
    tree.selection_set("0")

    # Povzetek skupnih neto cen po WSM šifrah
    summary_frame = tk.Frame(root)
    summary_frame.pack(fill="both", expand=True, pady=10)
    tk.Label(
        summary_frame, text="Povzetek po WSM šifrah", font=("Arial", 12, "bold")
    ).pack()

    summary_cols = [
        "wsm_sifra",
        "wsm_naziv",
        "kolicina_norm",
        "neto_brez_popusta",
        "rabata_pct",
        "vrednost",
    ]
    summary_heads = [
        "WSM Šifra",
        "WSM Naziv",
        "Količina",
        "Znesek",
        "Rabat (%)",
        "Neto po rabatu",
    ]
    summary_tree = ttk.Treeview(
        summary_frame, columns=summary_cols, show="headings", height=5
    )
    vsb_summary = ttk.Scrollbar(
        summary_frame, orient="vertical", command=summary_tree.yview
    )
    summary_tree.configure(yscrollcommand=vsb_summary.set)
    vsb_summary.pack(side="right", fill="y")
    summary_tree.pack(side="left", fill="both", expand=True)

    for c, h in zip(summary_cols, summary_heads):
        summary_tree.heading(c, text=h)
        summary_tree.column(c, width=150, anchor="w")

    def _update_summary():
        for item in summary_tree.get_children():
            summary_tree.delete(item)
        required = {"wsm_sifra", "vrednost", "rabata", "kolicina_norm", "rabata_pct"}
        if required.issubset(df.columns):
            summary_df = (
                df[df["wsm_sifra"].notna()]
                .groupby(["wsm_sifra", "rabata_pct"], dropna=False)
                .agg(
                    {
                        "vrednost": "sum",
                        "rabata": "sum",
                        "kolicina_norm": "sum",
                    }
                )
                .reset_index()
            )

            summary_df["neto_brez_popusta"] = (
                summary_df["vrednost"] + summary_df["rabata"]
            )
            summary_df["wsm_naziv"] = summary_df["wsm_sifra"].map(
                wsm_df.set_index("wsm_sifra")["wsm_naziv"]
            )
            summary_df["rabata_pct"] = [
                (
                    (
                        row["rabata"] / row["neto_brez_popusta"] * Decimal("100")
                    ).quantize(Decimal("0.01"))
                    if row["neto_brez_popusta"]
                    else Decimal("0.00")
                )
                for _, row in summary_df.iterrows()
            ]

            for _, row in summary_df.iterrows():
                vals = [
                    row["wsm_sifra"],
                    row["wsm_naziv"],
                    _fmt(row["kolicina_norm"]),
                    _fmt(row["neto_brez_popusta"]),
                    _fmt(row["rabata_pct"]),
                    _fmt(row["vrednost"]),
                ]
                summary_tree.insert("", "end", values=vals)
            log.debug(f"Povzetek posodobljen: {len(summary_df)} WSM šifer")

    # Skupni zneski pod povzetkom
    total_frame = tk.Frame(root)
    total_frame.pack(fill="x", pady=5)

    # Dokumentarni popust obravnavamo kot povezan znesek, saj ne potrebuje
    # dodatne ročne obdelave. Zato ga prištejemo k "Skupaj povezano" in ga
    # ne štejemo med "Skupaj ostalo".
    if df["wsm_sifra"].notna().any():
        # Ko je vsaj ena vrstica povezana, dokumentarni popust štejemo
        # kot "povezan" znesek, saj ga uporabnik ne obravnava ročno.
        linked_total = (
            df[df["wsm_sifra"].notna()]["total_net"].sum() + doc_discount_total
        )
        unlinked_total = df[df["wsm_sifra"].isna()]["total_net"].sum()
    else:
        # Če ni še nobene povezave, popust prištejemo k "ostalim" vrsticam,
        # da "Skupaj povezano" ostane ničelno.
        linked_total = df[df["wsm_sifra"].notna()]["total_net"].sum()
        unlinked_total = (
            df[df["wsm_sifra"].isna()]["total_net"].sum() + doc_discount_total
        )
    # Skupni seštevek mora biti vsota "povezano" in "ostalo"
    total_sum = linked_total + unlinked_total
    step_total = detect_round_step(invoice_total, total_sum)
    match_symbol = "✓" if abs(total_sum - invoice_total) <= step_total else "✗"

    tk.Label(
        total_frame,
        text=f"Skupaj povezano: {_fmt(linked_total)} € + Skupaj ostalo: {_fmt(unlinked_total)} € = Skupni seštevek: {_fmt(total_sum)} € | Skupna vrednost računa: {_fmt(invoice_total)} € {match_symbol}",
        font=("Arial", 10, "bold"),
        name="total_sum",
    ).pack(side="left", padx=10)

    def _update_totals():
        if df["wsm_sifra"].notna().any():
            linked_total = (
                df[df["wsm_sifra"].notna()]["total_net"].sum() + doc_discount_total
            )
            unlinked_total = df[df["wsm_sifra"].isna()]["total_net"].sum()
        else:
            linked_total = df[df["wsm_sifra"].notna()]["total_net"].sum()
            unlinked_total = (
                df[df["wsm_sifra"].isna()]["total_net"].sum() + doc_discount_total
            )
        total_sum = linked_total + unlinked_total
        step_total = detect_round_step(invoice_total, total_sum)
        match_symbol = "✓" if abs(total_sum - invoice_total) <= step_total else "✗"
        total_frame.children["total_sum"].config(
            text=f"Skupaj povezano: {_fmt(linked_total)} € + Skupaj ostalo: {_fmt(unlinked_total)} € = Skupni seštevek: {_fmt(total_sum)} € | Skupna vrednost računa: {_fmt(invoice_total)} € {match_symbol}"
        )

    bottom = tk.Frame(root)
    bottom.pack(fill="x", padx=8, pady=6)

    custom = tk.Frame(bottom)
    custom.pack(side="left", fill="x", expand=True)
    tk.Label(custom, text="Vpiši / izberi WSM naziv:").pack(side="left")
    entry = tk.Entry(custom)
    entry.pack(side="left", fill="x", expand=True, padx=(4, 0))
    lb = tk.Listbox(custom, height=6)

    btn_frame = tk.Frame(bottom)
    btn_frame.pack(side="right")

    # --- Unit change widgets ---
    unit_options = ["kos", "kg", "L"]

    save_btn = tk.Button(
        btn_frame,
        text="Shrani & zapri",
        width=14,
        command=lambda e=None: _save_and_close(
            df,
            manual_old,
            wsm_df,
            links_file,
            root,
            supplier_name,
            supplier_code,
            sup_map,
            suppliers_file,
            invoice_path=invoice_path,
        ),
    )

    def _exit():
        root.quit()

    exit_btn = tk.Button(
        btn_frame,
        text="Izhod",
        width=14,
        command=_exit,
    )
    exit_btn.pack(side="right", padx=(6, 0))
    save_btn.pack(side="right", padx=(6, 0))

    root.bind(
        "<F10>",
        lambda e: _save_and_close(
            df,
            manual_old,
            wsm_df,
            links_file,
            root,
            supplier_name,
            supplier_code,
            sup_map,
            suppliers_file,
            invoice_path=invoice_path,
        ),
    )

    nazivi = wsm_df["wsm_naziv"].dropna().tolist()
    n2s = dict(zip(wsm_df["wsm_naziv"], wsm_df["wsm_sifra"]))

    def _start_edit(_=None):
        if not tree.focus():
            return "break"
        entry.delete(0, "end")
        lb.pack_forget()
        entry.focus_set()
        return "break"

    def _suggest(evt=None):
        if evt and evt.keysym in {
            "Return",
            "Escape",
            "Up",
            "Down",
            "Tab",
            "Right",
            "Left",
        }:
            return
        txt = entry.get().strip().lower()
        lb.delete(0, "end")
        if not txt:
            lb.pack_forget()
            return
        matches = [n for n in nazivi if txt in n.lower()]
        if matches:
            lb.pack(fill="x")
            for m in matches:
                lb.insert("end", m)
            lb.selection_set(0)
            lb.activate(0)
            lb.see(0)
        else:
            lb.pack_forget()

    def _init_listbox(evt=None):
        """Give focus to the listbox and handle initial navigation."""
        if lb.winfo_ismapped():
            lb.focus_set()
            if not lb.curselection():
                lb.selection_set(0)
                lb.activate(0)
                lb.see(0)
            if evt and evt.keysym == "Down":
                _nav_list(evt)
        return "break"

    def _nav_list(evt):
        cur = lb.curselection()[0] if lb.curselection() else -1
        nxt = cur + 1 if evt.keysym == "Down" else cur - 1
        nxt = max(0, min(lb.size() - 1, nxt))
        lb.selection_clear(0, "end")
        lb.selection_set(nxt)
        lb.activate(nxt)
        lb.see(nxt)
        return "break"

    def _edit_unit(evt):
        col = tree.identify_column(evt.x)
        row_id = tree.identify_row(evt.y)
        if col != "#3" or not row_id:
            return
        idx = int(row_id)

        log.debug("Editing row %s current unit=%s", idx, df.at[idx, "enota_norm"])

        top = tk.Toplevel(root)
        top.title("Spremeni enoto")
        var = tk.StringVar(value=df.at[idx, "enota_norm"])
        cb = ttk.Combobox(top, values=unit_options, textvariable=var, state="readonly")
        cb.pack(padx=10, pady=10)
        log.debug("Edit dialog opened with value %s", var.get())

        def _apply(_=None):
            new_u = var.get()
            before = df.at[idx, "enota_norm"]
            # Only change the normalized value so the original
            # invoice unit remains intact. ``enota`` is needed to
            # detect H87 when applying saved overrides.
            df.at[idx, "enota_norm"] = new_u
            tree.set(row_id, "enota_norm", new_u)

            log.info("Updated row %s unit from %s to %s", idx, before, new_u)
            log.debug("Combobox in edit dialog value: %s", cb.get())

            _update_summary()
            _update_totals()
            top.destroy()

        tk.Button(top, text="OK", command=_apply).pack(pady=(0, 10))
        cb.bind("<Return>", _apply)
        cb.focus_set()
        return "break"

    def _confirm(_=None):
        sel_i = tree.focus()
        if not sel_i:
            return "break"
        choice = (
            lb.get(lb.curselection()[0]) if lb.curselection() else entry.get().strip()
        )
        idx = int(sel_i)
        df.at[idx, "wsm_naziv"] = choice
        df.at[idx, "wsm_sifra"] = n2s.get(choice, pd.NA)
        df.at[idx, "status"] = "POVEZANO"
        df.at[idx, "dobavitelj"] = supplier_name
        if (
            pd.isna(df.at[idx, "sifra_dobavitelja"])
            or df.at[idx, "sifra_dobavitelja"] == ""
        ):
            df.at[idx, "sifra_dobavitelja"] = hashlib.md5(
                str(df.at[idx, "naziv"]).encode()
            ).hexdigest()[:8]
        new_vals = [
            (
                _fmt(df.at[idx, c])
                if isinstance(df.at[idx, c], (Decimal, float, int))
                else ("" if pd.isna(df.at[idx, c]) else str(df.at[idx, c]))
            )
            for c in cols
        ]
        tree.item(sel_i, values=new_vals)
        log.debug(
            f"Potrjeno: idx={idx}, wsm_naziv={choice}, wsm_sifra={df.at[idx, 'wsm_sifra']}, sifra_dobavitelja={df.at[idx, 'sifra_dobavitelja']}"
        )
        _update_summary()  # Update summary after confirming
        _update_totals()  # Update totals after confirming
        entry.delete(0, "end")
        lb.pack_forget()
        tree.focus_set()
        next_i = tree.next(sel_i)
        if next_i:
            tree.selection_set(next_i)
            tree.focus(next_i)
            tree.see(next_i)
        return "break"

    def _clear_wsm_connection(_=None):
        sel_i = tree.focus()
        if not sel_i:
            return "break"
        idx = int(sel_i)
        df.at[idx, "wsm_naziv"] = pd.NA
        df.at[idx, "wsm_sifra"] = pd.NA
        df.at[idx, "status"] = pd.NA
        new_vals = [
            (
                _fmt(df.at[idx, c])
                if isinstance(df.at[idx, c], (Decimal, float, int))
                else ("" if pd.isna(df.at[idx, c]) else str(df.at[idx, c]))
            )
            for c in cols
        ]
        tree.item(sel_i, values=new_vals)
        log.debug(f"Povezava odstranjena: idx={idx}, wsm_naziv=NaN, wsm_sifra=NaN")
        _update_summary()  # Update summary after clearing
        _update_totals()  # Update totals after clearing
        tree.focus_set()
        return "break"

    def _tree_nav_up(_=None):
        """Select previous row and ensure it is visible."""
        prev_item = tree.prev(tree.focus()) or tree.focus()
        tree.selection_set(prev_item)
        tree.focus(prev_item)
        tree.see(prev_item)
        return "break"

    def _tree_nav_down(_=None):
        """Select next row and ensure it is visible."""
        next_item = tree.next(tree.focus()) or tree.focus()
        tree.selection_set(next_item)
        tree.focus(next_item)
        tree.see(next_item)
        return "break"

    # Vezave za tipke na tree
    tree.bind("<Return>", _start_edit)
    tree.bind("<BackSpace>", _clear_wsm_connection)
    tree.bind("<Up>", _tree_nav_up)
    tree.bind("<Down>", _tree_nav_down)
    tree.bind("<Double-Button-1>", _edit_unit)

    # Vezave za entry in lb
    entry.bind("<KeyRelease>", _suggest)
    entry.bind("<Down>", _init_listbox)
    entry.bind("<Tab>", _init_listbox)
    entry.bind("<Right>", _init_listbox)
    entry.bind("<Return>", _confirm)
    entry.bind(
        "<Escape>",
        lambda e: (lb.pack_forget(), entry.delete(0, "end"), tree.focus_set(), "break"),
    )
    lb.bind("<Return>", _confirm)
    lb.bind("<Double-Button-1>", _confirm)
    lb.bind("<Down>", _nav_list)
    lb.bind("<Up>", _nav_list)

    # Prvič osveži
    _update_summary()
    _update_totals()

    root.mainloop()
    try:
        root.destroy()
    except Exception:
        pass

    return pd.concat([df, df_doc], ignore_index=True)<|MERGE_RESOLUTION|>--- conflicted
+++ resolved
@@ -711,14 +711,10 @@
         supplier_var.set(supplier_name)
         header_var.set(" – ".join(parts_display))
         root.title(f"Ročna revizija – {' – '.join(parts_full)}")
-<<<<<<< HEAD
         log.debug(
             f"_refresh_header: supplier_var={supplier_var.get()}, "
             f"date_var={date_var.get()}, invoice_var={invoice_var.get()}"
-=======
-        print(
-            f"_refresh_header: supplier_var={supplier_var.get()}, date_var={date_var.get()}, invoice_var={invoice_var.get()}"
->>>>>>> 7d4bb395
+
         )
 
 
@@ -774,14 +770,10 @@
     # Refresh header once widgets exist. ``after_idle`` ensures widgets are
     # fully initialized before values are set so the entries show up
     root.after_idle(_refresh_header)
-<<<<<<< HEAD
     log.debug(
         f"after_idle scheduled: supplier_var={supplier_var.get()}, "
         f"date_var={date_var.get()}, invoice_var={invoice_var.get()}"
-=======
-    print(
-        f"after_idle scheduled: supplier_var={supplier_var.get()}, date_var={date_var.get()}, invoice_var={invoice_var.get()}"
->>>>>>> 7d4bb395
+
     )
 
 
