# File: wsm/ui/review_links.py
# -*- coding: utf-8 -*-
from __future__ import annotations
import math, re, logging, hashlib, json
from decimal import Decimal
from pathlib import Path
from typing import Tuple

import pandas as pd
import tkinter as tk
from tkinter import ttk

# Logger setup
log = logging.getLogger(__name__)


# Helper functions
def _fmt(v) -> str:
    """Human-friendly format števil (Decimal / float / int)."""
    if v is None or (isinstance(v, float) and math.isnan(v)) or pd.isna(v):
        return ""
    d = v if isinstance(v, Decimal) else Decimal(str(v))
    d = d.quantize(Decimal("0.0001"))
    s = format(d, "f")
    return s.rstrip("0").rstrip(".") if "." in s else s


_piece = {"kos", "kom", "stk", "st", "can", "ea", "pcs"}
_mass = {"kg", "g", "gram", "grams", "mg", "milligram", "milligrams"}
_vol = {"l", "ml", "cl", "dl", "dcl"}
_rx_vol = re.compile(r"([0-9]+[\.,]?[0-9]*)\s*(ml|cl|dl|dcl|l)\b", re.I)
_rx_mass = re.compile(
    r"(?:teža|masa|weight)?\s*[:\s]?\s*([0-9]+[\.,]?[0-9]*)\s*((?:kgm?)|kgr|g|gr|gram|grams|mg|milligram|milligrams)\b",
    re.I,
)
_dec = lambda x: Decimal(x.replace(",", "."))


def _norm_unit(
    q: Decimal, u: str, name: str, override_h87_to_kg: bool = False
) -> Tuple[Decimal, str]:
    """Normalize quantity and unit to (kg / L / kos)."""
    log.debug(
        f"Normalizacija: q={q}, u={u}, name={name}, override_h87_to_kg={override_h87_to_kg}"
    )
    unit_map = {
        "KGM": ("kg", 1),  # Kilograms
        "GRM": ("kg", 0.001),  # Grams (convert to kg)
        "LTR": ("L", 1),  # Liters
        "MLT": ("L", 0.001),  # Milliliters (convert to L)
        "H87": (
            "kg" if override_h87_to_kg else "kos",
            1,
        ),  # Piece, override to kg if set
        "EA": ("kos", 1),  # Each (piece)
    }

    if u in unit_map:
        base_unit, factor = unit_map[u]
        q_norm = q * Decimal(str(factor))
        log.debug(
            f"Enota v unit_map: {u} -> base_unit={base_unit}, factor={factor}, q_norm={q_norm}"
        )
    else:
        u_norm = (u or "").strip().lower()
        if u_norm in _piece:
            base_unit = "kos"
            q_norm = q
        elif u_norm in _mass:
            if u_norm.startswith("kg"):
                factor = Decimal("1")
            elif u_norm.startswith("mg") or u_norm.startswith("milligram"):
                factor = Decimal("1") / Decimal("1000000")
            else:
                factor = Decimal("1") / Decimal("1000")
            q_norm = q * factor
            base_unit = "kg"
        elif u_norm in _vol:
            mapping = {"l": 1, "ml": 1e-3, "cl": 1e-2, "dl": 1e-1, "dcl": 1e-1}
            q_norm = q * Decimal(str(mapping[u_norm]))
            base_unit = "L"
        else:
            name_l = name.lower()
            m_vol = _rx_vol.search(name_l)
            if m_vol:
                val, typ = _dec(m_vol[1]), m_vol[2].lower()
                conv = {
                    "ml": val / 1000,
                    "cl": val / 100,
                    "dl": val / 10,
                    "dcl": val / 10,
                    "l": val,
                }[typ]
                q_norm = q * conv
                base_unit = "L"
            else:
                m_mass = _rx_mass.search(name_l)
                if m_mass:
                    val, typ = _dec(m_mass[1]), m_mass[2].lower()
                    if typ.startswith("kg"):
                        conv = val
                    elif typ.startswith("mg") or typ.startswith("milligram"):
                        conv = val / 1000000
                    else:
                        conv = val / 1000
                    q_norm = q * conv
                    base_unit = "kg"
                else:
                    q_norm = q
                    base_unit = "kos"
        log.debug(
            f"Enota ni v unit_map: u_norm={u_norm}, base_unit={base_unit}, q_norm={q_norm}"
        )

    if base_unit == "kos":
        m_weight = re.search(
            r"(?:teža|masa|weight)?\s*[:\s]?\s*(\d+(?:[.,]\d+)?)\s*(mg|g|dag|kg)\b",
            name,
            re.I,
        )
        if m_weight:
            val = Decimal(m_weight.group(1).replace(",", "."))
            unit = m_weight.group(2).lower()
            if unit == "mg":
                weight_kg = val / 1000000
            elif unit == "g":
                weight_kg = val / 1000
            elif unit == "dag":
                weight_kg = val / 100
            elif unit == "kg":
                weight_kg = val
            log.debug(
                f"Teža najdena v imenu: {val} {unit}, pretvorjeno v kg: {weight_kg}"
            )
            return q_norm * weight_kg, "kg"

        m_volume = re.search(r"(\d+(?:[.,]\d+)?)\s*(ml|l)\b", name, re.I)
        if m_volume:
            val = Decimal(m_volume.group(1).replace(",", "."))
            unit = m_volume.group(2).lower()
            if unit == "ml":
                volume_l = val / 1000
            elif unit == "l":
                volume_l = val
            log.debug(
                f"Volumen najden v imenu: {val} {unit}, pretvorjeno v L: {volume_l}"
            )
            if volume_l >= 1:
                return q_norm * volume_l, "L"
            else:
                return q_norm, "kos"

    log.debug(f"Končna normalizacija: q_norm={q_norm}, base_unit={base_unit}")
    return q_norm, base_unit


# File handling functions
def _load_supplier_map(sup_file: Path) -> dict[str, dict]:
    """Load supplier info from per-supplier JSON files or a legacy Excel."""
    log.debug(f"Branje datoteke ali mape dobaviteljev: {sup_file}")
    sup_map: dict[str, dict] = {}

    if not sup_file.exists():
        log.info(f"Mapa ali datoteka dobaviteljev {sup_file} ne obstaja")
        return sup_map

    if sup_file.is_file():
        try:
            df_sup = pd.read_excel(sup_file, dtype=str)
            log.info(f"Število prebranih dobaviteljev iz {sup_file}: {len(df_sup)}")
            for _, row in df_sup.iterrows():
                sifra = str(row["sifra"]).strip()
                ime = str(row["ime"]).strip()
                override_value = (
                    str(row.get("override_H87_to_kg", "False")).strip().lower()
                )
                override = override_value in ["true", "1", "yes"]
                sup_map[sifra] = {
                    "ime": ime or sifra,
                    "override_H87_to_kg": override,
                }
                log.debug(
                    f"Dodan v sup_map: sifra={sifra}, ime={ime}, override_value={override_value}, override={override}"
                )
            return sup_map
        except Exception as e:
            log.error(f"Napaka pri branju suppliers.xlsx: {e}")
            return {}

    links_dir = sup_file if sup_file.is_dir() else sup_file.parent
    for folder in links_dir.iterdir():
        info_path = folder / "supplier.json"
        if info_path.exists():
            try:
                data = json.loads(info_path.read_text())
                sifra = str(data.get("sifra", "")).strip()
                ime = str(data.get("ime", "")).strip()
                override = bool(data.get("override_H87_to_kg", False))
                if sifra:
                    sup_map[sifra] = {
                        "ime": ime or sifra,
                        "override_H87_to_kg": override,
                    }
                    log.debug(
                        f"Dodan iz JSON: sifra={sifra}, ime={ime}, override={override}"
                    )
            except Exception as e:
                log.error(f"Napaka pri branju {info_path}: {e}")

    log.info(f"Najdeni dobavitelji: {list(sup_map.keys())}")
    return sup_map


def _write_supplier_map(sup_map: dict, sup_file: Path):
    """Write supplier info to JSON files or legacy Excel."""
    log.debug(f"Pisanje podatkov dobaviteljev v {sup_file}")
    if sup_file.suffix == ".xlsx" or sup_file.is_file():
        sup_file.parent.mkdir(parents=True, exist_ok=True)
        df = pd.DataFrame(
            [
                {
                    "sifra": k,
                    "ime": v["ime"],
                    "override_H87_to_kg": v["override_H87_to_kg"],
                }
                for k, v in sup_map.items()
            ]
        )
        df.to_excel(sup_file, index=False)
        log.info(f"Datoteka uspešno zapisana: {sup_file}")
        return

    links_dir = sup_file if sup_file.is_dir() else sup_file.parent
    for code, info in sup_map.items():
        from wsm.utils import sanitize_folder_name

        folder = links_dir / sanitize_folder_name(info["ime"])
        folder.mkdir(parents=True, exist_ok=True)
        info_path = folder / "supplier.json"
        try:
            info_path.write_text(
                json.dumps(
                    {
                        "sifra": code,
                        "ime": info["ime"],
                        "override_H87_to_kg": info["override_H87_to_kg"],
                    },
                    ensure_ascii=False,
                )
            )
            log.debug(f"Zapisano {info_path}")
        except Exception as exc:
            log.error(f"Napaka pri zapisu {info_path}: {exc}")


# Save and close function
def _save_and_close(
    df,
    manual_old,
    wsm_df,
    links_file,
    root,
    supplier_name,
    supplier_code,
    sup_map,
    sup_file,
    *,
    override_h87_to_kg: bool = False,
    invoice_path=None,
    unit_file: Path | None = None,
    remember: bool = False,
    unit_value: str = "",
):
    log.debug(
        f"Shranjevanje: supplier_name={supplier_name}, supplier_code={supplier_code}"
    )

    # Preverimo prazne sifra_dobavitelja
    empty_sifra = df["sifra_dobavitelja"].isna() | (df["sifra_dobavitelja"] == "")
    if empty_sifra.any():
        log.warning(
            f"Prazne vrednosti v sifra_dobavitelja za {empty_sifra.sum()} vrstic"
        )
        log.debug(
            f"Primer vrstic s prazno sifra_dobavitelja: {df[empty_sifra][['naziv', 'sifra_dobavitelja']].head().to_dict()}"
        )
        df.loc[empty_sifra, "sifra_dobavitelja"] = df.loc[empty_sifra, "naziv"].apply(
            lambda x: hashlib.md5(str(x).encode()).hexdigest()[:8]
        )
        log.info(f"Generirane začasne šifre za {empty_sifra.sum()} vrstic")

    # Posodobi zemljevid dobaviteljev, če se je ime ali nastavitev spremenila
    old_info = sup_map.get(supplier_code, {})
    if supplier_name:
        changed = (
            old_info.get("ime") != supplier_name
            or old_info.get("override_H87_to_kg", False) != override_h87_to_kg
        )
        if changed:
            sup_map[supplier_code] = {
                "ime": supplier_name,
                "override_H87_to_kg": override_h87_to_kg,
            }
            _write_supplier_map(sup_map, sup_file)

    # Nastavi indeks za manual_old
    if not manual_old.empty:
        # Odstrani prazne ali neveljavne vrstice
        manual_old = manual_old.dropna(subset=["sifra_dobavitelja", "naziv"], how="all")
        manual_new = manual_old.set_index(["sifra_dobavitelja"])
        if "enota_norm" not in manual_new.columns:
            manual_new["enota_norm"] = pd.NA
        log.info(f"Število prebranih povezav iz manual_old: {len(manual_old)}")
        log.debug(f"Primer povezav iz manual_old: {manual_old.head().to_dict()}")
    else:
        manual_new = pd.DataFrame(
            columns=[
                "sifra_dobavitelja",
                "naziv",
                "wsm_sifra",
                "dobavitelj",
                "enota_norm",
            ]
        ).set_index(["sifra_dobavitelja"])
        log.info("Manual_old je prazen, ustvarjam nov DataFrame")

    # Ustvari df_links z istim indeksom
    df_links = df.set_index(["sifra_dobavitelja"])[
        ["naziv", "wsm_sifra", "dobavitelj", "enota_norm"]
    ]

    # Posodobi obstoječe elemente (dovoli tudi brisanje povezav)
    if manual_new.empty:
        # Če ni obstoječih povezav, začni z df_links
        manual_new = df_links.copy()
    else:
        manual_new.loc[
            df_links.index, ["naziv", "wsm_sifra", "dobavitelj", "enota_norm"]
        ] = df_links

    # Dodaj nove elemente, ki niso v manual_new
    new_items = df_links[~df_links.index.isin(manual_new.index)]
    manual_new = pd.concat([manual_new, new_items])

    # Ponastavi indeks, da vrneš stolpce
    manual_new = manual_new.reset_index()

    # Shrani v Excel
    log.info(f"Shranjujem {len(manual_new)} povezav v {links_file}")
    log.debug(f"Primer shranjenih povezav: {manual_new.head().to_dict()}")
    try:
        manual_new.to_excel(links_file, index=False)
        log.info(f"Uspešno shranjeno v {links_file}")
    except Exception as e:
        log.error(f"Napaka pri shranjevanju v {links_file}: {e}")

    invoice_hash = None
    if invoice_path and invoice_path.suffix.lower() == ".xml":
        try:
            from wsm.parsing.eslog import extract_service_date

            service_date = extract_service_date(invoice_path)
        except Exception as exc:
            log.warning(f"Napaka pri branju datuma storitve: {exc}")
            service_date = None
        try:
            invoice_hash = hashlib.md5(invoice_path.read_bytes()).hexdigest()
        except Exception as exc:
            log.warning(f"Napaka pri izračunu hash: {exc}")
    else:
        service_date = None
        if invoice_path and invoice_path.exists():
            try:
                invoice_hash = hashlib.md5(invoice_path.read_bytes()).hexdigest()
            except Exception as exc:
                log.warning(f"Napaka pri izračunu hash: {exc}")

    try:
        from wsm.utils import log_price_history

        log_price_history(df, links_file, service_date=service_date, invoice_id=invoice_hash)
    except Exception as exc:
        log.warning(f"Napaka pri beleženju zgodovine cen: {exc}")

    if remember and unit_file:
        try:
            unit_file.parent.mkdir(parents=True, exist_ok=True)
            unit_file.write_text(unit_value)
        except Exception as exc:
            log.warning(f"Napaka pri zapisu {unit_file}: {exc}")

    root.quit()


# Main GUI function
def review_links(
    df: pd.DataFrame,
    wsm_df: pd.DataFrame,
    links_file: Path,
    invoice_total: Decimal,
    invoice_path: Path | None = None,
) -> pd.DataFrame:
    df = df.copy()
    supplier_code = links_file.stem.split("_")[0]
    suppliers_file = Path("links")
    log.debug(f"Pot do mape links: {suppliers_file}")
    sup_map = _load_supplier_map(suppliers_file)

    log.info(f"Supplier code extracted: {supplier_code}")
    supplier_info = sup_map.get(supplier_code, {})
    default_name = supplier_info.get("ime", supplier_code)
    override_h87_to_kg = supplier_info.get("override_H87_to_kg", False)

    service_date = None
    invoice_number = None
    if invoice_path and invoice_path.suffix.lower() == ".xml":
        try:
            from wsm.parsing.eslog import extract_service_date, extract_invoice_number

            service_date = extract_service_date(invoice_path)
            invoice_number = extract_invoice_number(invoice_path)
        except Exception as exc:
            log.warning(f"Napaka pri branju glave računa: {exc}")

    inv_name = None
    if invoice_path and invoice_path.suffix.lower() == ".xml":
        try:
            from wsm.parsing.eslog import get_supplier_name

            inv_name = get_supplier_name(invoice_path)
        except Exception:
            inv_name = None
    elif invoice_path and invoice_path.suffix.lower() == ".pdf":
        try:
            from wsm.parsing.pdf import get_supplier_name_from_pdf

            inv_name = get_supplier_name_from_pdf(invoice_path)
        except Exception:
            inv_name = None
    if inv_name:
        default_name = inv_name

    log.info(f"Default name retrieved: {default_name}")
    log.debug(f"Supplier info: {supplier_info}")
    log.info(f"Override H87 to kg: {override_h87_to_kg}")

    try:
        manual_old = pd.read_excel(links_file, dtype=str)
        log.info("Processing complete")
        log.info(f"Število prebranih povezav iz {links_file}: {len(manual_old)}")
        log.debug(f"Primer povezav iz {links_file}: {manual_old.head().to_dict()}")
        empty_sifra_old = manual_old["sifra_dobavitelja"].isna() | (
            manual_old["sifra_dobavitelja"] == ""
        )
        if empty_sifra_old.any():
            log.warning(
                f"Prazne vrednosti v sifra_dobavitelja v manual_old za {empty_sifra_old.sum()} vrstic"
            )
            manual_old.loc[empty_sifra_old, "sifra_dobavitelja"] = manual_old.loc[
                empty_sifra_old, "naziv"
            ].apply(lambda x: hashlib.md5(str(x).encode()).hexdigest()[:8])
            log.info(
                f"Generirane začasne šifre za {empty_sifra_old.sum()} vrstic v manual_old"
            )
    except Exception as e:
        manual_old = pd.DataFrame(
            columns=["sifra_dobavitelja", "naziv", "wsm_sifra", "dobavitelj"]
        )
        log.debug(
            f"Manual_old ni obstajal ali napaka pri branju: {e}, ustvarjam prazen DataFrame"
        )

    existing_names = sorted(
        {
            n
            for n in manual_old.get("dobavitelj", [])
            if isinstance(n, str) and n.strip()
        }
    )
    supplier_name = default_name
    if supplier_name and supplier_name not in existing_names:
        existing_names.insert(0, supplier_name)
    supplier_name = existing_names[0] if existing_names else supplier_code
    df["dobavitelj"] = supplier_name
    log.debug(f"Supplier name nastavljen na: {supplier_name}")

    # Generate sifra_dobavitelja for empty cases before lookup
    empty_sifra = df["sifra_dobavitelja"].isna() | (df["sifra_dobavitelja"] == "")
    if empty_sifra.any():
        df.loc[empty_sifra, "sifra_dobavitelja"] = df.loc[empty_sifra, "naziv"].apply(
            lambda x: hashlib.md5(str(x).encode()).hexdigest()[:8]
        )
        log.info(f"Generirane začasne šifre za {empty_sifra.sum()} vrstic v df")

    # Create a dictionary for quick lookup
    old_map_dict = manual_old.set_index(["sifra_dobavitelja"])["wsm_sifra"].to_dict()
    old_unit_dict = {}
    if "enota_norm" in manual_old.columns:
        old_unit_dict = manual_old.set_index(["sifra_dobavitelja"])[
            "enota_norm"
        ].to_dict()

    df["wsm_sifra"] = df.apply(
        lambda r: old_map_dict.get((r["sifra_dobavitelja"]), pd.NA), axis=1
    )
    df["wsm_naziv"] = df["wsm_sifra"].map(wsm_df.set_index("wsm_sifra")["wsm_naziv"])
    df["status"] = df["wsm_sifra"].notna().map({True: "POVEZANO", False: pd.NA})
    log.debug(f"df po inicializaciji: {df.head().to_dict()}")

    df_doc = df[df["sifra_dobavitelja"] == "_DOC_"]
    doc_discount_total = df_doc["vrednost"].sum()
    df = df[df["sifra_dobavitelja"] != "_DOC_"]
    df["cena_pred_rabatom"] = df.apply(
        lambda r: (r["vrednost"] + r["rabata"]) / r["kolicina"]
        if r["kolicina"]
        else Decimal("0"),
        axis=1,
    )
    df["cena_po_rabatu"] = df.apply(
        lambda r: r["vrednost"] / r["kolicina"] if r["kolicina"] else Decimal("0"),
        axis=1,
    )
    df["rabata_pct"] = df.apply(
        lambda r: (
            ((r["rabata"] / (r["vrednost"] + r["rabata"])) * Decimal("100")).quantize(
                Decimal("0.01")
            )
            if (r["vrednost"] + r["rabata"])
            else Decimal("0.00")
        ),
        axis=1,
    )
    df["total_net"] = df["vrednost"]
    df["kolicina_norm"], df["enota_norm"] = zip(
        *[
            _norm_unit(Decimal(str(q)), u, n, override_h87_to_kg)
            for q, u, n in zip(df["kolicina"], df["enota"], df["naziv"])
        ]
    )
    if old_unit_dict:
        df["enota_norm"] = df.apply(
            lambda r: old_unit_dict.get(r["sifra_dobavitelja"], r["enota_norm"]),
            axis=1,
        )
    df["kolicina_norm"] = df["kolicina_norm"].astype(float)
    log.debug(f"df po normalizaciji: {df.head().to_dict()}")

    # If totals differ slightly (<=5 cent), adjust the document discount when
    # its line exists. Otherwise record the difference separately so that totals
    # still match the invoice without showing an extra row.
    calculated_total = df["total_net"].sum() + doc_discount_total
    diff = invoice_total - calculated_total
    if abs(diff) <= Decimal("0.05") and diff != 0:
        if not df_doc.empty:
            log.debug(
                f"Prilagajam dokumentarni popust za razliko {diff}: "
                f"{doc_discount_total} -> {doc_discount_total + diff}"
            )
            doc_discount_total += diff
            df_doc.loc[df_doc.index, "vrednost"] += diff
            df_doc.loc[df_doc.index, "cena_bruto"] += abs(diff)
            df_doc.loc[df_doc.index, "rabata"] += abs(diff)
        else:
            log.debug(
<<<<<<< HEAD
                f"Popravljam vsoto vrstic za razliko {diff} (brez _DOC_ vrstice)"
=======
                f"Dodajam _DOC_ vrstico za razliko {diff} med vrsticami in računom"
            )
            df_doc = pd.DataFrame(
                [
                    {
                        "sifra_dobavitelja": "_DOC_",
                        "naziv": "Samodejni popravek",
                        "kolicina": Decimal("1"),
                        "enota": "",
                        "cena_bruto": abs(diff),
                        "cena_netto": Decimal("0"),
                        "rabata": abs(diff),
                        "rabata_pct": Decimal("100.00"),
                        "vrednost": diff,
                    }
                ]
>>>>>>> 9a6e7eac
            )
            doc_discount_total += diff

    root = tk.Tk()
    root.title(f"Ročna revizija – {supplier_name}")
    header = f"Dobavitelj: {supplier_name}"
    if service_date:
        header += f" | Datum storitve: {service_date}"
    if invoice_number:
        header += f" | Račun: {invoice_number}"
    tk.Label(root, text=header, font=("Arial", 14, "bold")).pack(pady=4)
    # Start in fullscreen; press Esc to exit
    root.attributes("-fullscreen", True)
    root.bind("<Escape>", lambda e: root.attributes("-fullscreen", False))

    frame = tk.Frame(root)
    frame.pack(fill="both", expand=True)
    cols = [
        "naziv",
        "kolicina_norm",
        "enota_norm",
        "rabata_pct",
        "cena_pred_rabatom",
        "cena_po_rabatu",
        "total_net",
        "wsm_naziv",
        "dobavitelj",
    ]
    heads = [
        "Naziv artikla",
        "Količina",
        "Enota",
        "Rabat (%)",
        "Net. pred rab.",
        "Net. po rab.",
        "Skupna neto",
        "WSM naziv",
        "Dobavitelj",
    ]
    tree = ttk.Treeview(frame, columns=cols, show="headings", height=27)
    vsb = ttk.Scrollbar(frame, orient="vertical", command=tree.yview)
    tree.configure(yscrollcommand=vsb.set)
    vsb.pack(side="right", fill="y")
    tree.pack(side="left", fill="both", expand=True)

    for c, h in zip(cols, heads):
        tree.heading(c, text=h)
        width = 300 if c == "naziv" else (80 if c == "enota_norm" else 120)
        tree.column(c, width=width, anchor="w")
    for i, row in df.iterrows():
        vals = [
            (
                _fmt(row[c])
                if isinstance(row[c], (Decimal, float, int))
                else ("" if pd.isna(row[c]) else str(row[c]))
            )
            for c in cols
        ]
        tree.insert("", "end", iid=str(i), values=vals)
    tree.focus("0")
    tree.selection_set("0")

    # Povzetek skupnih neto cen po WSM šifrah
    summary_frame = tk.Frame(root)
    summary_frame.pack(fill="both", expand=True, pady=10)
    tk.Label(
        summary_frame, text="Povzetek po WSM šifrah", font=("Arial", 12, "bold")
    ).pack()

    summary_cols = [
        "wsm_sifra",
        "wsm_naziv",
        "kolicina_norm",
        "neto_brez_popusta",
        "rabata_pct",
        "vrednost",
    ]
    summary_heads = [
        "WSM Šifra",
        "WSM Naziv",
        "Količina",
        "Znesek",
        "Rabat (%)",
        "Neto po rabatu",
    ]
    summary_tree = ttk.Treeview(
        summary_frame, columns=summary_cols, show="headings", height=5
    )
    vsb_summary = ttk.Scrollbar(
        summary_frame, orient="vertical", command=summary_tree.yview
    )
    summary_tree.configure(yscrollcommand=vsb_summary.set)
    vsb_summary.pack(side="right", fill="y")
    summary_tree.pack(side="left", fill="both", expand=True)

    for c, h in zip(summary_cols, summary_heads):
        summary_tree.heading(c, text=h)
        summary_tree.column(c, width=150, anchor="w")

    def _update_summary():
        for item in summary_tree.get_children():
            summary_tree.delete(item)
        required = {"wsm_sifra", "vrednost", "rabata", "kolicina_norm", "rabata_pct"}
        if required.issubset(df.columns):
            summary_df = (
                df[df["wsm_sifra"].notna()]
                .groupby(["wsm_sifra", "rabata_pct"], dropna=False)
                .agg(
                    {
                        "vrednost": "sum",
                        "rabata": "sum",
                        "kolicina_norm": "sum",
                    }
                )
                .reset_index()
            )

            summary_df["neto_brez_popusta"] = summary_df["vrednost"] + summary_df["rabata"]
            summary_df["wsm_naziv"] = summary_df["wsm_sifra"].map(
                wsm_df.set_index("wsm_sifra")["wsm_naziv"]
            )
            summary_df["rabata_pct"] = summary_df.apply(
                lambda r: (
                    (r["rabata"] / r["neto_brez_popusta"] * Decimal("100")).quantize(Decimal("0.01"))
                    if r["neto_brez_popusta"]
                    else Decimal("0.00")
                ),
                axis=1,
            )

            for _, row in summary_df.iterrows():
                vals = [
                    row["wsm_sifra"],
                    row["wsm_naziv"],
                    _fmt(row["kolicina_norm"]),
                    _fmt(row["neto_brez_popusta"]),
                    _fmt(row["rabata_pct"]),
                    _fmt(row["vrednost"]),
                ]
                summary_tree.insert("", "end", values=vals)
            log.debug(f"Povzetek posodobljen: {len(summary_df)} WSM šifer")

    # Skupni zneski pod povzetkom
    total_frame = tk.Frame(root)
    total_frame.pack(fill="x", pady=5)

    # Dokumentarni popust obravnavamo kot povezan znesek, saj ne potrebuje
    # dodatne ročne obdelave. Zato ga prištejemo k "Skupaj povezano" in ga
    # ne štejemo med "Skupaj ostalo".
    linked_total = (
        df[df["wsm_sifra"].notna()]["total_net"].sum() + doc_discount_total
    )
    unlinked_total = df[df["wsm_sifra"].isna()]["total_net"].sum()
    # Skupni seštevek mora biti vsota "povezano" in "ostalo"
    total_sum = linked_total + unlinked_total
    match_symbol = "✓" if abs(total_sum - invoice_total) <= Decimal("0.01") else "✗"

    tk.Label(
        total_frame,
        text=f"Skupaj povezano: {_fmt(linked_total)} € + Skupaj ostalo: {_fmt(unlinked_total)} € = Skupni seštevek: {_fmt(total_sum)} € | Skupna vrednost računa: {_fmt(invoice_total)} € {match_symbol}",
        font=("Arial", 10, "bold"),
        name="total_sum",
    ).pack(side="left", padx=10)

    def _update_totals():
        linked_total = (
            df[df["wsm_sifra"].notna()]["total_net"].sum() + doc_discount_total
        )
        unlinked_total = df[df["wsm_sifra"].isna()]["total_net"].sum()
        total_sum = linked_total + unlinked_total
        match_symbol = "✓" if abs(total_sum - invoice_total) <= Decimal("0.01") else "✗"
        total_frame.children["total_sum"].config(
            text=f"Skupaj povezano: {_fmt(linked_total)} € + Skupaj ostalo: {_fmt(unlinked_total)} € = Skupni seštevek: {_fmt(total_sum)} € | Skupna vrednost računa: {_fmt(invoice_total)} € {match_symbol}"
        )

    bottom = tk.Frame(root)
    bottom.pack(fill="x", padx=8, pady=6)
    custom = tk.Frame(bottom)
    custom.pack(fill="x")
    tk.Label(custom, text="Vpiši / izberi WSM naziv:").pack(side="left")
    entry = tk.Entry(custom)
    entry.pack(side="left", fill="x", expand=True, padx=(4, 0))
    lb = tk.Listbox(custom, height=6)

    # --- Unit change widgets ---
    unit_options = ["kos", "kg", "L"]
    last_unit_file = Path("links") / "last_unit.txt"

    unit_from_xml = df["enota_norm"].mode().iat[0] if not df.empty else "kg"
    remember_default = False
    _last_unit = unit_from_xml
    if last_unit_file.exists():
        remember_default = True
        try:
            val = last_unit_file.read_text().strip()
            if val:
                _last_unit = val
        except Exception as exc:
            log.debug(f"Napaka pri branju {last_unit_file}: {exc}")

    unit_var = tk.StringVar(
        value=_last_unit if _last_unit in unit_options else unit_options[0]
    )
    unit_menu = ttk.Combobox(
        bottom, values=unit_options, textvariable=unit_var, state="readonly", width=5
    )

    def _set_all_units():
        new_u = unit_var.get()
        df["enota_norm"] = new_u
        for item in tree.get_children():
            tree.set(item, "enota_norm", new_u)
        _update_summary()
        _update_totals()

    remember_var = tk.BooleanVar(value=remember_default)

    save_btn = tk.Button(
        bottom,
        text="Shrani & zapri",
        width=14,
        command=lambda e=None: _save_and_close(
            df,
            manual_old,
            wsm_df,
            links_file,
            root,
            supplier_name,
            supplier_code,
            sup_map,
            suppliers_file,
            override_h87_to_kg=override_h87_to_kg,
            invoice_path=invoice_path,
            unit_file=last_unit_file,
            remember=remember_var.get(),
            unit_value=unit_var.get(),
        ),
    )

    def _exit():
        if remember_var.get():
            try:
                last_unit_file.parent.mkdir(parents=True, exist_ok=True)
                last_unit_file.write_text(unit_var.get())
            except Exception as exc:
                log.warning(f"Napaka pri zapisu {last_unit_file}: {exc}")
        root.quit()

    exit_btn = tk.Button(
        bottom,
        text="Izhod",
        width=14,
        command=_exit,
    )
    exit_btn.pack(side="right", padx=(6, 0))
    save_btn.pack(side="right", padx=(6, 0))
    tk.Checkbutton(
        bottom,
        text="Zapomni enoto",
        variable=remember_var,
        onvalue=True,
        offvalue=False,
    ).pack(side="right", padx=(0, 20))
    unit_menu.pack(side="right", padx=(6, 0))
    tk.Button(bottom, text="Nastavi vse enote", command=_set_all_units).pack(
        side="right", padx=(0, 20)
    )

    root.bind(
        "<F10>",
        lambda e: _save_and_close(
            df,
            manual_old,
            wsm_df,
            links_file,
            root,
            supplier_name,
            supplier_code,
            sup_map,
            suppliers_file,
            override_h87_to_kg=override_h87_to_kg,
            invoice_path=invoice_path,
            unit_file=last_unit_file,
            remember=remember_var.get(),
            unit_value=unit_var.get(),
        ),
    )

    nazivi = wsm_df["wsm_naziv"].dropna().tolist()
    n2s = dict(zip(wsm_df["wsm_naziv"], wsm_df["wsm_sifra"]))

    def _start_edit(_=None):
        if not tree.focus():
            return "break"
        entry.delete(0, "end")
        lb.pack_forget()
        entry.focus_set()
        return "break"

    def _suggest(evt=None):
        if evt and evt.keysym in {
            "Return",
            "Escape",
            "Up",
            "Down",
            "Tab",
            "Right",
            "Left",
        }:
            return
        txt = entry.get().strip().lower()
        lb.delete(0, "end")
        if not txt:
            lb.pack_forget()
            return
        matches = [n for n in nazivi if txt in n.lower()]
        if matches:
            lb.pack(fill="x")
            for m in matches:
                lb.insert("end", m)
            lb.selection_set(0)
            lb.activate(0)
            lb.see(0)
        else:
            lb.pack_forget()

    def _init_listbox(evt=None):
        """Give focus to the listbox and handle initial navigation."""
        if lb.winfo_ismapped():
            lb.focus_set()
            if not lb.curselection():
                lb.selection_set(0)
                lb.activate(0)
                lb.see(0)
            if evt and evt.keysym == "Down":
                _nav_list(evt)
        return "break"

    def _nav_list(evt):
        cur = lb.curselection()[0] if lb.curselection() else -1
        nxt = cur + 1 if evt.keysym == "Down" else cur - 1
        nxt = max(0, min(lb.size() - 1, nxt))
        lb.selection_clear(0, "end")
        lb.selection_set(nxt)
        lb.activate(nxt)
        lb.see(nxt)
        return "break"

    def _edit_unit(evt):
        col = tree.identify_column(evt.x)
        row_id = tree.identify_row(evt.y)
        if col != "#3" or not row_id:
            return
        idx = int(row_id)
        top = tk.Toplevel(root)
        top.title("Spremeni enoto")
        var = tk.StringVar(value=df.at[idx, "enota_norm"])
        cb = ttk.Combobox(top, values=unit_options, textvariable=var, state="readonly")
        cb.pack(padx=10, pady=10)

        def _apply(_=None):
            new_u = var.get()
            df.at[idx, "enota_norm"] = new_u
            tree.set(row_id, "enota_norm", new_u)
            _update_summary()
            _update_totals()
            top.destroy()

        tk.Button(top, text="OK", command=_apply).pack(pady=(0, 10))
        cb.bind("<Return>", _apply)
        cb.focus_set()
        return "break"

    def _confirm(_=None):
        sel_i = tree.focus()
        if not sel_i:
            return "break"
        choice = (
            lb.get(lb.curselection()[0]) if lb.curselection() else entry.get().strip()
        )
        idx = int(sel_i)
        df.at[idx, "wsm_naziv"] = choice
        df.at[idx, "wsm_sifra"] = n2s.get(choice, pd.NA)
        df.at[idx, "status"] = "POVEZANO"
        df.at[idx, "dobavitelj"] = supplier_name
        if (
            pd.isna(df.at[idx, "sifra_dobavitelja"])
            or df.at[idx, "sifra_dobavitelja"] == ""
        ):
            df.at[idx, "sifra_dobavitelja"] = hashlib.md5(
                str(df.at[idx, "naziv"]).encode()
            ).hexdigest()[:8]
        new_vals = [
            (
                _fmt(df.at[idx, c])
                if isinstance(df.at[idx, c], (Decimal, float, int))
                else ("" if pd.isna(df.at[idx, c]) else str(df.at[idx, c]))
            )
            for c in cols
        ]
        tree.item(sel_i, values=new_vals)
        log.debug(
            f"Potrjeno: idx={idx}, wsm_naziv={choice}, wsm_sifra={df.at[idx, 'wsm_sifra']}, sifra_dobavitelja={df.at[idx, 'sifra_dobavitelja']}"
        )
        _update_summary()  # Update summary after confirming
        _update_totals()  # Update totals after confirming
        entry.delete(0, "end")
        lb.pack_forget()
        tree.focus_set()
        next_i = tree.next(sel_i)
        if next_i:
            tree.selection_set(next_i)
            tree.focus(next_i)
            tree.see(next_i)
        return "break"

    def _clear_wsm_connection(_=None):
        sel_i = tree.focus()
        if not sel_i:
            return "break"
        idx = int(sel_i)
        df.at[idx, "wsm_naziv"] = pd.NA
        df.at[idx, "wsm_sifra"] = pd.NA
        df.at[idx, "status"] = pd.NA
        new_vals = [
            (
                _fmt(df.at[idx, c])
                if isinstance(df.at[idx, c], (Decimal, float, int))
                else ("" if pd.isna(df.at[idx, c]) else str(df.at[idx, c]))
            )
            for c in cols
        ]
        tree.item(sel_i, values=new_vals)
        log.debug(f"Povezava odstranjena: idx={idx}, wsm_naziv=NaN, wsm_sifra=NaN")
        _update_summary()  # Update summary after clearing
        _update_totals()  # Update totals after clearing
        tree.focus_set()
        return "break"

    def _tree_nav_up(_=None):
        """Select previous row and ensure it is visible."""
        prev_item = tree.prev(tree.focus()) or tree.focus()
        tree.selection_set(prev_item)
        tree.focus(prev_item)
        tree.see(prev_item)
        return "break"

    def _tree_nav_down(_=None):
        """Select next row and ensure it is visible."""
        next_item = tree.next(tree.focus()) or tree.focus()
        tree.selection_set(next_item)
        tree.focus(next_item)
        tree.see(next_item)
        return "break"

    # Vezave za tipke na tree
    tree.bind("<Return>", _start_edit)
    tree.bind("<BackSpace>", _clear_wsm_connection)
    tree.bind("<Up>", _tree_nav_up)
    tree.bind("<Down>", _tree_nav_down)
    tree.bind("<Double-Button-1>", _edit_unit)

    # Vezave za entry in lb
    entry.bind("<KeyRelease>", _suggest)
    entry.bind("<Down>", _init_listbox)
    entry.bind("<Tab>", _init_listbox)
    entry.bind("<Right>", _init_listbox)
    entry.bind("<Return>", _confirm)
    entry.bind(
        "<Escape>",
        lambda e: (lb.pack_forget(), entry.delete(0, "end"), tree.focus_set(), "break"),
    )
    lb.bind("<Return>", _confirm)
    lb.bind("<Double-Button-1>", _confirm)
    lb.bind("<Down>", _nav_list)
    lb.bind("<Up>", _nav_list)

    # Prvič osveži
    _update_summary()
    _update_totals()

    root.mainloop()
    try:
        root.destroy()
    except Exception:
        pass

    return pd.concat([df, df_doc], ignore_index=True)<|MERGE_RESOLUTION|>--- conflicted
+++ resolved
@@ -562,9 +562,7 @@
             df_doc.loc[df_doc.index, "rabata"] += abs(diff)
         else:
             log.debug(
-<<<<<<< HEAD
-                f"Popravljam vsoto vrstic za razliko {diff} (brez _DOC_ vrstice)"
-=======
+
                 f"Dodajam _DOC_ vrstico za razliko {diff} med vrsticami in računom"
             )
             df_doc = pd.DataFrame(
@@ -581,7 +579,7 @@
                         "vrednost": diff,
                     }
                 ]
->>>>>>> 9a6e7eac
+
             )
             doc_discount_total += diff
 
