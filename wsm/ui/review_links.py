# File: wsm/ui/review_links.py
# -*- coding: utf-8 -*-
from __future__ import annotations
import math, re, logging, hashlib, json
from decimal import Decimal
from wsm.parsing.money import detect_round_step
from pathlib import Path
from typing import Tuple

import pandas as pd
import tkinter as tk
from tkinter import ttk

# Logger setup
log = logging.getLogger(__name__)


# Helper functions
def _fmt(v) -> str:
    """Human-friendly format števil (Decimal / float / int)."""
    if v is None or (isinstance(v, float) and math.isnan(v)) or pd.isna(v):
        return ""
    d = v if isinstance(v, Decimal) else Decimal(str(v))
    d = d.quantize(Decimal("0.0001"))
    s = format(d, "f")
    return s.rstrip("0").rstrip(".") if "." in s else s


_piece = {"kos", "kom", "stk", "st", "can", "ea", "pcs"}
_mass = {"kg", "g", "gram", "grams", "mg", "milligram", "milligrams"}
_vol = {"l", "ml", "cl", "dl", "dcl"}
_rx_vol = re.compile(r"([0-9]+[\.,]?[0-9]*)\s*(ml|cl|dl|dcl|l)\b", re.I)
_rx_mass = re.compile(
    r"(?:teža|masa|weight)?\s*[:\s]?\s*([0-9]+[\.,]?[0-9]*)\s*((?:kgm?)|kgr|g|gr|gram|grams|mg|milligram|milligrams)\b",
    re.I,
)


def _dec(x: str) -> Decimal:
    """Convert a comma-separated string to ``Decimal``."""
    return Decimal(x.replace(",", "."))


def _norm_unit(
    q: Decimal, u: str, name: str, vat_rate: Decimal | float | str | None = None
) -> Tuple[Decimal, str]:
    """Normalize quantity and unit to (kg / L / kos).

    ``vat_rate`` can be used as a fallback hint when no unit can be
    determined from ``u`` or ``name``.
    """
    log.debug(f"Normalizacija: q={q}, u={u}, name={name}")
    unit_map = {
        "KGM": ("kg", 1),  # Kilograms
        "GRM": ("kg", 0.001),  # Grams (convert to kg)
        "LTR": ("L", 1),  # Liters
        "MLT": ("L", 0.001),  # Milliliters (convert to L)
        "H87": ("kos", 1),  # Piece
        "EA": ("kos", 1),  # Each (piece)
    }

    if u in unit_map:
        base_unit, factor = unit_map[u]
        q_norm = q * Decimal(str(factor))
        log.debug(
            f"Enota v unit_map: {u} -> base_unit={base_unit}, factor={factor}, q_norm={q_norm}"
        )
    else:
        u_norm = (u or "").strip().lower()
        if u_norm in _piece:
            base_unit = "kos"
            q_norm = q
        elif u_norm in _mass:
            if u_norm.startswith("kg"):
                factor = Decimal("1")
            elif u_norm.startswith("mg") or u_norm.startswith("milligram"):
                factor = Decimal("1") / Decimal("1000000")
            else:
                factor = Decimal("1") / Decimal("1000")
            q_norm = q * factor
            base_unit = "kg"
        elif u_norm in _vol:
            mapping = {"l": 1, "ml": 1e-3, "cl": 1e-2, "dl": 1e-1, "dcl": 1e-1}
            q_norm = q * Decimal(str(mapping[u_norm]))
            base_unit = "L"
        else:
            name_l = name.lower()
            m_vol = _rx_vol.search(name_l)
            if m_vol:
                val, typ = _dec(m_vol[1]), m_vol[2].lower()
                conv = {
                    "ml": val / 1000,
                    "cl": val / 100,
                    "dl": val / 10,
                    "dcl": val / 10,
                    "l": val,
                }[typ]
                q_norm = q * conv
                base_unit = "L"
            else:
                m_mass = _rx_mass.search(name_l)
                if m_mass:
                    val, typ = _dec(m_mass[1]), m_mass[2].lower()
                    if typ.startswith("kg"):
                        conv = val
                    elif typ.startswith("mg") or typ.startswith("milligram"):
                        conv = val / 1000000
                    else:
                        conv = val / 1000
                    q_norm = q * conv
                    base_unit = "kg"
                else:
                    q_norm = q
                    base_unit = "kos"
        log.debug(
            f"Enota ni v unit_map: u_norm={u_norm}, base_unit={base_unit}, q_norm={q_norm}"
        )

    if base_unit == "kos":
        m_weight = re.search(
            r"(?:teža|masa|weight)?\s*[:\s]?\s*(\d+(?:[.,]\d+)?)\s*(mg|g|dag|kg)\b",
            name,
            re.I,
        )
        if m_weight:
            val = Decimal(m_weight.group(1).replace(",", "."))
            unit = m_weight.group(2).lower()
            if unit == "mg":
                weight_kg = val / 1000000
            elif unit == "g":
                weight_kg = val / 1000
            elif unit == "dag":
                weight_kg = val / 100
            elif unit == "kg":
                weight_kg = val
            log.debug(
                f"Teža najdena v imenu: {val} {unit}, pretvorjeno v kg: {weight_kg}"
            )
            return q_norm * weight_kg, "kg"

        m_volume = re.search(r"(\d+(?:[.,]\d+)?)\s*(ml|l)\b", name, re.I)
        if m_volume:
            val = Decimal(m_volume.group(1).replace(",", "."))
            unit = m_volume.group(2).lower()
            if unit == "ml":
                volume_l = val / 1000
            elif unit == "l":
                volume_l = val
            log.debug(
                f"Volumen najden v imenu: {val} {unit}, pretvorjeno v L: {volume_l}"
            )

            if volume_l >= 1:
                return q_norm * volume_l, "L"
            else:
                return q_norm, "kos"

    # Heuristic: if unit remains ``kos`` and VAT rate is 9.5 %, many
    # suppliers actually mean kilograms.  Use this as a fallback when
    # nothing else matched.
    try:
        vat = Decimal(str(vat_rate)) if vat_rate is not None else Decimal("0")
    except Exception:
        vat = Decimal("0")

    if base_unit == "kos" and vat == Decimal("9.5"):
        log.debug("VAT rate 9.5% detected -> using 'kg' as fallback unit")
        base_unit = "kg"

    log.debug(f"Končna normalizacija: q_norm={q_norm}, base_unit={base_unit}")
    return q_norm, base_unit

    log.debug(f"Končna normalizacija: q_norm={q_norm}, base_unit={base_unit}")
    return q_norm, base_unit


# File handling functions
def _load_supplier_map(sup_file: Path) -> dict[str, dict]:
    """Load supplier info from per-supplier JSON files or a legacy Excel."""
    log.debug(f"Branje datoteke ali mape dobaviteljev: {sup_file}")
    sup_map: dict[str, dict] = {}

    if not sup_file.exists():
        log.info(f"Mapa ali datoteka dobaviteljev {sup_file} ne obstaja")
        return sup_map

    if sup_file.is_file():
        try:
            df_sup = pd.read_excel(sup_file, dtype=str)
            log.info(f"Število prebranih dobaviteljev iz {sup_file}: {len(df_sup)}")
            for _, row in df_sup.iterrows():
                sifra = str(row["sifra"]).strip()
                ime = str(row["ime"]).strip()
                sup_map[sifra] = {
                    "ime": ime or sifra,
                }
                log.debug(f"Dodan v sup_map: sifra={sifra}, ime={ime}")
            return sup_map
        except Exception as e:
            log.error(f"Napaka pri branju suppliers.xlsx: {e}")
            return {}

    links_dir = sup_file if sup_file.is_dir() else sup_file.parent
    for folder in links_dir.iterdir():
        if not folder.is_dir():
            continue
        info_path = folder / "supplier.json"
        if info_path.exists():
            try:
                data = json.loads(info_path.read_text())
                sifra = str(data.get("sifra", "")).strip()
                ime = str(data.get("ime", "")).strip() or folder.name
                if sifra:
                    sup_map[sifra] = {
                        "ime": ime,
                    }
                    log.debug(f"Dodan iz JSON: sifra={sifra}, ime={ime}")
                    # uspešno prebrali podatke, nadaljuj z naslednjo mapo
                    continue
            except Exception as e:
                log.error(f"Napaka pri branju {info_path}: {e}")
        # fallback when supplier.json is missing or neveljaven
        for file in folder.glob("*_povezane.xlsx"):
            code = file.stem.split("_")[0]
            if not code:
                continue
            if code not in sup_map:
                sup_map[code] = {
                    "ime": folder.name,
                }
                log.debug(f"Dodan iz mape: sifra={code}, ime={folder.name}")
            break

    log.info(f"Najdeni dobavitelji: {list(sup_map.keys())}")
    return sup_map


def _write_supplier_map(sup_map: dict, sup_file: Path):
    """Write supplier info to JSON files or legacy Excel."""
    log.debug(f"Pisanje podatkov dobaviteljev v {sup_file}")
    if sup_file.suffix == ".xlsx" or sup_file.is_file():
        sup_file.parent.mkdir(parents=True, exist_ok=True)
        df = pd.DataFrame(
            [
                {
                    "sifra": k,
                    "ime": v["ime"],
                }
                for k, v in sup_map.items()
            ]
        )
        df.to_excel(sup_file, index=False)
        log.info(f"Datoteka uspešno zapisana: {sup_file}")
        return

    # Determine whether `sup_file` represents a directory (existing or
    # intended).  When the directory does not exist yet, create it before
    # writing supplier data.  Otherwise fall back to the parent directory only
    # when a file path is supplied.
    is_dir_path = sup_file.is_dir() or sup_file.suffix == ""
    if is_dir_path:
        if not sup_file.exists():
            sup_file.mkdir(parents=True, exist_ok=True)
        links_dir = sup_file
    else:
        links_dir = sup_file.parent

    for code, info in sup_map.items():
        from wsm.utils import sanitize_folder_name

        folder = links_dir / sanitize_folder_name(info["ime"])
        folder.mkdir(parents=True, exist_ok=True)
        info_path = folder / "supplier.json"
        try:
            info_path.write_text(
                json.dumps(
                    {
                        "sifra": code,
                        "ime": info["ime"],
                    },
                    ensure_ascii=False,
                )
            )
            log.debug(f"Zapisano {info_path}")
        except Exception as exc:
            log.error(f"Napaka pri zapisu {info_path}: {exc}")


# Save and close function
def _save_and_close(
    df,
    manual_old,
    wsm_df,
    links_file,
    root,
    supplier_name,
    supplier_code,
    sup_map,
    sup_file,
    *,
    invoice_path=None,
):
    log.debug(
        f"Shranjevanje: supplier_name={supplier_name}, supplier_code={supplier_code}"
    )

    log.info(
        f"Shranjujem {len(df)} vrstic z enotami: {df['enota_norm'].value_counts().to_dict()}"
    )

    # Preverimo prazne sifra_dobavitelja
    empty_sifra = df["sifra_dobavitelja"].isna() | (df["sifra_dobavitelja"] == "")
    if empty_sifra.any():
        log.warning(
            f"Prazne vrednosti v sifra_dobavitelja za {empty_sifra.sum()} vrstic"
        )
        log.debug(
            f"Primer vrstic s prazno sifra_dobavitelja: {df[empty_sifra][['naziv', 'sifra_dobavitelja']].head().to_dict()}"
        )
        df.loc[empty_sifra, "sifra_dobavitelja"] = df.loc[empty_sifra, "naziv"].apply(
            lambda x: hashlib.md5(str(x).encode()).hexdigest()[:8]
        )
        log.info(f"Generirane začasne šifre za {empty_sifra.sum()} vrstic")

    # Posodobi zemljevid dobaviteljev, če se je ime ali nastavitev spremenila
    old_info = sup_map.get(supplier_code, {})
    if supplier_name and old_info.get("ime") != supplier_name:
        sup_map[supplier_code] = {"ime": supplier_name}
        _write_supplier_map(sup_map, sup_file)

    # Nastavi indeks za manual_old
    if not manual_old.empty:
        # Odstrani prazne ali neveljavne vrstice
        manual_old = manual_old.dropna(subset=["sifra_dobavitelja", "naziv"], how="all")
        manual_new = manual_old.set_index(["sifra_dobavitelja"])
        if "enota_norm" not in manual_new.columns:
            manual_new["enota_norm"] = pd.NA
        log.info(f"Število prebranih povezav iz manual_old: {len(manual_old)}")
        log.debug(f"Primer povezav iz manual_old: {manual_old.head().to_dict()}")
    else:
        manual_new = pd.DataFrame(
            columns=[
                "sifra_dobavitelja",
                "naziv",
                "wsm_sifra",
                "dobavitelj",
                "enota_norm",
            ]
        ).set_index(["sifra_dobavitelja"])
        log.info("Manual_old je prazen, ustvarjam nov DataFrame")

    # Ustvari df_links z istim indeksom
    df_links = df.set_index(["sifra_dobavitelja"])[
        ["naziv", "wsm_sifra", "dobavitelj", "enota_norm"]
    ]

    # Posodobi obstoječe elemente (dovoli tudi brisanje povezav)
    if manual_new.empty:
        # Če ni obstoječih povezav, začni z df_links
        manual_new = df_links.copy()
        log.debug(
            "Starting new mapping DataFrame with units: %s",
            manual_new["enota_norm"].value_counts().to_dict(),
        )
    else:
        manual_new.loc[
            df_links.index, ["naziv", "wsm_sifra", "dobavitelj", "enota_norm"]
        ] = df_links
        log.debug(
            "Updated existing mappings with new units: %s",
            manual_new["enota_norm"].value_counts().to_dict(),
        )

    # Dodaj nove elemente, ki niso v manual_new
    new_items = df_links[~df_links.index.isin(manual_new.index)]
    manual_new = pd.concat([manual_new, new_items])

    # Ponastavi indeks, da vrneš stolpce
    manual_new = manual_new.reset_index()

    # Shrani v Excel
    log.info(f"Shranjujem {len(manual_new)} povezav v {links_file}")
    log.debug(f"Primer shranjenih povezav: {manual_new.head().to_dict()}")
    if "enota_norm" in manual_new.columns:
        log.debug(
            "Units written to file: %s",
            manual_new["enota_norm"].value_counts().to_dict(),
        )
    try:
        manual_new.to_excel(links_file, index=False)
        log.info(f"Uspešno shranjeno v {links_file}")
    except Exception as e:
        log.error(f"Napaka pri shranjevanju v {links_file}: {e}")

    invoice_hash = None
    if invoice_path and invoice_path.suffix.lower() == ".xml":
        try:
            from wsm.parsing.eslog import extract_service_date

            service_date = extract_service_date(invoice_path)
        except Exception as exc:
            log.warning(f"Napaka pri branju datuma storitve: {exc}")
            service_date = None
        try:
            invoice_hash = hashlib.md5(invoice_path.read_bytes()).hexdigest()
        except Exception as exc:
            log.warning(f"Napaka pri izračunu hash: {exc}")
    elif invoice_path and invoice_path.suffix.lower() == ".pdf":
        try:
            from wsm.parsing.pdf import extract_service_date

            service_date = extract_service_date(invoice_path)
        except Exception as exc:
            log.warning(f"Napaka pri branju datuma storitve: {exc}")
            service_date = None
        try:
            invoice_hash = hashlib.md5(invoice_path.read_bytes()).hexdigest()
        except Exception as exc:
            log.warning(f"Napaka pri izračunu hash: {exc}")
    else:
        service_date = None
        if invoice_path and invoice_path.exists():
            try:
                invoice_hash = hashlib.md5(invoice_path.read_bytes()).hexdigest()
            except Exception as exc:
                log.warning(f"Napaka pri izračunu hash: {exc}")

    try:
        from wsm.utils import log_price_history

        log_price_history(
            df,
            links_file,
            service_date=service_date,
            suppliers_dir=sup_file,
            invoice_id=invoice_hash,
        )
    except Exception as exc:
        log.warning(f"Napaka pri beleženju zgodovine cen: {exc}")

    root.quit()


# Main GUI function
def review_links(
    df: pd.DataFrame,
    wsm_df: pd.DataFrame,
    links_file: Path,
    invoice_total: Decimal,
    invoice_path: Path | None = None,
) -> pd.DataFrame:
    df = df.copy()
    supplier_code = links_file.stem.split("_")[0]
    suppliers_file = links_file.parent.parent
    log.debug(f"Pot do mape links: {suppliers_file}")
    sup_map = _load_supplier_map(suppliers_file)

    log.info(f"Supplier code extracted: {supplier_code}")
    supplier_info = sup_map.get(supplier_code, {})
    default_name = supplier_info.get("ime", supplier_code)

    service_date = None
    invoice_number = None
    if invoice_path and invoice_path.suffix.lower() == ".xml":
        try:
            from wsm.parsing.eslog import extract_service_date, extract_invoice_number

            service_date = extract_service_date(invoice_path)
            invoice_number = extract_invoice_number(invoice_path)
        except Exception as exc:
            log.warning(f"Napaka pri branju glave računa: {exc}")
    elif invoice_path and invoice_path.suffix.lower() == ".pdf":
        try:
            from wsm.parsing.pdf import extract_service_date, extract_invoice_number

            service_date = extract_service_date(invoice_path)
            invoice_number = extract_invoice_number(invoice_path)
        except Exception as exc:
            log.warning(f"Napaka pri branju glave računa: {exc}")

    inv_name = None
    if invoice_path and invoice_path.suffix.lower() == ".xml":
        try:
            from wsm.parsing.eslog import get_supplier_name

            inv_name = get_supplier_name(invoice_path)
        except Exception:
            inv_name = None
    elif invoice_path and invoice_path.suffix.lower() == ".pdf":
        try:
            from wsm.parsing.pdf import get_supplier_name_from_pdf

            inv_name = get_supplier_name_from_pdf(invoice_path)
        except Exception:
            inv_name = None
    if inv_name:
        default_name = inv_name

    log.info(f"Default name retrieved: {default_name}")
    log.debug(f"Supplier info: {supplier_info}")

    try:
        manual_old = pd.read_excel(links_file, dtype=str)
        log.info("Processing complete")
        log.info(f"Število prebranih povezav iz {links_file}: {len(manual_old)}")
        log.debug(f"Primer povezav iz {links_file}: {manual_old.head().to_dict()}")
        empty_sifra_old = manual_old["sifra_dobavitelja"].isna() | (
            manual_old["sifra_dobavitelja"] == ""
        )
        if empty_sifra_old.any():
            log.warning(
                f"Prazne vrednosti v sifra_dobavitelja v manual_old za {empty_sifra_old.sum()} vrstic"
            )
            manual_old.loc[empty_sifra_old, "sifra_dobavitelja"] = manual_old.loc[
                empty_sifra_old, "naziv"
            ].apply(lambda x: hashlib.md5(str(x).encode()).hexdigest()[:8])
            log.info(
                f"Generirane začasne šifre za {empty_sifra_old.sum()} vrstic v manual_old"
            )
    except Exception as e:
        manual_old = pd.DataFrame(
            columns=["sifra_dobavitelja", "naziv", "wsm_sifra", "dobavitelj"]
        )
        log.debug(
            f"Manual_old ni obstajal ali napaka pri branju: {e}, ustvarjam prazen DataFrame"
        )

    existing_names = sorted(
        {
            n
            for n in manual_old.get("dobavitelj", [])
            if isinstance(n, str) and n.strip()
        }
    )
    supplier_name = default_name
    if supplier_name and supplier_name not in existing_names:
        existing_names.insert(0, supplier_name)
    supplier_name = existing_names[0] if existing_names else supplier_code
    df["dobavitelj"] = supplier_name
    log.debug(f"Supplier name nastavljen na: {supplier_name}")

    # Generate sifra_dobavitelja for empty cases before lookup
    empty_sifra = df["sifra_dobavitelja"].isna() | (df["sifra_dobavitelja"] == "")
    if empty_sifra.any():
        df.loc[empty_sifra, "sifra_dobavitelja"] = df.loc[empty_sifra, "naziv"].apply(
            lambda x: hashlib.md5(str(x).encode()).hexdigest()[:8]
        )
        log.info(f"Generirane začasne šifre za {empty_sifra.sum()} vrstic v df")

    # Create a dictionary for quick lookup
    old_map_dict = manual_old.set_index(["sifra_dobavitelja"])["wsm_sifra"].to_dict()
    old_unit_dict = {}
    if "enota_norm" in manual_old.columns:
        old_unit_dict = manual_old.set_index(["sifra_dobavitelja"])[
            "enota_norm"
        ].to_dict()

    df["wsm_sifra"] = df.apply(
        lambda r: old_map_dict.get((r["sifra_dobavitelja"]), pd.NA), axis=1
    )
    df["wsm_naziv"] = df["wsm_sifra"].map(wsm_df.set_index("wsm_sifra")["wsm_naziv"])
    df["status"] = df["wsm_sifra"].notna().map({True: "POVEZANO", False: pd.NA})
    log.debug(f"df po inicializaciji: {df.head().to_dict()}")

    df_doc = df[df["sifra_dobavitelja"] == "_DOC_"]
    doc_discount_total = df_doc["vrednost"].sum()
    df = df[df["sifra_dobavitelja"] != "_DOC_"]
    # Ensure a clean sequential index so Treeview item IDs are predictable
    df = df.reset_index(drop=True)
    df["cena_pred_rabatom"] = df.apply(
        lambda r: (
            (r["vrednost"] + r["rabata"]) / r["kolicina"]
            if r["kolicina"]
            else Decimal("0")
        ),
        axis=1,
    )
    df["cena_po_rabatu"] = df.apply(
        lambda r: r["vrednost"] / r["kolicina"] if r["kolicina"] else Decimal("0"),
        axis=1,
    )
    df["rabata_pct"] = df.apply(
        lambda r: (
            ((r["rabata"] / (r["vrednost"] + r["rabata"])) * Decimal("100")).quantize(
                Decimal("0.01")
            )
            if (r["vrednost"] + r["rabata"])
            else Decimal("0.00")
        ),
        axis=1,
    )
    df["total_net"] = df["vrednost"]
    df["kolicina_norm"], df["enota_norm"] = zip(
        *[
            _norm_unit(Decimal(str(q)), u, n, vat)
            for q, u, n, vat in zip(
                df["kolicina"], df["enota"], df["naziv"], df["ddv_stopnja"]
            )
        ]
    )
    if old_unit_dict:
        log.debug(f"Old unit mapping loaded: {old_unit_dict}")

        def _restore_unit(r):
            return old_unit_dict.get(r["sifra_dobavitelja"], r["enota_norm"])

        before = df["enota_norm"].copy()
        df["enota_norm"] = df.apply(_restore_unit, axis=1)
        changed = (before != df["enota_norm"]).sum()
        log.debug(f"Units restored from old map: {changed} rows updated")

        log.debug(
            "Units after applying saved mapping: %s",
            df["enota_norm"].value_counts().to_dict(),
        )

    df["kolicina_norm"] = df["kolicina_norm"].astype(float)
    log.debug(f"df po normalizaciji: {df.head().to_dict()}")

    # If totals differ slightly (<=5 cent), adjust the document discount when
    # its line exists. Otherwise record the difference separately so that totals
    # still match the invoice without showing an extra row.
    calculated_total = df["total_net"].sum() + doc_discount_total
    diff = invoice_total - calculated_total
    step = detect_round_step(invoice_total, calculated_total)
    if abs(diff) <= step and diff != 0:
        if not df_doc.empty:
            log.debug(
                f"Prilagajam dokumentarni popust za razliko {diff}: "
                f"{doc_discount_total} -> {doc_discount_total + diff}"
            )
            doc_discount_total += diff
            df_doc.loc[df_doc.index, "vrednost"] += diff
            df_doc.loc[df_doc.index, "cena_bruto"] += abs(diff)
            df_doc.loc[df_doc.index, "rabata"] += abs(diff)
        else:
            log.debug(
                f"Dodajam _DOC_ vrstico za razliko {diff} med vrsticami in računom"
            )
            df_doc = pd.DataFrame(
                [
                    {
                        "sifra_dobavitelja": "_DOC_",
                        "naziv": "Samodejni popravek",
                        "kolicina": Decimal("1"),
                        "enota": "",
                        "cena_bruto": abs(diff),
                        "cena_netto": Decimal("0"),
                        "rabata": abs(diff),
                        "rabata_pct": Decimal("100.00"),
                        "vrednost": diff,
                    }
                ]
            )
            doc_discount_total += diff

    root = tk.Tk()
    # Window title shows the full supplier name while the on-screen header can be
    # a bit shorter for readability.
    root.title(f"Ročna revizija – {supplier_name}")
    # Always open the GUI in fullscreen mode; Escape toggles it off if needed
    root.attributes("-fullscreen", True)

    # Limit supplier name to 20 characters in the GUI header
<<<<<<< HEAD
=======

>>>>>>> 57ad0597
    display_name = supplier_name[:20]
    header_var = tk.StringVar()

    def _refresh_header():
        parts_full = [supplier_name]
        parts_display = [display_name]
        if service_date:
            date_txt = str(service_date)
            if re.match(r"^\d{4}-\d{2}-\d{2}$", date_txt):
                y, m, d = date_txt.split("-")
                date_txt = f"{d}.{m}.{y}"
            elif re.match(r"^\d{8}$", date_txt):
                y, m, d = date_txt[:4], date_txt[4:6], date_txt[6:8]
                date_txt = f"{d}.{m}.{y}"
            parts_full.append(date_txt)
            parts_display.append(date_txt)
        if invoice_number:
            parts_full.append(str(invoice_number))
            parts_display.append(str(invoice_number))
        header_var.set(" – ".join(parts_display))
        root.title(f"Ročna revizija – {' – '.join(parts_full)}")

    _refresh_header()

    info_lbl = tk.Label(
        root,
        textvariable=header_var,
        font=("Arial", 12),
        anchor="w",
        justify="left",
    )
    info_lbl.pack(anchor="w", padx=8)

    header_lbl = tk.Label(
        root,
        textvariable=header_var,
        font=("Arial", 32, "bold"),
        anchor="center",
        justify="center",
    )
    header_lbl.pack(fill="x", pady=8)
<<<<<<< HEAD
=======

>>>>>>> 57ad0597
    # Bind Escape so the user can exit fullscreen if enabled manually

    root.bind("<Escape>", lambda e: root.attributes("-fullscreen", False))

    frame = tk.Frame(root)
    frame.pack(fill="both", expand=True)
    cols = [
        "naziv",
        "kolicina_norm",
        "enota_norm",
        "rabata_pct",
        "cena_pred_rabatom",
        "cena_po_rabatu",
        "total_net",
        "wsm_naziv",
        "dobavitelj",
    ]
    heads = [
        "Naziv artikla",
        "Količina",
        "Enota",
        "Rabat (%)",
        "Net. pred rab.",
        "Net. po rab.",
        "Skupna neto",
        "WSM naziv",
        "Dobavitelj",
    ]
    tree = ttk.Treeview(frame, columns=cols, show="headings", height=27)
    vsb = ttk.Scrollbar(frame, orient="vertical", command=tree.yview)
    tree.configure(yscrollcommand=vsb.set)
    vsb.pack(side="right", fill="y")
    tree.pack(side="left", fill="both", expand=True)

    for c, h in zip(cols, heads):
        tree.heading(c, text=h)
        width = 300 if c == "naziv" else (80 if c == "enota_norm" else 120)
        tree.column(c, width=width, anchor="w")
    for i, row in df.iterrows():
        vals = [
            (
                _fmt(row[c])
                if isinstance(row[c], (Decimal, float, int))
                else ("" if pd.isna(row[c]) else str(row[c]))
            )
            for c in cols
        ]
        tree.insert("", "end", iid=str(i), values=vals)
    tree.focus("0")
    tree.selection_set("0")

    # Povzetek skupnih neto cen po WSM šifrah
    summary_frame = tk.Frame(root)
    summary_frame.pack(fill="both", expand=True, pady=10)
    tk.Label(
        summary_frame, text="Povzetek po WSM šifrah", font=("Arial", 12, "bold")
    ).pack()

    summary_cols = [
        "wsm_sifra",
        "wsm_naziv",
        "kolicina_norm",
        "neto_brez_popusta",
        "rabata_pct",
        "vrednost",
    ]
    summary_heads = [
        "WSM Šifra",
        "WSM Naziv",
        "Količina",
        "Znesek",
        "Rabat (%)",
        "Neto po rabatu",
    ]
    summary_tree = ttk.Treeview(
        summary_frame, columns=summary_cols, show="headings", height=5
    )
    vsb_summary = ttk.Scrollbar(
        summary_frame, orient="vertical", command=summary_tree.yview
    )
    summary_tree.configure(yscrollcommand=vsb_summary.set)
    vsb_summary.pack(side="right", fill="y")
    summary_tree.pack(side="left", fill="both", expand=True)

    for c, h in zip(summary_cols, summary_heads):
        summary_tree.heading(c, text=h)
        summary_tree.column(c, width=150, anchor="w")

    def _update_summary():
        for item in summary_tree.get_children():
            summary_tree.delete(item)
        required = {"wsm_sifra", "vrednost", "rabata", "kolicina_norm", "rabata_pct"}
        if required.issubset(df.columns):
            summary_df = (
                df[df["wsm_sifra"].notna()]
                .groupby(["wsm_sifra", "rabata_pct"], dropna=False)
                .agg(
                    {
                        "vrednost": "sum",
                        "rabata": "sum",
                        "kolicina_norm": "sum",
                    }
                )
                .reset_index()
            )

            summary_df["neto_brez_popusta"] = (
                summary_df["vrednost"] + summary_df["rabata"]
            )
            summary_df["wsm_naziv"] = summary_df["wsm_sifra"].map(
                wsm_df.set_index("wsm_sifra")["wsm_naziv"]
            )
            summary_df["rabata_pct"] = [
                (
                    (
                        row["rabata"] / row["neto_brez_popusta"] * Decimal("100")
                    ).quantize(Decimal("0.01"))
                    if row["neto_brez_popusta"]
                    else Decimal("0.00")
                )
                for _, row in summary_df.iterrows()
            ]

            for _, row in summary_df.iterrows():
                vals = [
                    row["wsm_sifra"],
                    row["wsm_naziv"],
                    _fmt(row["kolicina_norm"]),
                    _fmt(row["neto_brez_popusta"]),
                    _fmt(row["rabata_pct"]),
                    _fmt(row["vrednost"]),
                ]
                summary_tree.insert("", "end", values=vals)
            log.debug(f"Povzetek posodobljen: {len(summary_df)} WSM šifer")

    # Skupni zneski pod povzetkom
    total_frame = tk.Frame(root)
    total_frame.pack(fill="x", pady=5)

    # Dokumentarni popust obravnavamo kot povezan znesek, saj ne potrebuje
    # dodatne ročne obdelave. Zato ga prištejemo k "Skupaj povezano" in ga
    # ne štejemo med "Skupaj ostalo".
    if df["wsm_sifra"].notna().any():
        # Ko je vsaj ena vrstica povezana, dokumentarni popust štejemo
        # kot "povezan" znesek, saj ga uporabnik ne obravnava ročno.
        linked_total = (
            df[df["wsm_sifra"].notna()]["total_net"].sum() + doc_discount_total
        )
        unlinked_total = df[df["wsm_sifra"].isna()]["total_net"].sum()
    else:
        # Če ni še nobene povezave, popust prištejemo k "ostalim" vrsticam,
        # da "Skupaj povezano" ostane ničelno.
        linked_total = df[df["wsm_sifra"].notna()]["total_net"].sum()
        unlinked_total = (
            df[df["wsm_sifra"].isna()]["total_net"].sum() + doc_discount_total
        )
    # Skupni seštevek mora biti vsota "povezano" in "ostalo"
    total_sum = linked_total + unlinked_total
    step_total = detect_round_step(invoice_total, total_sum)
    match_symbol = "✓" if abs(total_sum - invoice_total) <= step_total else "✗"

    tk.Label(
        total_frame,
        text=f"Skupaj povezano: {_fmt(linked_total)} € + Skupaj ostalo: {_fmt(unlinked_total)} € = Skupni seštevek: {_fmt(total_sum)} € | Skupna vrednost računa: {_fmt(invoice_total)} € {match_symbol}",
        font=("Arial", 10, "bold"),
        name="total_sum",
    ).pack(side="left", padx=10)

    def _update_totals():
        if df["wsm_sifra"].notna().any():
            linked_total = (
                df[df["wsm_sifra"].notna()]["total_net"].sum() + doc_discount_total
            )
            unlinked_total = df[df["wsm_sifra"].isna()]["total_net"].sum()
        else:
            linked_total = df[df["wsm_sifra"].notna()]["total_net"].sum()
            unlinked_total = (
                df[df["wsm_sifra"].isna()]["total_net"].sum() + doc_discount_total
            )
        total_sum = linked_total + unlinked_total
        step_total = detect_round_step(invoice_total, total_sum)
        match_symbol = "✓" if abs(total_sum - invoice_total) <= step_total else "✗"
        total_frame.children["total_sum"].config(
            text=f"Skupaj povezano: {_fmt(linked_total)} € + Skupaj ostalo: {_fmt(unlinked_total)} € = Skupni seštevek: {_fmt(total_sum)} € | Skupna vrednost računa: {_fmt(invoice_total)} € {match_symbol}"
        )

    bottom = tk.Frame(root)
    bottom.pack(fill="x", padx=8, pady=6)
    custom = tk.Frame(bottom)
    custom.pack(fill="x")
    tk.Label(custom, text="Vpiši / izberi WSM naziv:").pack(side="left")
    entry = tk.Entry(custom)
    entry.pack(side="left", fill="x", expand=True, padx=(4, 0))
    lb = tk.Listbox(custom, height=6)

    # --- Unit change widgets ---
    unit_options = ["kos", "kg", "L"]

    save_btn = tk.Button(
        bottom,
        text="Shrani & zapri",
        width=14,
        command=lambda e=None: _save_and_close(
            df,
            manual_old,
            wsm_df,
            links_file,
            root,
            supplier_name,
            supplier_code,
            sup_map,
            suppliers_file,
            invoice_path=invoice_path,
        ),
    )

    def _exit():
        root.quit()

    exit_btn = tk.Button(
        bottom,
        text="Izhod",
        width=14,
        command=_exit,
    )
    exit_btn.pack(side="right", padx=(6, 0))
    save_btn.pack(side="right", padx=(6, 0))

    root.bind(
        "<F10>",
        lambda e: _save_and_close(
            df,
            manual_old,
            wsm_df,
            links_file,
            root,
            supplier_name,
            supplier_code,
            sup_map,
            suppliers_file,
            invoice_path=invoice_path,
        ),
    )

    nazivi = wsm_df["wsm_naziv"].dropna().tolist()
    n2s = dict(zip(wsm_df["wsm_naziv"], wsm_df["wsm_sifra"]))

    def _start_edit(_=None):
        if not tree.focus():
            return "break"
        entry.delete(0, "end")
        lb.pack_forget()
        entry.focus_set()
        return "break"

    def _suggest(evt=None):
        if evt and evt.keysym in {
            "Return",
            "Escape",
            "Up",
            "Down",
            "Tab",
            "Right",
            "Left",
        }:
            return
        txt = entry.get().strip().lower()
        lb.delete(0, "end")
        if not txt:
            lb.pack_forget()
            return
        matches = [n for n in nazivi if txt in n.lower()]
        if matches:
            lb.pack(fill="x")
            for m in matches:
                lb.insert("end", m)
            lb.selection_set(0)
            lb.activate(0)
            lb.see(0)
        else:
            lb.pack_forget()

    def _init_listbox(evt=None):
        """Give focus to the listbox and handle initial navigation."""
        if lb.winfo_ismapped():
            lb.focus_set()
            if not lb.curselection():
                lb.selection_set(0)
                lb.activate(0)
                lb.see(0)
            if evt and evt.keysym == "Down":
                _nav_list(evt)
        return "break"

    def _nav_list(evt):
        cur = lb.curselection()[0] if lb.curselection() else -1
        nxt = cur + 1 if evt.keysym == "Down" else cur - 1
        nxt = max(0, min(lb.size() - 1, nxt))
        lb.selection_clear(0, "end")
        lb.selection_set(nxt)
        lb.activate(nxt)
        lb.see(nxt)
        return "break"

    def _edit_unit(evt):
        col = tree.identify_column(evt.x)
        row_id = tree.identify_row(evt.y)
        if col != "#3" or not row_id:
            return
        idx = int(row_id)

        log.debug("Editing row %s current unit=%s", idx, df.at[idx, "enota_norm"])

        top = tk.Toplevel(root)
        top.title("Spremeni enoto")
        var = tk.StringVar(value=df.at[idx, "enota_norm"])
        cb = ttk.Combobox(top, values=unit_options, textvariable=var, state="readonly")
        cb.pack(padx=10, pady=10)
        log.debug("Edit dialog opened with value %s", var.get())

        def _apply(_=None):
            new_u = var.get()
            before = df.at[idx, "enota_norm"]
            # Only change the normalized value so the original
            # invoice unit remains intact. ``enota`` is needed to
            # detect H87 when applying saved overrides.
            df.at[idx, "enota_norm"] = new_u
            tree.set(row_id, "enota_norm", new_u)

            log.info("Updated row %s unit from %s to %s", idx, before, new_u)
            log.debug("Combobox in edit dialog value: %s", cb.get())

            _update_summary()
            _update_totals()
            top.destroy()

        tk.Button(top, text="OK", command=_apply).pack(pady=(0, 10))
        cb.bind("<Return>", _apply)
        cb.focus_set()
        return "break"

    def _confirm(_=None):
        sel_i = tree.focus()
        if not sel_i:
            return "break"
        choice = (
            lb.get(lb.curselection()[0]) if lb.curselection() else entry.get().strip()
        )
        idx = int(sel_i)
        df.at[idx, "wsm_naziv"] = choice
        df.at[idx, "wsm_sifra"] = n2s.get(choice, pd.NA)
        df.at[idx, "status"] = "POVEZANO"
        df.at[idx, "dobavitelj"] = supplier_name
        if (
            pd.isna(df.at[idx, "sifra_dobavitelja"])
            or df.at[idx, "sifra_dobavitelja"] == ""
        ):
            df.at[idx, "sifra_dobavitelja"] = hashlib.md5(
                str(df.at[idx, "naziv"]).encode()
            ).hexdigest()[:8]
        new_vals = [
            (
                _fmt(df.at[idx, c])
                if isinstance(df.at[idx, c], (Decimal, float, int))
                else ("" if pd.isna(df.at[idx, c]) else str(df.at[idx, c]))
            )
            for c in cols
        ]
        tree.item(sel_i, values=new_vals)
        log.debug(
            f"Potrjeno: idx={idx}, wsm_naziv={choice}, wsm_sifra={df.at[idx, 'wsm_sifra']}, sifra_dobavitelja={df.at[idx, 'sifra_dobavitelja']}"
        )
        _update_summary()  # Update summary after confirming
        _update_totals()  # Update totals after confirming
        entry.delete(0, "end")
        lb.pack_forget()
        tree.focus_set()
        next_i = tree.next(sel_i)
        if next_i:
            tree.selection_set(next_i)
            tree.focus(next_i)
            tree.see(next_i)
        return "break"

    def _clear_wsm_connection(_=None):
        sel_i = tree.focus()
        if not sel_i:
            return "break"
        idx = int(sel_i)
        df.at[idx, "wsm_naziv"] = pd.NA
        df.at[idx, "wsm_sifra"] = pd.NA
        df.at[idx, "status"] = pd.NA
        new_vals = [
            (
                _fmt(df.at[idx, c])
                if isinstance(df.at[idx, c], (Decimal, float, int))
                else ("" if pd.isna(df.at[idx, c]) else str(df.at[idx, c]))
            )
            for c in cols
        ]
        tree.item(sel_i, values=new_vals)
        log.debug(f"Povezava odstranjena: idx={idx}, wsm_naziv=NaN, wsm_sifra=NaN")
        _update_summary()  # Update summary after clearing
        _update_totals()  # Update totals after clearing
        tree.focus_set()
        return "break"

    def _tree_nav_up(_=None):
        """Select previous row and ensure it is visible."""
        prev_item = tree.prev(tree.focus()) or tree.focus()
        tree.selection_set(prev_item)
        tree.focus(prev_item)
        tree.see(prev_item)
        return "break"

    def _tree_nav_down(_=None):
        """Select next row and ensure it is visible."""
        next_item = tree.next(tree.focus()) or tree.focus()
        tree.selection_set(next_item)
        tree.focus(next_item)
        tree.see(next_item)
        return "break"

    # Vezave za tipke na tree
    tree.bind("<Return>", _start_edit)
    tree.bind("<BackSpace>", _clear_wsm_connection)
    tree.bind("<Up>", _tree_nav_up)
    tree.bind("<Down>", _tree_nav_down)
    tree.bind("<Double-Button-1>", _edit_unit)

    # Vezave za entry in lb
    entry.bind("<KeyRelease>", _suggest)
    entry.bind("<Down>", _init_listbox)
    entry.bind("<Tab>", _init_listbox)
    entry.bind("<Right>", _init_listbox)
    entry.bind("<Return>", _confirm)
    entry.bind(
        "<Escape>",
        lambda e: (lb.pack_forget(), entry.delete(0, "end"), tree.focus_set(), "break"),
    )
    lb.bind("<Return>", _confirm)
    lb.bind("<Double-Button-1>", _confirm)
    lb.bind("<Down>", _nav_list)
    lb.bind("<Up>", _nav_list)

    # Prvič osveži
    _update_summary()
    _update_totals()

    root.mainloop()
    try:
        root.destroy()
    except Exception:
        pass

    return pd.concat([df, df_doc], ignore_index=True)<|MERGE_RESOLUTION|>--- conflicted
+++ resolved
@@ -662,10 +662,7 @@
     root.attributes("-fullscreen", True)
 
     # Limit supplier name to 20 characters in the GUI header
-<<<<<<< HEAD
-=======
-
->>>>>>> 57ad0597
+
     display_name = supplier_name[:20]
     header_var = tk.StringVar()
 
@@ -707,10 +704,7 @@
         justify="center",
     )
     header_lbl.pack(fill="x", pady=8)
-<<<<<<< HEAD
-=======
-
->>>>>>> 57ad0597
+
     # Bind Escape so the user can exit fullscreen if enabled manually
 
     root.bind("<Escape>", lambda e: root.attributes("-fullscreen", False))
