--- conflicted
+++ resolved
@@ -686,7 +686,7 @@
 
     _refresh_header()
 
-<<<<<<< HEAD
+
     header_lbl = tk.Label(
         root,
         textvariable=header_var,
@@ -695,10 +695,7 @@
         justify="center",
     )
     header_lbl.pack(pady=6)
-=======
-    header_lbl = tk.Label(root, textvariable=header_var, font=("Arial", 14, "bold"))
-    header_lbl.pack(pady=4)
->>>>>>> d4fdb501
+
     # Window starts in normal mode. Press Esc to exit fullscreen if enabled
     # manually (e.g. via the window manager).
     # root.attributes("-fullscreen", True)
