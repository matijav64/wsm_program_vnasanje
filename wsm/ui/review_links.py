# File: wsm/ui/review_links.py
# -*- coding: utf-8 -*-
from __future__ import annotations
import math, re, logging, hashlib, json
from decimal import Decimal
from wsm.parsing.money import detect_round_step
from pathlib import Path
from typing import Tuple

import pandas as pd
import tkinter as tk
from tkinter import ttk

# Logger setup
log = logging.getLogger(__name__)


# Helper functions
def _fmt(v) -> str:
    """Human-friendly format števil (Decimal / float / int)."""
    if v is None or (isinstance(v, float) and math.isnan(v)) or pd.isna(v):
        return ""
    d = v if isinstance(v, Decimal) else Decimal(str(v))
    d = d.quantize(Decimal("0.0001"))
    s = format(d, "f")
    return s.rstrip("0").rstrip(".") if "." in s else s


_piece = {"kos", "kom", "stk", "st", "can", "ea", "pcs"}
_mass = {"kg", "g", "gram", "grams", "mg", "milligram", "milligrams"}
_vol = {"l", "ml", "cl", "dl", "dcl"}
_rx_vol = re.compile(r"([0-9]+[\.,]?[0-9]*)\s*(ml|cl|dl|dcl|l)\b", re.I)
_rx_mass = re.compile(
    r"(?:teža|masa|weight)?\s*[:\s]?\s*([0-9]+[\.,]?[0-9]*)\s*((?:kgm?)|kgr|g|gr|gram|grams|mg|milligram|milligrams)\b",
    re.I,
)
_dec = lambda x: Decimal(x.replace(",", "."))


def _norm_unit(
    q: Decimal, u: str, name: str, override_h87_to_kg: bool = False
) -> Tuple[Decimal, str]:
    """Normalize quantity and unit to (kg / L / kos)."""
    log.debug(
        f"Normalizacija: q={q}, u={u}, name={name}, override_h87_to_kg={override_h87_to_kg}"
    )
    unit_map = {
        "KGM": ("kg", 1),  # Kilograms
        "GRM": ("kg", 0.001),  # Grams (convert to kg)
        "LTR": ("L", 1),  # Liters
        "MLT": ("L", 0.001),  # Milliliters (convert to L)
        "H87": (
            "kg" if override_h87_to_kg else "kos",
            1,
        ),  # Piece, override to kg if set
        "EA": ("kos", 1),  # Each (piece)
    }

    if u in unit_map:
        base_unit, factor = unit_map[u]
        q_norm = q * Decimal(str(factor))
        log.debug(
            f"Enota v unit_map: {u} -> base_unit={base_unit}, factor={factor}, q_norm={q_norm}"
        )
    else:
        u_norm = (u or "").strip().lower()
        if u_norm in _piece:
            base_unit = "kos"
            q_norm = q
        elif u_norm in _mass:
            if u_norm.startswith("kg"):
                factor = Decimal("1")
            elif u_norm.startswith("mg") or u_norm.startswith("milligram"):
                factor = Decimal("1") / Decimal("1000000")
            else:
                factor = Decimal("1") / Decimal("1000")
            q_norm = q * factor
            base_unit = "kg"
        elif u_norm in _vol:
            mapping = {"l": 1, "ml": 1e-3, "cl": 1e-2, "dl": 1e-1, "dcl": 1e-1}
            q_norm = q * Decimal(str(mapping[u_norm]))
            base_unit = "L"
        else:
            name_l = name.lower()
            m_vol = _rx_vol.search(name_l)
            if m_vol:
                val, typ = _dec(m_vol[1]), m_vol[2].lower()
                conv = {
                    "ml": val / 1000,
                    "cl": val / 100,
                    "dl": val / 10,
                    "dcl": val / 10,
                    "l": val,
                }[typ]
                q_norm = q * conv
                base_unit = "L"
            else:
                m_mass = _rx_mass.search(name_l)
                if m_mass:
                    val, typ = _dec(m_mass[1]), m_mass[2].lower()
                    if typ.startswith("kg"):
                        conv = val
                    elif typ.startswith("mg") or typ.startswith("milligram"):
                        conv = val / 1000000
                    else:
                        conv = val / 1000
                    q_norm = q * conv
                    base_unit = "kg"
                else:
                    q_norm = q
                    base_unit = "kos"
        log.debug(
            f"Enota ni v unit_map: u_norm={u_norm}, base_unit={base_unit}, q_norm={q_norm}"
        )

    if base_unit == "kos":
        m_weight = re.search(
            r"(?:teža|masa|weight)?\s*[:\s]?\s*(\d+(?:[.,]\d+)?)\s*(mg|g|dag|kg)\b",
            name,
            re.I,
        )
        if m_weight:
            val = Decimal(m_weight.group(1).replace(",", "."))
            unit = m_weight.group(2).lower()
            if unit == "mg":
                weight_kg = val / 1000000
            elif unit == "g":
                weight_kg = val / 1000
            elif unit == "dag":
                weight_kg = val / 100
            elif unit == "kg":
                weight_kg = val
            log.debug(
                f"Teža najdena v imenu: {val} {unit}, pretvorjeno v kg: {weight_kg}"
            )
            return q_norm * weight_kg, "kg"

        m_volume = re.search(r"(\d+(?:[.,]\d+)?)\s*(ml|l)\b", name, re.I)
        if m_volume:
            val = Decimal(m_volume.group(1).replace(",", "."))
            unit = m_volume.group(2).lower()
            if unit == "ml":
                volume_l = val / 1000
            elif unit == "l":
                volume_l = val
            log.debug(
                f"Volumen najden v imenu: {val} {unit}, pretvorjeno v L: {volume_l}"
            )
            if volume_l >= 1:
                return q_norm * volume_l, "L"
            else:
                return q_norm, "kos"

    log.debug(f"Končna normalizacija: q_norm={q_norm}, base_unit={base_unit}")
    return q_norm, base_unit


# File handling functions
def _load_supplier_map(sup_file: Path) -> dict[str, dict]:
    """Load supplier info from per-supplier JSON files or a legacy Excel."""
    log.debug(f"Branje datoteke ali mape dobaviteljev: {sup_file}")
    sup_map: dict[str, dict] = {}

    if not sup_file.exists():
        log.info(f"Mapa ali datoteka dobaviteljev {sup_file} ne obstaja")
        return sup_map

    if sup_file.is_file():
        try:
            df_sup = pd.read_excel(sup_file, dtype=str)
            log.info(f"Število prebranih dobaviteljev iz {sup_file}: {len(df_sup)}")
            for _, row in df_sup.iterrows():
                sifra = str(row["sifra"]).strip()
                ime = str(row["ime"]).strip()
                override_value = (
                    str(row.get("override_H87_to_kg", "False")).strip().lower()
                )
                override = override_value in ["true", "1", "yes"]
                sup_map[sifra] = {
                    "ime": ime or sifra,
                    "override_H87_to_kg": override,
                }
                log.debug(
                    f"Dodan v sup_map: sifra={sifra}, ime={ime}, override_value={override_value}, override={override}"
                )
            return sup_map
        except Exception as e:
            log.error(f"Napaka pri branju suppliers.xlsx: {e}")
            return {}

    links_dir = sup_file if sup_file.is_dir() else sup_file.parent
    for folder in links_dir.iterdir():
        if not folder.is_dir():
            continue
        info_path = folder / "supplier.json"
        if info_path.exists():
            try:
                data = json.loads(info_path.read_text())
                sifra = str(data.get("sifra", "")).strip()
                ime = str(data.get("ime", "")).strip() or folder.name
                raw_override = data.get("override_H87_to_kg", False)
                if isinstance(raw_override, str):
                    override = raw_override.strip().lower() in ["true", "1", "yes"]
                else:
                    override = bool(raw_override)
                if sifra:
                    sup_map[sifra] = {
                        "ime": ime,
                        "override_H87_to_kg": override,
                    }
                    log.debug(
                        f"Dodan iz JSON: sifra={sifra}, ime={ime}, override={override}"
                    )
                    # uspešno prebrali podatke, nadaljuj z naslednjo mapo
                    continue
            except Exception as e:
                log.error(f"Napaka pri branju {info_path}: {e}")
        # fallback when supplier.json is missing or neveljaven
        for file in folder.glob("*_povezane.xlsx"):
            code = file.stem.split("_")[0]
            if not code:
                continue
            if code not in sup_map:
                sup_map[code] = {
                    "ime": folder.name,
                    "override_H87_to_kg": False,
                }
                log.debug(
                    f"Dodan iz mape: sifra={code}, ime={folder.name}, override=False"
                )
            break

    log.info(f"Najdeni dobavitelji: {list(sup_map.keys())}")
    return sup_map


def _write_supplier_map(sup_map: dict, sup_file: Path):
    """Write supplier info to JSON files or legacy Excel."""
    log.debug(f"Pisanje podatkov dobaviteljev v {sup_file}")
    if sup_file.suffix == ".xlsx" or sup_file.is_file():
        sup_file.parent.mkdir(parents=True, exist_ok=True)
        df = pd.DataFrame(
            [
                {
                    "sifra": k,
                    "ime": v["ime"],
                    "override_H87_to_kg": v["override_H87_to_kg"],
                }
                for k, v in sup_map.items()
            ]
        )
        df.to_excel(sup_file, index=False)
        log.info(f"Datoteka uspešno zapisana: {sup_file}")
        return


    # Determine whether `sup_file` represents a directory (existing or
    # intended).  When the directory does not exist yet, create it before
    # writing supplier data.  Otherwise fall back to the parent directory only
    # when a file path is supplied.
    is_dir_path = sup_file.is_dir() or sup_file.suffix == ""
    if is_dir_path:
        if not sup_file.exists():
            sup_file.mkdir(parents=True, exist_ok=True)
        links_dir = sup_file
    else:
        links_dir = sup_file.parent

    for code, info in sup_map.items():
        from wsm.utils import sanitize_folder_name

        folder = links_dir / sanitize_folder_name(info["ime"])
        folder.mkdir(parents=True, exist_ok=True)
        info_path = folder / "supplier.json"
        try:
            info_path.write_text(
                json.dumps(
                    {
                        "sifra": code,
                        "ime": info["ime"],
                        "override_H87_to_kg": info["override_H87_to_kg"],
                    },
                    ensure_ascii=False,
                )
            )
            log.debug(f"Zapisano {info_path}")
        except Exception as exc:
            log.error(f"Napaka pri zapisu {info_path}: {exc}")


# Save and close function
def _save_and_close(
    df,
    manual_old,
    wsm_df,
    links_file,
    root,
    supplier_name,
    supplier_code,
    sup_map,
    sup_file,
    *,
    override_h87_to_kg: bool = False,
    invoice_path=None,
    unit_file: Path | None = None,
    remember: bool = False,
    unit_value: str = "",
):
    log.debug(
        f"Shranjevanje: supplier_name={supplier_name}, supplier_code={supplier_code}"
    )

    log.info(
        f"Shranjujem {len(df)} vrstic z enotami: {df['enota_norm'].value_counts().to_dict()}"
    )

    if unit_value:
        log.info(f"Enota izbirnika: {unit_value}")

    # Preverimo prazne sifra_dobavitelja
    empty_sifra = df["sifra_dobavitelja"].isna() | (df["sifra_dobavitelja"] == "")
    if empty_sifra.any():
        log.warning(
            f"Prazne vrednosti v sifra_dobavitelja za {empty_sifra.sum()} vrstic"
        )
        log.debug(
            f"Primer vrstic s prazno sifra_dobavitelja: {df[empty_sifra][['naziv', 'sifra_dobavitelja']].head().to_dict()}"
        )
        df.loc[empty_sifra, "sifra_dobavitelja"] = df.loc[empty_sifra, "naziv"].apply(
            lambda x: hashlib.md5(str(x).encode()).hexdigest()[:8]
        )
        log.info(f"Generirane začasne šifre za {empty_sifra.sum()} vrstic")

    # Posodobi zemljevid dobaviteljev, če se je ime ali nastavitev spremenila
    old_info = sup_map.get(supplier_code, {})
    if supplier_name:
        changed = (
            old_info.get("ime") != supplier_name
            or old_info.get("override_H87_to_kg", False) != override_h87_to_kg
        )
        if changed:
            sup_map[supplier_code] = {
                "ime": supplier_name,
                "override_H87_to_kg": override_h87_to_kg,
            }
            _write_supplier_map(sup_map, sup_file)

    # Nastavi indeks za manual_old
    if not manual_old.empty:
        # Odstrani prazne ali neveljavne vrstice
        manual_old = manual_old.dropna(subset=["sifra_dobavitelja", "naziv"], how="all")
        manual_new = manual_old.set_index(["sifra_dobavitelja"])
        if "enota_norm" not in manual_new.columns:
            manual_new["enota_norm"] = pd.NA
        log.info(f"Število prebranih povezav iz manual_old: {len(manual_old)}")
        log.debug(f"Primer povezav iz manual_old: {manual_old.head().to_dict()}")
    else:
        manual_new = pd.DataFrame(
            columns=[
                "sifra_dobavitelja",
                "naziv",
                "wsm_sifra",
                "dobavitelj",
                "enota_norm",
            ]
        ).set_index(["sifra_dobavitelja"])
        log.info("Manual_old je prazen, ustvarjam nov DataFrame")

    # Ustvari df_links z istim indeksom
    df_links = df.set_index(["sifra_dobavitelja"])[
        ["naziv", "wsm_sifra", "dobavitelj", "enota_norm"]
    ]

    # Posodobi obstoječe elemente (dovoli tudi brisanje povezav)
    if manual_new.empty:
        # Če ni obstoječih povezav, začni z df_links
        manual_new = df_links.copy()
        log.debug(
            "Starting new mapping DataFrame with units: %s",
            manual_new["enota_norm"].value_counts().to_dict(),
        )
    else:
        manual_new.loc[
            df_links.index, ["naziv", "wsm_sifra", "dobavitelj", "enota_norm"]
        ] = df_links
        log.debug(
            "Updated existing mappings with new units: %s",
            manual_new["enota_norm"].value_counts().to_dict(),
        )

    # Dodaj nove elemente, ki niso v manual_new
    new_items = df_links[~df_links.index.isin(manual_new.index)]
    manual_new = pd.concat([manual_new, new_items])

    # Ponastavi indeks, da vrneš stolpce
    manual_new = manual_new.reset_index()

    # Shrani v Excel
    log.info(f"Shranjujem {len(manual_new)} povezav v {links_file}")
    log.debug(f"Primer shranjenih povezav: {manual_new.head().to_dict()}")
    if "enota_norm" in manual_new.columns:
        log.debug(

            "Units written to file: %s",
            manual_new["enota_norm"].value_counts().to_dict(),

        )
    try:
        manual_new.to_excel(links_file, index=False)
        log.info(f"Uspešno shranjeno v {links_file}")
    except Exception as e:
        log.error(f"Napaka pri shranjevanju v {links_file}: {e}")

    invoice_hash = None
    if invoice_path and invoice_path.suffix.lower() == ".xml":
        try:
            from wsm.parsing.eslog import extract_service_date

            service_date = extract_service_date(invoice_path)
        except Exception as exc:
            log.warning(f"Napaka pri branju datuma storitve: {exc}")
            service_date = None
        try:
            invoice_hash = hashlib.md5(invoice_path.read_bytes()).hexdigest()
        except Exception as exc:
            log.warning(f"Napaka pri izračunu hash: {exc}")
    else:
        service_date = None
        if invoice_path and invoice_path.exists():
            try:
                invoice_hash = hashlib.md5(invoice_path.read_bytes()).hexdigest()
            except Exception as exc:
                log.warning(f"Napaka pri izračunu hash: {exc}")

    try:
        from wsm.utils import log_price_history

        log_price_history(
            df, links_file, service_date=service_date, invoice_id=invoice_hash
        )
    except Exception as exc:
        log.warning(f"Napaka pri beleženju zgodovine cen: {exc}")

    if remember and unit_file:
        try:
            unit_file.parent.mkdir(parents=True, exist_ok=True)
            unit_file.write_text(unit_value)
        except Exception as exc:
            log.warning(f"Napaka pri zapisu {unit_file}: {exc}")

    root.quit()


# Main GUI function
def review_links(
    df: pd.DataFrame,
    wsm_df: pd.DataFrame,
    links_file: Path,
    invoice_total: Decimal,
    invoice_path: Path | None = None,
) -> pd.DataFrame:
    df = df.copy()
    supplier_code = links_file.stem.split("_")[0]
    suppliers_file = Path("links")
    log.debug(f"Pot do mape links: {suppliers_file}")
    sup_map = _load_supplier_map(suppliers_file)

    log.info(f"Supplier code extracted: {supplier_code}")
    supplier_info = sup_map.get(supplier_code, {})
    default_name = supplier_info.get("ime", supplier_code)
    override_h87_to_kg = supplier_info.get("override_H87_to_kg", False)

    service_date = None
    invoice_number = None
    if invoice_path and invoice_path.suffix.lower() == ".xml":
        try:
            from wsm.parsing.eslog import extract_service_date, extract_invoice_number

            service_date = extract_service_date(invoice_path)
            invoice_number = extract_invoice_number(invoice_path)
        except Exception as exc:
            log.warning(f"Napaka pri branju glave računa: {exc}")

    inv_name = None
    if invoice_path and invoice_path.suffix.lower() == ".xml":
        try:
            from wsm.parsing.eslog import get_supplier_name

            inv_name = get_supplier_name(invoice_path)
        except Exception:
            inv_name = None
    elif invoice_path and invoice_path.suffix.lower() == ".pdf":
        try:
            from wsm.parsing.pdf import get_supplier_name_from_pdf

            inv_name = get_supplier_name_from_pdf(invoice_path)
        except Exception:
            inv_name = None
    if inv_name:
        default_name = inv_name

    log.info(f"Default name retrieved: {default_name}")
    log.debug(f"Supplier info: {supplier_info}")
    log.info(f"Override H87 to kg: {override_h87_to_kg}")

    try:
        manual_old = pd.read_excel(links_file, dtype=str)
        log.info("Processing complete")
        log.info(f"Število prebranih povezav iz {links_file}: {len(manual_old)}")
        log.debug(f"Primer povezav iz {links_file}: {manual_old.head().to_dict()}")
        empty_sifra_old = manual_old["sifra_dobavitelja"].isna() | (
            manual_old["sifra_dobavitelja"] == ""
        )
        if empty_sifra_old.any():
            log.warning(
                f"Prazne vrednosti v sifra_dobavitelja v manual_old za {empty_sifra_old.sum()} vrstic"
            )
            manual_old.loc[empty_sifra_old, "sifra_dobavitelja"] = manual_old.loc[
                empty_sifra_old, "naziv"
            ].apply(lambda x: hashlib.md5(str(x).encode()).hexdigest()[:8])
            log.info(
                f"Generirane začasne šifre za {empty_sifra_old.sum()} vrstic v manual_old"
            )
    except Exception as e:
        manual_old = pd.DataFrame(
            columns=["sifra_dobavitelja", "naziv", "wsm_sifra", "dobavitelj"]
        )
        log.debug(
            f"Manual_old ni obstajal ali napaka pri branju: {e}, ustvarjam prazen DataFrame"
        )

    existing_names = sorted(
        {
            n
            for n in manual_old.get("dobavitelj", [])
            if isinstance(n, str) and n.strip()
        }
    )
    supplier_name = default_name
    if supplier_name and supplier_name not in existing_names:
        existing_names.insert(0, supplier_name)
    supplier_name = existing_names[0] if existing_names else supplier_code
    df["dobavitelj"] = supplier_name
    log.debug(f"Supplier name nastavljen na: {supplier_name}")

    # Generate sifra_dobavitelja for empty cases before lookup
    empty_sifra = df["sifra_dobavitelja"].isna() | (df["sifra_dobavitelja"] == "")
    if empty_sifra.any():
        df.loc[empty_sifra, "sifra_dobavitelja"] = df.loc[empty_sifra, "naziv"].apply(
            lambda x: hashlib.md5(str(x).encode()).hexdigest()[:8]
        )
        log.info(f"Generirane začasne šifre za {empty_sifra.sum()} vrstic v df")

    # Create a dictionary for quick lookup
    old_map_dict = manual_old.set_index(["sifra_dobavitelja"])["wsm_sifra"].to_dict()
    old_unit_dict = {}
    if "enota_norm" in manual_old.columns:
        old_unit_dict = manual_old.set_index(["sifra_dobavitelja"])[
            "enota_norm"
        ].to_dict()

    df["wsm_sifra"] = df.apply(
        lambda r: old_map_dict.get((r["sifra_dobavitelja"]), pd.NA), axis=1
    )
    df["wsm_naziv"] = df["wsm_sifra"].map(wsm_df.set_index("wsm_sifra")["wsm_naziv"])
    df["status"] = df["wsm_sifra"].notna().map({True: "POVEZANO", False: pd.NA})
    log.debug(f"df po inicializaciji: {df.head().to_dict()}")

    df_doc = df[df["sifra_dobavitelja"] == "_DOC_"]
    doc_discount_total = df_doc["vrednost"].sum()
    df = df[df["sifra_dobavitelja"] != "_DOC_"]
    # Ensure a clean sequential index so Treeview item IDs are predictable
    df = df.reset_index(drop=True)
    df["cena_pred_rabatom"] = df.apply(
        lambda r: (
            (r["vrednost"] + r["rabata"]) / r["kolicina"]
            if r["kolicina"]
            else Decimal("0")
        ),
        axis=1,
    )
    df["cena_po_rabatu"] = df.apply(
        lambda r: r["vrednost"] / r["kolicina"] if r["kolicina"] else Decimal("0"),
        axis=1,
    )
    df["rabata_pct"] = df.apply(
        lambda r: (
            ((r["rabata"] / (r["vrednost"] + r["rabata"])) * Decimal("100")).quantize(
                Decimal("0.01")
            )
            if (r["vrednost"] + r["rabata"])
            else Decimal("0.00")
        ),
        axis=1,
    )
    df["total_net"] = df["vrednost"]
    df["kolicina_norm"], df["enota_norm"] = zip(
        *[
            _norm_unit(Decimal(str(q)), u, n, override_h87_to_kg)
            for q, u, n in zip(df["kolicina"], df["enota"], df["naziv"])
        ]
    )
    if old_unit_dict:
        log.debug(f"Old unit mapping loaded: {old_unit_dict}")

        def _restore_unit(r):
            if override_h87_to_kg and str(r["enota"]).upper() == "H87":
                return r["enota_norm"]
            return old_unit_dict.get(r["sifra_dobavitelja"], r["enota_norm"])

        before = df["enota_norm"].copy()
        df["enota_norm"] = df.apply(_restore_unit, axis=1)
        changed = (before != df["enota_norm"]).sum()
        log.debug(f"Units restored from old map: {changed} rows updated")

        log.debug(
            "Units after applying saved mapping: %s",
            df["enota_norm"].value_counts().to_dict(),
        )

    df["kolicina_norm"] = df["kolicina_norm"].astype(float)
    log.debug(f"df po normalizaciji: {df.head().to_dict()}")

    # If totals differ slightly (<=5 cent), adjust the document discount when
    # its line exists. Otherwise record the difference separately so that totals
    # still match the invoice without showing an extra row.
    calculated_total = df["total_net"].sum() + doc_discount_total
    diff = invoice_total - calculated_total
    step = detect_round_step(invoice_total, calculated_total)
    if abs(diff) <= step and diff != 0:
        if not df_doc.empty:
            log.debug(
                f"Prilagajam dokumentarni popust za razliko {diff}: "
                f"{doc_discount_total} -> {doc_discount_total + diff}"
            )
            doc_discount_total += diff
            df_doc.loc[df_doc.index, "vrednost"] += diff
            df_doc.loc[df_doc.index, "cena_bruto"] += abs(diff)
            df_doc.loc[df_doc.index, "rabata"] += abs(diff)
        else:
            log.debug(
                f"Dodajam _DOC_ vrstico za razliko {diff} med vrsticami in računom"
            )
            df_doc = pd.DataFrame(
                [
                    {
                        "sifra_dobavitelja": "_DOC_",
                        "naziv": "Samodejni popravek",
                        "kolicina": Decimal("1"),
                        "enota": "",
                        "cena_bruto": abs(diff),
                        "cena_netto": Decimal("0"),
                        "rabata": abs(diff),
                        "rabata_pct": Decimal("100.00"),
                        "vrednost": diff,
                    }
                ]
            )
            doc_discount_total += diff

    root = tk.Tk()
    root.title(f"Ročna revizija – {supplier_name}")

    header_var = tk.StringVar()

    def _refresh_header():
        header = f"Dobavitelj: {supplier_name}"
        if service_date:
            header += f" | Datum storitve: {service_date}"
        if invoice_number:
            header += f" | Račun: {invoice_number}"
        header_var.set(header)
        root.title(f"Ročna revizija – {supplier_name}")

    _refresh_header()

    header_lbl = tk.Label(root, textvariable=header_var, font=("Arial", 14, "bold"))
    header_lbl.pack(pady=4)
    # Start in fullscreen; press Esc to exit
    root.attributes("-fullscreen", True)
    root.bind("<Escape>", lambda e: root.attributes("-fullscreen", False))

    frame = tk.Frame(root)
    frame.pack(fill="both", expand=True)
    cols = [
        "naziv",
        "kolicina_norm",
        "enota_norm",
        "rabata_pct",
        "cena_pred_rabatom",
        "cena_po_rabatu",
        "total_net",
        "wsm_naziv",
        "dobavitelj",
    ]
    heads = [
        "Naziv artikla",
        "Količina",
        "Enota",
        "Rabat (%)",
        "Net. pred rab.",
        "Net. po rab.",
        "Skupna neto",
        "WSM naziv",
        "Dobavitelj",
    ]
    tree = ttk.Treeview(frame, columns=cols, show="headings", height=27)
    vsb = ttk.Scrollbar(frame, orient="vertical", command=tree.yview)
    tree.configure(yscrollcommand=vsb.set)
    vsb.pack(side="right", fill="y")
    tree.pack(side="left", fill="both", expand=True)

    for c, h in zip(cols, heads):
        tree.heading(c, text=h)
        width = 300 if c == "naziv" else (80 if c == "enota_norm" else 120)
        tree.column(c, width=width, anchor="w")
    for i, row in df.iterrows():
        vals = [
            (
                _fmt(row[c])
                if isinstance(row[c], (Decimal, float, int))
                else ("" if pd.isna(row[c]) else str(row[c]))
            )
            for c in cols
        ]
        tree.insert("", "end", iid=str(i), values=vals)
    tree.focus("0")
    tree.selection_set("0")

    # Povzetek skupnih neto cen po WSM šifrah
    summary_frame = tk.Frame(root)
    summary_frame.pack(fill="both", expand=True, pady=10)
    tk.Label(
        summary_frame, text="Povzetek po WSM šifrah", font=("Arial", 12, "bold")
    ).pack()

    summary_cols = [
        "wsm_sifra",
        "wsm_naziv",
        "kolicina_norm",
        "neto_brez_popusta",
        "rabata_pct",
        "vrednost",
    ]
    summary_heads = [
        "WSM Šifra",
        "WSM Naziv",
        "Količina",
        "Znesek",
        "Rabat (%)",
        "Neto po rabatu",
    ]
    summary_tree = ttk.Treeview(
        summary_frame, columns=summary_cols, show="headings", height=5
    )
    vsb_summary = ttk.Scrollbar(
        summary_frame, orient="vertical", command=summary_tree.yview
    )
    summary_tree.configure(yscrollcommand=vsb_summary.set)
    vsb_summary.pack(side="right", fill="y")
    summary_tree.pack(side="left", fill="both", expand=True)

    for c, h in zip(summary_cols, summary_heads):
        summary_tree.heading(c, text=h)
        summary_tree.column(c, width=150, anchor="w")

    def _update_summary():
        for item in summary_tree.get_children():
            summary_tree.delete(item)
        required = {"wsm_sifra", "vrednost", "rabata", "kolicina_norm", "rabata_pct"}
        if required.issubset(df.columns):
            summary_df = (
                df[df["wsm_sifra"].notna()]
                .groupby(["wsm_sifra", "rabata_pct"], dropna=False)
                .agg(
                    {
                        "vrednost": "sum",
                        "rabata": "sum",
                        "kolicina_norm": "sum",
                    }
                )
                .reset_index()
            )

            summary_df["neto_brez_popusta"] = (
                summary_df["vrednost"] + summary_df["rabata"]
            )
            summary_df["wsm_naziv"] = summary_df["wsm_sifra"].map(
                wsm_df.set_index("wsm_sifra")["wsm_naziv"]
            )
            summary_df["rabata_pct"] = [
                (
                    (
                        row["rabata"] / row["neto_brez_popusta"] * Decimal("100")
                    ).quantize(Decimal("0.01"))
                    if row["neto_brez_popusta"]
                    else Decimal("0.00")
                )
                for _, row in summary_df.iterrows()
            ]

            for _, row in summary_df.iterrows():
                vals = [
                    row["wsm_sifra"],
                    row["wsm_naziv"],
                    _fmt(row["kolicina_norm"]),
                    _fmt(row["neto_brez_popusta"]),
                    _fmt(row["rabata_pct"]),
                    _fmt(row["vrednost"]),
                ]
                summary_tree.insert("", "end", values=vals)
            log.debug(f"Povzetek posodobljen: {len(summary_df)} WSM šifer")

    # Skupni zneski pod povzetkom
    total_frame = tk.Frame(root)
    total_frame.pack(fill="x", pady=5)

    # Dokumentarni popust obravnavamo kot povezan znesek, saj ne potrebuje
    # dodatne ročne obdelave. Zato ga prištejemo k "Skupaj povezano" in ga
    # ne štejemo med "Skupaj ostalo".
    if df["wsm_sifra"].notna().any():
        # Ko je vsaj ena vrstica povezana, dokumentarni popust štejemo
        # kot "povezan" znesek, saj ga uporabnik ne obravnava ročno.
        linked_total = (
            df[df["wsm_sifra"].notna()]["total_net"].sum() + doc_discount_total
        )
        unlinked_total = df[df["wsm_sifra"].isna()]["total_net"].sum()
    else:
        # Če ni še nobene povezave, popust prištejemo k "ostalim" vrsticam,
        # da "Skupaj povezano" ostane ničelno.
        linked_total = df[df["wsm_sifra"].notna()]["total_net"].sum()
        unlinked_total = (
            df[df["wsm_sifra"].isna()]["total_net"].sum() + doc_discount_total
        )
    # Skupni seštevek mora biti vsota "povezano" in "ostalo"
    total_sum = linked_total + unlinked_total
    step_total = detect_round_step(invoice_total, total_sum)
    match_symbol = "✓" if abs(total_sum - invoice_total) <= step_total else "✗"

    tk.Label(
        total_frame,
        text=f"Skupaj povezano: {_fmt(linked_total)} € + Skupaj ostalo: {_fmt(unlinked_total)} € = Skupni seštevek: {_fmt(total_sum)} € | Skupna vrednost računa: {_fmt(invoice_total)} € {match_symbol}",
        font=("Arial", 10, "bold"),
        name="total_sum",
    ).pack(side="left", padx=10)

    def _update_totals():
        if df["wsm_sifra"].notna().any():
            linked_total = (
                df[df["wsm_sifra"].notna()]["total_net"].sum() + doc_discount_total
            )
            unlinked_total = df[df["wsm_sifra"].isna()]["total_net"].sum()
        else:
            linked_total = df[df["wsm_sifra"].notna()]["total_net"].sum()
            unlinked_total = (
                df[df["wsm_sifra"].isna()]["total_net"].sum() + doc_discount_total
            )
        total_sum = linked_total + unlinked_total
        step_total = detect_round_step(invoice_total, total_sum)
        match_symbol = "✓" if abs(total_sum - invoice_total) <= step_total else "✗"
        total_frame.children["total_sum"].config(
            text=f"Skupaj povezano: {_fmt(linked_total)} € + Skupaj ostalo: {_fmt(unlinked_total)} € = Skupni seštevek: {_fmt(total_sum)} € | Skupna vrednost računa: {_fmt(invoice_total)} € {match_symbol}"
        )

    bottom = tk.Frame(root)
    bottom.pack(fill="x", padx=8, pady=6)
    custom = tk.Frame(bottom)
    custom.pack(fill="x")
    tk.Label(custom, text="Vpiši / izberi WSM naziv:").pack(side="left")
    entry = tk.Entry(custom)
    entry.pack(side="left", fill="x", expand=True, padx=(4, 0))
    lb = tk.Listbox(custom, height=6)

    # --- Unit change widgets ---
    unit_options = ["kos", "kg", "L"]
    last_unit_file = Path("links") / "last_unit.txt"

    unit_from_xml = df["enota_norm"].mode().iat[0] if not df.empty else "kg"
    remember_default = False
    _last_unit = unit_from_xml
    if last_unit_file.exists():
        remember_default = True
        try:
            val = last_unit_file.read_text().strip()
            if val:
                _last_unit = val
        except Exception as exc:
            log.debug(f"Napaka pri branju {last_unit_file}: {exc}")

    unit_var = tk.StringVar(
        value=_last_unit if _last_unit in unit_options else unit_options[0]
    )
    unit_menu = ttk.Combobox(
        bottom,
        values=unit_options,
        textvariable=unit_var,
        state="readonly",
        width=5,
    )
    log.debug("Inicializiran combobox z vrednostjo %s", unit_var.get())

    def _on_unit_select(event=None):
        val = unit_var.get()
        log.info(f"Combobox selected: {val}")
        log.debug("unit_menu.get()=%s", unit_menu.get())
        log.debug(
            "Units before any override: %s",
            df["enota_norm"].value_counts().to_dict(),
        )

    def _on_unit_write(*_):
        log.info(f"unit_var changed: {unit_var.get()}")
        log.debug("trace info: %s", unit_var.trace_info())

    unit_menu.bind("<<ComboboxSelected>>", _on_unit_select)
    unit_var.trace_add("write", _on_unit_write)

    def _set_all_units():
        new_u = unit_var.get()

        log.debug(
            "_set_all_units invoked with unit_var=%s unit_menu=%s",
            new_u,
            unit_menu.get(),
        )
        before = df["enota_norm"].copy()
        log.info(f"Nastavljam vse enote na {new_u}")

        log.debug(
            "Units distribution pre-override: %s",
            before.value_counts().to_dict(),
        )

        # Modify only the normalized unit so we preserve the
        # original value from the invoice.  ``enota`` is used to
        # detect whether an item originally had the H87 code, which
        # is necessary for the ``override_h87_to_kg`` logic when
        # restoring saved units.
        df["enota_norm"] = new_u
        for item in tree.get_children():
            tree.set(item, "enota_norm", new_u)

        changed = (before != df["enota_norm"]).sum()
        if changed:
            log.info(f"Spremenjenih vrstic: {changed}")
        else:
            log.warning("Nobena vrstica ni bila spremenjena pri nastavitvi enote")

        log.info(
            "Units after override: %s",
            df["enota_norm"].value_counts().to_dict(),

        )
        root.update()  # refresh UI so the combobox selection is respected
        log.debug(
            "Units after root.update: %s (combobox=%s)",
            df["enota_norm"].value_counts().to_dict(),
            unit_var.get(),
        )

        _update_summary()
        _update_totals()

    remember_var = tk.BooleanVar(value=remember_default)

    save_btn = tk.Button(
        bottom,
        text="Shrani & zapri",
        width=14,
        command=lambda e=None: _save_and_close(
            df,
            manual_old,
            wsm_df,
            links_file,
            root,
            supplier_name,
            supplier_code,
            sup_map,
            suppliers_file,
            override_h87_to_kg=override_h87_to_kg,
            invoice_path=invoice_path,
            unit_file=last_unit_file,
            remember=remember_var.get(),
            unit_value=unit_var.get(),
        ),
    )

    def _edit_supplier():
        nonlocal supplier_name, override_h87_to_kg
        top = tk.Toplevel(root)
        top.title("Uredi dobavitelja")
        tk.Label(top, text="Ime dobavitelja:").pack(padx=10, pady=(10, 0))
        name_entry = tk.Entry(top)
        name_entry.insert(0, supplier_name)
        name_entry.pack(padx=10, pady=5)
        chk_var = tk.BooleanVar(value=override_h87_to_kg)
        tk.Checkbutton(
            top,
            text="override_H87_to_kg",
            variable=chk_var,
            onvalue=True,
            offvalue=False,
        ).pack(padx=10, pady=5)

        def _apply():
<<<<<<< HEAD
            nonlocal supplier_name, override_h87_to_kg
            new_name = name_entry.get().strip()
            if new_name:
                supplier_name = new_name
            prev_override = override_h87_to_kg
=======
            supplier_name = name_entry.get().strip() or supplier_name

>>>>>>> 5746429f
            override_h87_to_kg = chk_var.get()
            sup_map[supplier_code] = {
                "ime": supplier_name,
                "override_H87_to_kg": override_h87_to_kg,
            }
            _write_supplier_map(sup_map, suppliers_file)
            df["dobavitelj"] = supplier_name
            for iid in tree.get_children():
                vals = list(tree.item(iid, "values"))
                vals[cols.index("dobavitelj")] = supplier_name
                tree.item(iid, values=vals)

<<<<<<< HEAD
=======

>>>>>>> 5746429f
            if override_h87_to_kg != prev_override:
                df["kolicina_norm"], df["enota_norm"] = zip(
                    *[
                        _norm_unit(
                            Decimal(str(q)), u, n, override_h87_to_kg
                        )
                        for q, u, n in zip(df["kolicina"], df["enota"], df["naziv"])
                    ]
                )
                for idx, row in df.iterrows():
                    tree.set(str(idx), "kolicina_norm", _fmt(row["kolicina_norm"]))
                    tree.set(str(idx), "enota_norm", row["enota_norm"])
                _update_summary()
                _update_totals()
<<<<<<< HEAD
=======

>>>>>>> 5746429f
            _refresh_header()
            top.destroy()

        tk.Button(top, text="Potrdi", command=_apply).pack(pady=(0, 10))

    def _exit():
        if remember_var.get():
            try:
                last_unit_file.parent.mkdir(parents=True, exist_ok=True)
                last_unit_file.write_text(unit_var.get())
            except Exception as exc:
                log.warning(f"Napaka pri zapisu {last_unit_file}: {exc}")
        root.quit()

    exit_btn = tk.Button(
        bottom,
        text="Izhod",
        width=14,
        command=_exit,
    )
    exit_btn.pack(side="right", padx=(6, 0))
    save_btn.pack(side="right", padx=(6, 0))

    edit_btn = tk.Button(
        bottom,
        text="Uredi dobavitelja",
        width=14,
        command=_edit_supplier,
    )
    edit_btn.pack(side="right", padx=(6, 0))
    tk.Checkbutton(
        bottom,
        text="Zapomni enoto",
        variable=remember_var,
        onvalue=True,
        offvalue=False,
    ).pack(side="right", padx=(0, 20))
    unit_menu.pack(side="right", padx=(6, 0))
    tk.Button(bottom, text="Nastavi vse enote", command=_set_all_units).pack(
        side="right", padx=(0, 20)
    )

    root.bind(
        "<F10>",
        lambda e: _save_and_close(
            df,
            manual_old,
            wsm_df,
            links_file,
            root,
            supplier_name,
            supplier_code,
            sup_map,
            suppliers_file,
            override_h87_to_kg=override_h87_to_kg,
            invoice_path=invoice_path,
            unit_file=last_unit_file,
            remember=remember_var.get(),
            unit_value=unit_var.get(),
        ),
    )

    nazivi = wsm_df["wsm_naziv"].dropna().tolist()
    n2s = dict(zip(wsm_df["wsm_naziv"], wsm_df["wsm_sifra"]))

    def _start_edit(_=None):
        if not tree.focus():
            return "break"
        entry.delete(0, "end")
        lb.pack_forget()
        entry.focus_set()
        return "break"

    def _suggest(evt=None):
        if evt and evt.keysym in {
            "Return",
            "Escape",
            "Up",
            "Down",
            "Tab",
            "Right",
            "Left",
        }:
            return
        txt = entry.get().strip().lower()
        lb.delete(0, "end")
        if not txt:
            lb.pack_forget()
            return
        matches = [n for n in nazivi if txt in n.lower()]
        if matches:
            lb.pack(fill="x")
            for m in matches:
                lb.insert("end", m)
            lb.selection_set(0)
            lb.activate(0)
            lb.see(0)
        else:
            lb.pack_forget()

    def _init_listbox(evt=None):
        """Give focus to the listbox and handle initial navigation."""
        if lb.winfo_ismapped():
            lb.focus_set()
            if not lb.curselection():
                lb.selection_set(0)
                lb.activate(0)
                lb.see(0)
            if evt and evt.keysym == "Down":
                _nav_list(evt)
        return "break"

    def _nav_list(evt):
        cur = lb.curselection()[0] if lb.curselection() else -1
        nxt = cur + 1 if evt.keysym == "Down" else cur - 1
        nxt = max(0, min(lb.size() - 1, nxt))
        lb.selection_clear(0, "end")
        lb.selection_set(nxt)
        lb.activate(nxt)
        lb.see(nxt)
        return "break"

    def _edit_unit(evt):
        col = tree.identify_column(evt.x)
        row_id = tree.identify_row(evt.y)
        if col != "#3" or not row_id:
            return
        idx = int(row_id)

        log.debug("Editing row %s current unit=%s", idx, df.at[idx, "enota_norm"])

        top = tk.Toplevel(root)
        top.title("Spremeni enoto")
        var = tk.StringVar(value=df.at[idx, "enota_norm"])
        cb = ttk.Combobox(top, values=unit_options, textvariable=var, state="readonly")
        cb.pack(padx=10, pady=10)
        log.debug("Edit dialog opened with value %s", var.get())

        def _apply(_=None):
            new_u = var.get()
            before = df.at[idx, "enota_norm"]
            # Only change the normalized value so the original
            # invoice unit remains intact. ``enota`` is needed to
            # detect H87 when applying saved overrides.
            df.at[idx, "enota_norm"] = new_u
            tree.set(row_id, "enota_norm", new_u)

            log.info("Updated row %s unit from %s to %s", idx, before, new_u)
            log.debug("Combobox in edit dialog value: %s", cb.get())

            _update_summary()
            _update_totals()
            top.destroy()

        tk.Button(top, text="OK", command=_apply).pack(pady=(0, 10))
        cb.bind("<Return>", _apply)
        cb.focus_set()
        return "break"

    def _confirm(_=None):
        sel_i = tree.focus()
        if not sel_i:
            return "break"
        choice = (
            lb.get(lb.curselection()[0]) if lb.curselection() else entry.get().strip()
        )
        idx = int(sel_i)
        df.at[idx, "wsm_naziv"] = choice
        df.at[idx, "wsm_sifra"] = n2s.get(choice, pd.NA)
        df.at[idx, "status"] = "POVEZANO"
        df.at[idx, "dobavitelj"] = supplier_name
        if (
            pd.isna(df.at[idx, "sifra_dobavitelja"])
            or df.at[idx, "sifra_dobavitelja"] == ""
        ):
            df.at[idx, "sifra_dobavitelja"] = hashlib.md5(
                str(df.at[idx, "naziv"]).encode()
            ).hexdigest()[:8]
        new_vals = [
            (
                _fmt(df.at[idx, c])
                if isinstance(df.at[idx, c], (Decimal, float, int))
                else ("" if pd.isna(df.at[idx, c]) else str(df.at[idx, c]))
            )
            for c in cols
        ]
        tree.item(sel_i, values=new_vals)
        log.debug(
            f"Potrjeno: idx={idx}, wsm_naziv={choice}, wsm_sifra={df.at[idx, 'wsm_sifra']}, sifra_dobavitelja={df.at[idx, 'sifra_dobavitelja']}"
        )
        _update_summary()  # Update summary after confirming
        _update_totals()  # Update totals after confirming
        entry.delete(0, "end")
        lb.pack_forget()
        tree.focus_set()
        next_i = tree.next(sel_i)
        if next_i:
            tree.selection_set(next_i)
            tree.focus(next_i)
            tree.see(next_i)
        return "break"

    def _clear_wsm_connection(_=None):
        sel_i = tree.focus()
        if not sel_i:
            return "break"
        idx = int(sel_i)
        df.at[idx, "wsm_naziv"] = pd.NA
        df.at[idx, "wsm_sifra"] = pd.NA
        df.at[idx, "status"] = pd.NA
        new_vals = [
            (
                _fmt(df.at[idx, c])
                if isinstance(df.at[idx, c], (Decimal, float, int))
                else ("" if pd.isna(df.at[idx, c]) else str(df.at[idx, c]))
            )
            for c in cols
        ]
        tree.item(sel_i, values=new_vals)
        log.debug(f"Povezava odstranjena: idx={idx}, wsm_naziv=NaN, wsm_sifra=NaN")
        _update_summary()  # Update summary after clearing
        _update_totals()  # Update totals after clearing
        tree.focus_set()
        return "break"

    def _tree_nav_up(_=None):
        """Select previous row and ensure it is visible."""
        prev_item = tree.prev(tree.focus()) or tree.focus()
        tree.selection_set(prev_item)
        tree.focus(prev_item)
        tree.see(prev_item)
        return "break"

    def _tree_nav_down(_=None):
        """Select next row and ensure it is visible."""
        next_item = tree.next(tree.focus()) or tree.focus()
        tree.selection_set(next_item)
        tree.focus(next_item)
        tree.see(next_item)
        return "break"

    # Vezave za tipke na tree
    tree.bind("<Return>", _start_edit)
    tree.bind("<BackSpace>", _clear_wsm_connection)
    tree.bind("<Up>", _tree_nav_up)
    tree.bind("<Down>", _tree_nav_down)
    tree.bind("<Double-Button-1>", _edit_unit)

    # Vezave za entry in lb
    entry.bind("<KeyRelease>", _suggest)
    entry.bind("<Down>", _init_listbox)
    entry.bind("<Tab>", _init_listbox)
    entry.bind("<Right>", _init_listbox)
    entry.bind("<Return>", _confirm)
    entry.bind(
        "<Escape>",
        lambda e: (lb.pack_forget(), entry.delete(0, "end"), tree.focus_set(), "break"),
    )
    lb.bind("<Return>", _confirm)
    lb.bind("<Double-Button-1>", _confirm)
    lb.bind("<Down>", _nav_list)
    lb.bind("<Up>", _nav_list)

    # Prvič osveži
    _update_summary()
    _update_totals()

    root.mainloop()
    try:
        root.destroy()
    except Exception:
        pass

    return pd.concat([df, df_doc], ignore_index=True)<|MERGE_RESOLUTION|>--- conflicted
+++ resolved
@@ -1003,16 +1003,12 @@
         ).pack(padx=10, pady=5)
 
         def _apply():
-<<<<<<< HEAD
             nonlocal supplier_name, override_h87_to_kg
             new_name = name_entry.get().strip()
             if new_name:
                 supplier_name = new_name
             prev_override = override_h87_to_kg
-=======
-            supplier_name = name_entry.get().strip() or supplier_name
-
->>>>>>> 5746429f
+
             override_h87_to_kg = chk_var.get()
             sup_map[supplier_code] = {
                 "ime": supplier_name,
@@ -1025,10 +1021,7 @@
                 vals[cols.index("dobavitelj")] = supplier_name
                 tree.item(iid, values=vals)
 
-<<<<<<< HEAD
-=======
-
->>>>>>> 5746429f
+
             if override_h87_to_kg != prev_override:
                 df["kolicina_norm"], df["enota_norm"] = zip(
                     *[
@@ -1043,10 +1036,7 @@
                     tree.set(str(idx), "enota_norm", row["enota_norm"])
                 _update_summary()
                 _update_totals()
-<<<<<<< HEAD
-=======
-
->>>>>>> 5746429f
+
             _refresh_header()
             top.destroy()
 
