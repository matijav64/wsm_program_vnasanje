--- conflicted
+++ resolved
@@ -581,17 +581,9 @@
             for q, u, n in zip(df["kolicina"], df["enota"], df["naziv"])
         ]
     )
-<<<<<<< HEAD
+
     df = _apply_saved_units(df, old_unit_dict, override_h87_to_kg)
-=======
-    if old_unit_dict:
-        def _restore_unit(r):
-            if override_h87_to_kg and str(r["enota"]).upper() == "H87":
-                return r["enota_norm"]
-            return old_unit_dict.get(r["sifra_dobavitelja"], r["enota_norm"])
-
-        df["enota_norm"] = df.apply(_restore_unit, axis=1)
->>>>>>> 8756850f
+
     df["kolicina_norm"] = df["kolicina_norm"].astype(float)
     log.debug(f"df po normalizaciji: {df.head().to_dict()}")
 
