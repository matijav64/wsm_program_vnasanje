--- conflicted
+++ resolved
@@ -655,18 +655,12 @@
             doc_discount_total += diff
 
     root = tk.Tk()
-<<<<<<< HEAD
     # Window title shows the full supplier name while the on-screen header can be
     # a bit shorter for readability.
     root.title(f"Ročna revizija – {supplier_name}")
 
     # Limit supplier name to 20 characters in the GUI header
-=======
-    # Window title displays the full supplier name and invoice info
-    root.title(f"Ročna revizija – {supplier_name}")
-
-    # Displayed header text is slightly shorter for readability
->>>>>>> cfef8325
+
     display_name = supplier_name[:20]
     header_var = tk.StringVar()
 
@@ -707,11 +701,8 @@
         anchor="center",
         justify="center",
     )
-<<<<<<< HEAD
     header_lbl.pack(fill="x", pady=8)
-=======
-    header_lbl.pack(pady=8)
->>>>>>> cfef8325
+
     # Bind Escape so the user can exit fullscreen if enabled manually
 
     root.bind("<Escape>", lambda e: root.attributes("-fullscreen", False))
