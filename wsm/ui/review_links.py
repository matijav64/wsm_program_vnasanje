# File: wsm/ui/review_links.py
# -*- coding: utf-8 -*-
from __future__ import annotations
import hashlib
import json
import logging
import math
import re
from decimal import Decimal
from wsm.parsing.money import detect_round_step
from pathlib import Path
from typing import Tuple
from wsm.utils import short_supplier_name

import pandas as pd
import tkinter as tk
from tkinter import ttk

# Logger setup
log = logging.getLogger(__name__)


# Helper functions
def _fmt(v) -> str:
    """Human-friendly format števil (Decimal / float / int)."""
    if v is None or (isinstance(v, float) and math.isnan(v)) or pd.isna(v):
        return ""
    d = v if isinstance(v, Decimal) else Decimal(str(v))
    d = d.quantize(Decimal("0.0001"))
    s = format(d, "f")
    return s.rstrip("0").rstrip(".") if "." in s else s


_piece = {"kos", "kom", "stk", "st", "can", "ea", "pcs"}
_mass = {"kg", "g", "gram", "grams", "mg", "milligram", "milligrams"}
_vol = {"l", "ml", "cl", "dl", "dcl"}
_rx_vol = re.compile(r"([0-9]+[\.,]?[0-9]*)\s*(ml|cl|dl|dcl|l)\b", re.I)
_rx_mass = re.compile(
    r"(?:teža|masa|weight)?\s*[:\s]?\s*([0-9]+[\.,]?[0-9]*)\s*((?:kgm?)|kgr|g|gr|gram|grams|mg|milligram|milligrams)\b",
    re.I,
)


def _dec(x: str) -> Decimal:
    """Convert a comma-separated string to ``Decimal``."""
    return Decimal(x.replace(",", "."))


def _norm_unit(
    q: Decimal, u: str, name: str, vat_rate: Decimal | float | str | None = None
) -> Tuple[Decimal, str]:
    """Normalize quantity and unit to (kg / L / ``kos``).

    ``vat_rate`` can be used as a fallback hint when no unit can be
    determined from ``u`` or ``name``.  The function also accepts a
    ``code`` keyword argument which identifies the supplier item.  When
    provided and the resulting unit is ``kos``, the item code is looked
    up in :data:`WEIGHTS_PER_PIECE` to infer the weight per piece.
    """
    log.debug(f"Normalizacija: q={q}, u={u}, name={name}")
    unit_map = {
        "KGM": ("kg", 1),  # Kilograms
        "GRM": ("kg", 0.001),  # Grams (convert to kg)
        "LTR": ("L", 1),  # Liters
        "MLT": ("L", 0.001),  # Milliliters (convert to L)
        "H87": ("kos", 1),  # Piece
        "EA": ("kos", 1),  # Each (piece)
    }

    if u in unit_map:
        base_unit, factor = unit_map[u]
        q_norm = q * Decimal(str(factor))
        log.debug(
            f"Enota v unit_map: {u} -> base_unit={base_unit}, factor={factor}, q_norm={q_norm}"
        )
    else:
        u_norm = (u or "").strip().lower()
        if u_norm in _piece:
            base_unit = "kos"
            q_norm = q
        elif u_norm in _mass:
            if u_norm.startswith("kg"):
                factor = Decimal("1")
            elif u_norm.startswith("mg") or u_norm.startswith("milligram"):
                factor = Decimal("1") / Decimal("1000000")
            else:
                factor = Decimal("1") / Decimal("1000")
            q_norm = q * factor
            base_unit = "kg"
        elif u_norm in _vol:
            mapping = {"l": 1, "ml": 1e-3, "cl": 1e-2, "dl": 1e-1, "dcl": 1e-1}
            q_norm = q * Decimal(str(mapping[u_norm]))
            base_unit = "L"
        else:
            name_l = name.lower()
            m_vol = _rx_vol.search(name_l)
            if m_vol:
                val, typ = _dec(m_vol[1]), m_vol[2].lower()
                conv = {
                    "ml": val / 1000,
                    "cl": val / 100,
                    "dl": val / 10,
                    "dcl": val / 10,
                    "l": val,
                }[typ]
                q_norm = q * conv
                base_unit = "L"
            else:
                m_mass = _rx_mass.search(name_l)
                if m_mass:
                    val, typ = _dec(m_mass[1]), m_mass[2].lower()
                    if typ.startswith("kg"):
                        conv = val
                    elif typ.startswith("mg") or typ.startswith("milligram"):
                        conv = val / 1000000
                    else:
                        conv = val / 1000
                    q_norm = q * conv
                    base_unit = "kg"
                else:
                    q_norm = q
                    base_unit = "kos"
        log.debug(
            f"Enota ni v unit_map: u_norm={u_norm}, base_unit={base_unit}, q_norm={q_norm}"
        )

    if base_unit == "kos":
        m_weight = re.search(
            r"(?:teža|masa|weight)?\s*[:\s]?\s*(\d+(?:[.,]\d+)?)\s*(mg|g|dag|kg)\b",
            name,
            re.I,
        )
        if m_weight:
            val = Decimal(m_weight.group(1).replace(",", "."))
            unit = m_weight.group(2).lower()
            if unit == "mg":
                weight_kg = val / 1000000
            elif unit == "g":
                weight_kg = val / 1000
            elif unit == "dag":
                weight_kg = val / 100
            elif unit == "kg":
                weight_kg = val
            log.debug(
                f"Teža najdena v imenu: {val} {unit}, pretvorjeno v kg: {weight_kg}"
            )
            return q_norm * weight_kg, "kg"

        m_volume = re.search(r"(\d+(?:[.,]\d+)?)\s*(ml|l)\b", name, re.I)
        if m_volume:
            val = Decimal(m_volume.group(1).replace(",", "."))
            unit = m_volume.group(2).lower()
            if unit == "ml":
                volume_l = val / 1000
            elif unit == "l":
                volume_l = val
            log.debug(
                f"Volumen najden v imenu: {val} {unit}, pretvorjeno v L: {volume_l}"
            )

            if volume_l >= 1:
                return q_norm * volume_l, "L"
            else:
                return q_norm, "kos"

    # Heuristic: if unit remains ``kos`` and VAT rate is 9.5 %, many
    # suppliers actually mean kilograms.  Use this as a fallback when
    # nothing else matched.
    try:
        vat = Decimal(str(vat_rate)) if vat_rate is not None else Decimal("0")
    except Exception:
        vat = Decimal("0")

    if base_unit == "kos" and vat == Decimal("9.5"):
        log.debug("VAT rate 9.5% detected -> using 'kg' as fallback unit")
        base_unit = "kg"

    log.debug(f"Končna normalizacija: q_norm={q_norm}, base_unit={base_unit}")
    return q_norm, base_unit

    log.debug(f"Končna normalizacija: q_norm={q_norm}, base_unit={base_unit}")
    return q_norm, base_unit


# File handling functions
def _load_supplier_map(sup_file: Path) -> dict[str, dict]:
    """Load supplier info from per-supplier JSON files or a legacy Excel."""
    log.debug(f"Branje datoteke ali mape dobaviteljev: {sup_file}")
    sup_map: dict[str, dict] = {}

    if not sup_file.exists():
        log.info(f"Mapa ali datoteka dobaviteljev {sup_file} ne obstaja")
        return sup_map

    if sup_file.is_file():
        try:
            df_sup = pd.read_excel(sup_file, dtype=str)
            log.info(f"Število prebranih dobaviteljev iz {sup_file}: {len(df_sup)}")
            for _, row in df_sup.iterrows():
                sifra = str(row["sifra"]).strip()
                ime = str(row["ime"]).strip()
                sup_map[sifra] = {
                    "ime": ime or sifra,
                }
                log.debug(f"Dodan v sup_map: sifra={sifra}, ime={ime}")
            return sup_map
        except Exception as e:
            log.error(f"Napaka pri branju suppliers.xlsx: {e}")
            return {}

    links_dir = sup_file if sup_file.is_dir() else sup_file.parent
    for folder in links_dir.iterdir():
        if not folder.is_dir():
            continue
        info_path = folder / "supplier.json"
        if info_path.exists():
            try:
                data = json.loads(info_path.read_text())
                sifra = str(data.get("sifra", "")).strip()
                ime = str(data.get("ime", "")).strip() or folder.name
                if sifra:
                    sup_map[sifra] = {
                        "ime": ime,
                    }
                    log.debug(f"Dodan iz JSON: sifra={sifra}, ime={ime}")
                    # uspešno prebrali podatke, nadaljuj z naslednjo mapo
                    continue
            except Exception as e:
                log.error(f"Napaka pri branju {info_path}: {e}")
        # fallback when supplier.json is missing or neveljaven
        for file in folder.glob("*_povezane.xlsx"):
            code = file.stem.split("_")[0]
            if not code:
                continue
            if code not in sup_map:
                sup_map[code] = {
                    "ime": folder.name,
                }
                log.debug(f"Dodan iz mape: sifra={code}, ime={folder.name}")
            break

    log.info(f"Najdeni dobavitelji: {list(sup_map.keys())}")
    return sup_map


def _write_supplier_map(sup_map: dict, sup_file: Path):
    """Write supplier info to JSON files or legacy Excel."""
    log.debug(f"Pisanje podatkov dobaviteljev v {sup_file}")
    if sup_file.suffix == ".xlsx" or sup_file.is_file():
        sup_file.parent.mkdir(parents=True, exist_ok=True)
        df = pd.DataFrame(
            [
                {
                    "sifra": k,
                    "ime": v["ime"],
                }
                for k, v in sup_map.items()
            ]
        )
        df.to_excel(sup_file, index=False)
        log.info(f"Datoteka uspešno zapisana: {sup_file}")
        return

    # Determine whether `sup_file` represents a directory (existing or
    # intended).  When the directory does not exist yet, create it before
    # writing supplier data.  Otherwise fall back to the parent directory only
    # when a file path is supplied.
    is_dir_path = sup_file.is_dir() or sup_file.suffix == ""
    if is_dir_path:
        if not sup_file.exists():
            sup_file.mkdir(parents=True, exist_ok=True)
        links_dir = sup_file
    else:
        links_dir = sup_file.parent

    for code, info in sup_map.items():
        from wsm.utils import sanitize_folder_name

        folder = links_dir / sanitize_folder_name(info["ime"])
        folder.mkdir(parents=True, exist_ok=True)
        info_path = folder / "supplier.json"
        try:
            info_path.write_text(
                json.dumps(
                    {
                        "sifra": code,
                        "ime": info["ime"],
                    },
                    ensure_ascii=False,
                )
            )
            log.debug(f"Zapisano {info_path}")
        except Exception as exc:
            log.error(f"Napaka pri zapisu {info_path}: {exc}")


# Save and close function
def _save_and_close(
    df,
    manual_old,
    wsm_df,
    links_file,
    root,
    supplier_name,
    supplier_code,
    sup_map,
    sup_file,
    *,
    invoice_path=None,
):
    log.debug(
        f"Shranjevanje: supplier_name={supplier_name}, supplier_code={supplier_code}"
    )

    log.info(
        f"Shranjujem {len(df)} vrstic z enotami: {df['enota_norm'].value_counts().to_dict()}"
    )

    # Preverimo prazne sifra_dobavitelja
    empty_sifra = df["sifra_dobavitelja"].isna() | (df["sifra_dobavitelja"] == "")
    if empty_sifra.any():
        log.warning(
            f"Prazne vrednosti v sifra_dobavitelja za {empty_sifra.sum()} vrstic"
        )
        log.debug(
            f"Primer vrstic s prazno sifra_dobavitelja: {df[empty_sifra][['naziv', 'sifra_dobavitelja']].head().to_dict()}"
        )
        df.loc[empty_sifra, "sifra_dobavitelja"] = df.loc[empty_sifra, "naziv"].apply(
            lambda x: hashlib.md5(str(x).encode()).hexdigest()[:8]
        )
        log.info(f"Generirane začasne šifre za {empty_sifra.sum()} vrstic")

    # Posodobi zemljevid dobaviteljev, če se je ime ali nastavitev spremenila
    old_info = sup_map.get(supplier_code, {})
    if supplier_name and old_info.get("ime") != supplier_name:
        sup_map[supplier_code] = {"ime": supplier_name}
        _write_supplier_map(sup_map, sup_file)

    # Nastavi indeks za manual_old
    if not manual_old.empty:
        # Odstrani prazne ali neveljavne vrstice
        manual_old = manual_old.dropna(subset=["sifra_dobavitelja", "naziv"], how="all")
        manual_new = manual_old.set_index(["sifra_dobavitelja"])
        if "enota_norm" not in manual_new.columns:
            manual_new["enota_norm"] = pd.NA
        log.info(f"Število prebranih povezav iz manual_old: {len(manual_old)}")
        log.debug(f"Primer povezav iz manual_old: {manual_old.head().to_dict()}")
    else:
        manual_new = pd.DataFrame(
            columns=[
                "sifra_dobavitelja",
                "naziv",
                "wsm_sifra",
                "dobavitelj",
                "enota_norm",
            ]
        ).set_index(["sifra_dobavitelja"])
        log.info("Manual_old je prazen, ustvarjam nov DataFrame")

    # Ustvari df_links z istim indeksom
    df_links = df.set_index(["sifra_dobavitelja"])[
        ["naziv", "wsm_sifra", "dobavitelj", "enota_norm"]
    ]

    # Posodobi obstoječe elemente (dovoli tudi brisanje povezav)
    if manual_new.empty:
        # Če ni obstoječih povezav, začni z df_links
        manual_new = df_links.copy()
        log.debug(
            "Starting new mapping DataFrame with units: %s",
            manual_new["enota_norm"].value_counts().to_dict(),
        )
    else:
        common = manual_new.index.intersection(df_links.index)
        if not common.empty:
            manual_new.loc[
                common,
                ["naziv", "wsm_sifra", "dobavitelj", "enota_norm"],
            ] = df_links.loc[common]
            log.debug(
                "Updated existing mappings with new units: %s",
                manual_new["enota_norm"].value_counts().to_dict(),
            )

    # Dodaj nove elemente, ki niso v manual_new
    new_items = df_links[~df_links.index.isin(manual_new.index)]
    manual_new = pd.concat([manual_new, new_items])

    # Ponastavi indeks, da vrneš stolpce
    manual_new = manual_new.reset_index()

    # Shrani v Excel
    log.info(f"Shranjujem {len(manual_new)} povezav v {links_file}")
    log.debug(f"Primer shranjenih povezav: {manual_new.head().to_dict()}")
    if "enota_norm" in manual_new.columns:
        log.debug(
            "Units written to file: %s",
            manual_new["enota_norm"].value_counts().to_dict(),
        )
    try:
        manual_new.to_excel(links_file, index=False)
        log.info(f"Uspešno shranjeno v {links_file}")
    except Exception as e:
        log.error(f"Napaka pri shranjevanju v {links_file}: {e}")

    invoice_hash = None
    if invoice_path and invoice_path.suffix.lower() == ".xml":
        try:
            from wsm.parsing.eslog import extract_service_date

            service_date = extract_service_date(invoice_path)
        except Exception as exc:
            log.warning(f"Napaka pri branju datuma storitve: {exc}")
            service_date = None
        try:
            invoice_hash = hashlib.md5(invoice_path.read_bytes()).hexdigest()
        except Exception as exc:
            log.warning(f"Napaka pri izračunu hash: {exc}")
    elif invoice_path and invoice_path.suffix.lower() == ".pdf":
        try:
            from wsm.parsing.pdf import extract_service_date

            service_date = extract_service_date(invoice_path)
        except Exception as exc:
            log.warning(f"Napaka pri branju datuma storitve: {exc}")
            service_date = None
        try:
            invoice_hash = hashlib.md5(invoice_path.read_bytes()).hexdigest()
        except Exception as exc:
            log.warning(f"Napaka pri izračunu hash: {exc}")
    else:
        service_date = None
        if invoice_path and invoice_path.exists():
            try:
                invoice_hash = hashlib.md5(invoice_path.read_bytes()).hexdigest()
            except Exception as exc:
                log.warning(f"Napaka pri izračunu hash: {exc}")

    try:
        from wsm.utils import log_price_history

        log_price_history(
            df,
            links_file,
            service_date=service_date,
            suppliers_dir=sup_file,
            invoice_id=invoice_hash,
        )
    except Exception as exc:
        log.warning(f"Napaka pri beleženju zgodovine cen: {exc}")

    root.quit()


# Main GUI function
def review_links(
    df: pd.DataFrame,
    wsm_df: pd.DataFrame,
    links_file: Path,
    invoice_total: Decimal,
    invoice_path: Path | None = None,
) -> pd.DataFrame:
    df = df.copy()
    supplier_code = links_file.stem.split("_")[0]
    suppliers_file = links_file.parent.parent
    log.debug(f"Pot do mape links: {suppliers_file}")
    sup_map = _load_supplier_map(suppliers_file)

    log.info(f"Supplier code extracted: {supplier_code}")
    supplier_info = sup_map.get(supplier_code, {})
    default_name = short_supplier_name(supplier_info.get("ime", supplier_code))

    service_date = None
    invoice_number = None
    if invoice_path and invoice_path.suffix.lower() == ".xml":
        try:
            from wsm.parsing.eslog import extract_service_date, extract_invoice_number

            service_date = extract_service_date(invoice_path)
            invoice_number = extract_invoice_number(invoice_path)
        except Exception as exc:
            log.warning(f"Napaka pri branju glave računa: {exc}")
    elif invoice_path and invoice_path.suffix.lower() == ".pdf":
        try:
            from wsm.parsing.pdf import extract_service_date, extract_invoice_number

            service_date = extract_service_date(invoice_path)
            invoice_number = extract_invoice_number(invoice_path)
        except Exception as exc:
            log.warning(f"Napaka pri branju glave računa: {exc}")

    inv_name = None
    if invoice_path and invoice_path.suffix.lower() == ".xml":
        try:
            from wsm.parsing.eslog import get_supplier_name

            inv_name = get_supplier_name(invoice_path)
        except Exception:
            inv_name = None
    elif invoice_path and invoice_path.suffix.lower() == ".pdf":
        try:
            from wsm.parsing.pdf import get_supplier_name_from_pdf

            inv_name = get_supplier_name_from_pdf(invoice_path)
        except Exception:
            inv_name = None
    if inv_name:
        default_name = short_supplier_name(inv_name)

    log.info(f"Default name retrieved: {default_name}")
    log.debug(f"Supplier info: {supplier_info}")

    try:
        manual_old = pd.read_excel(links_file, dtype=str)
        log.info("Processing complete")
        log.info(f"Število prebranih povezav iz {links_file}: {len(manual_old)}")
        log.debug(f"Primer povezav iz {links_file}: {manual_old.head().to_dict()}")
        empty_sifra_old = manual_old["sifra_dobavitelja"].isna() | (
            manual_old["sifra_dobavitelja"] == ""
        )
        if empty_sifra_old.any():
            log.warning(
                f"Prazne vrednosti v sifra_dobavitelja v manual_old za {empty_sifra_old.sum()} vrstic"
            )
            manual_old.loc[empty_sifra_old, "sifra_dobavitelja"] = manual_old.loc[
                empty_sifra_old, "naziv"
            ].apply(lambda x: hashlib.md5(str(x).encode()).hexdigest()[:8])
            log.info(
                f"Generirane začasne šifre za {empty_sifra_old.sum()} vrstic v manual_old"
            )
    except Exception as e:
        manual_old = pd.DataFrame(
            columns=["sifra_dobavitelja", "naziv", "wsm_sifra", "dobavitelj"]
        )
        log.debug(
            f"Manual_old ni obstajal ali napaka pri branju: {e}, ustvarjam prazen DataFrame"
        )

    existing_names = sorted(
        {
            short_supplier_name(n)
            for n in manual_old.get("dobavitelj", [])
            if isinstance(n, str) and n.strip()
        }
    )
    supplier_name = short_supplier_name(default_name)
    if supplier_name and supplier_name not in existing_names:
        existing_names.insert(0, supplier_name)
    supplier_name = existing_names[0] if existing_names else supplier_code
    df["dobavitelj"] = supplier_name
    log.debug(f"Supplier name nastavljen na: {supplier_name}")

    # Generate sifra_dobavitelja for empty cases before lookup
    empty_sifra = df["sifra_dobavitelja"].isna() | (df["sifra_dobavitelja"] == "")
    if empty_sifra.any():
        df.loc[empty_sifra, "sifra_dobavitelja"] = df.loc[empty_sifra, "naziv"].apply(
            lambda x: hashlib.md5(str(x).encode()).hexdigest()[:8]
        )
        log.info(f"Generirane začasne šifre za {empty_sifra.sum()} vrstic v df")

    # Create a dictionary for quick lookup
    old_map_dict = manual_old.set_index(["sifra_dobavitelja"])["wsm_sifra"].to_dict()
    old_unit_dict = {}
    if "enota_norm" in manual_old.columns:
        old_unit_dict = manual_old.set_index(["sifra_dobavitelja"])[
            "enota_norm"
        ].to_dict()

    df["wsm_sifra"] = df.apply(
        lambda r: old_map_dict.get((r["sifra_dobavitelja"]), pd.NA), axis=1
    )
    df["wsm_naziv"] = df["wsm_sifra"].map(wsm_df.set_index("wsm_sifra")["wsm_naziv"])
    df["status"] = df["wsm_sifra"].notna().map({True: "POVEZANO", False: pd.NA})
    log.debug(f"df po inicializaciji: {df.head().to_dict()}")

    df_doc = df[df["sifra_dobavitelja"] == "_DOC_"]
    doc_discount_total = df_doc["vrednost"].sum()
    df = df[df["sifra_dobavitelja"] != "_DOC_"]
    # Ensure a clean sequential index so Treeview item IDs are predictable
    df = df.reset_index(drop=True)
    df["cena_pred_rabatom"] = df.apply(
        lambda r: (
            (r["vrednost"] + r["rabata"]) / r["kolicina"]
            if r["kolicina"]
            else Decimal("0")
        ),
        axis=1,
    )
    df["cena_po_rabatu"] = df.apply(
        lambda r: r["vrednost"] / r["kolicina"] if r["kolicina"] else Decimal("0"),
        axis=1,
    )
    df["rabata_pct"] = df.apply(
        lambda r: (
            ((r["rabata"] / (r["vrednost"] + r["rabata"])) * Decimal("100")).quantize(
                Decimal("0.01")
            )
            if (r["vrednost"] + r["rabata"])
            else Decimal("0.00")
        ),
        axis=1,
    )
    df["total_net"] = df["vrednost"]
    df["kolicina_norm"], df["enota_norm"] = zip(
        *[
            _norm_unit(Decimal(str(q)), u, n, vat)
            for q, u, n, vat in zip(
                df["kolicina"], df["enota"], df["naziv"], df["ddv_stopnja"]
            )
        ]
    )
    if old_unit_dict:
        log.debug(f"Old unit mapping loaded: {old_unit_dict}")

        def _restore_unit(r):
            return old_unit_dict.get(r["sifra_dobavitelja"], r["enota_norm"])

        before = df["enota_norm"].copy()
        df["enota_norm"] = df.apply(_restore_unit, axis=1)
        changed = (before != df["enota_norm"]).sum()
        log.debug(f"Units restored from old map: {changed} rows updated")

        log.debug(
            "Units after applying saved mapping: %s",
            df["enota_norm"].value_counts().to_dict(),
        )

    df["kolicina_norm"] = df["kolicina_norm"].astype(float)
    log.debug(f"df po normalizaciji: {df.head().to_dict()}")

    # If totals differ slightly (<=5 cent), adjust the document discount when
    # its line exists. Otherwise record the difference separately so that totals
    # still match the invoice without showing an extra row.
    calculated_total = df["total_net"].sum() + doc_discount_total
    diff = invoice_total - calculated_total
    step = detect_round_step(invoice_total, calculated_total)
    if abs(diff) <= step and diff != 0:
        if not df_doc.empty:
            log.debug(
                f"Prilagajam dokumentarni popust za razliko {diff}: "
                f"{doc_discount_total} -> {doc_discount_total + diff}"
            )
            doc_discount_total += diff
            df_doc.loc[df_doc.index, "vrednost"] += diff
            df_doc.loc[df_doc.index, "cena_bruto"] += abs(diff)
            df_doc.loc[df_doc.index, "rabata"] += abs(diff)
        else:
            log.debug(
                f"Dodajam _DOC_ vrstico za razliko {diff} med vrsticami in računom"
            )
            df_doc = pd.DataFrame(
                [
                    {
                        "sifra_dobavitelja": "_DOC_",
                        "naziv": "Samodejni popravek",
                        "kolicina": Decimal("1"),
                        "enota": "",
                        "cena_bruto": abs(diff),
                        "cena_netto": Decimal("0"),
                        "rabata": abs(diff),
                        "rabata_pct": Decimal("100.00"),
                        "vrednost": diff,
                    }
                ]
            )
            doc_discount_total += diff

    root = tk.Tk()
    # Window title shows the full supplier name while the on-screen header can be
    # a bit shorter for readability.
    root.title(f"Ročna revizija – {supplier_name}")
    # Start maximized but keep the window decorations visible
    try:
        root.state("zoomed")
    except tk.TclError:
        pass

    # Limit supplier name to 20 characters in the GUI header

    display_name = supplier_name[:20]
    header_var = tk.StringVar()
    supplier_var = tk.StringVar()
    date_var = tk.StringVar()
    invoice_var = tk.StringVar()

    def _refresh_header():
        parts_full = [supplier_name]
        parts_display = [display_name]
        if service_date:
            date_txt = str(service_date)
            if re.match(r"^\d{4}-\d{2}-\d{2}$", date_txt):
                y, m, d = date_txt.split("-")
                date_txt = f"{d}.{m}.{y}"
            elif re.match(r"^\d{8}$", date_txt):
                y, m, d = date_txt[:4], date_txt[4:6], date_txt[6:8]
                date_txt = f"{d}.{m}.{y}"
            parts_full.append(date_txt)
            parts_display.append(date_txt)
            date_var.set(date_txt)
        else:
            # Do not clear the value if ``service_date`` is missing so
            # previously set text in ``date_var`` remains visible.
            pass
        if invoice_number:
            parts_full.append(str(invoice_number))
            parts_display.append(str(invoice_number))
            invoice_var.set(str(invoice_number))
        else:
            # Preserve any existing invoice number displayed in the entry.
            pass
        supplier_var.set(supplier_name)
        header_var.set(" – ".join(parts_display))
        root.title(f"Ročna revizija – {' – '.join(parts_full)}")
        log.debug(
            f"_refresh_header: supplier_var={supplier_var.get()}, "
            f"date_var={date_var.get()}, invoice_var={invoice_var.get()}"

        )


    header_lbl = tk.Label(
        root,
        textvariable=header_var,
        font=("Arial", 24, "bold"),
        anchor="center",
        justify="center",
    )
    # Reduce vertical padding so the buttons sit closer to the title
    header_lbl.pack(fill="x", pady=1)

    info_frame = tk.Frame(root)
    # Reduce bottom padding to shrink the gap below the header
    info_frame.pack(anchor="w", padx=8, pady=(0, 1))

    def _copy(val: str) -> None:
        root.clipboard_clear()
        root.clipboard_append(val)

    tk.Button(
        info_frame,
        text="Kopiraj dobavitelja",
        command=lambda: _copy(supplier_var.get()),
    ).grid(row=0, column=0, sticky="w", padx=(0, 4))
    tk.Button(
        info_frame,
        text="Kopiraj storitev",
        command=lambda: _copy(date_var.get()),
    ).grid(row=0, column=1, sticky="w", padx=(0, 4))
    tk.Button(
        info_frame,
        text="Kopiraj številko računa",
        command=lambda: _copy(invoice_var.get()),
    ).grid(row=0, column=2, sticky="w")
<<<<<<< HEAD
=======

>>>>>>> 3e72dec6

    # Refresh header once widgets exist. ``after_idle`` ensures widgets are
    # fully initialized before values are set so the entries show up
    root.after_idle(_refresh_header)
    log.debug(
        f"after_idle scheduled: supplier_var={supplier_var.get()}, "
        f"date_var={date_var.get()}, invoice_var={invoice_var.get()}"

    )


    # Allow Escape to restore the original window size
    root.bind("<Escape>", lambda e: root.state("normal"))


    frame = tk.Frame(root)
    frame.pack(fill="both", expand=True)
    cols = [
        "naziv",
        "kolicina_norm",
        "enota_norm",
        "rabata_pct",
        "cena_pred_rabatom",
        "cena_po_rabatu",
        "total_net",
        "wsm_naziv",
        "dobavitelj",
    ]
    heads = [
        "Naziv artikla",
        "Količina",
        "Enota",
        "Rabat (%)",
        "Net. pred rab.",
        "Net. po rab.",
        "Skupna neto",
        "WSM naziv",
        "Dobavitelj",
    ]
    tree = ttk.Treeview(frame, columns=cols, show="headings", height=27)
    vsb = ttk.Scrollbar(frame, orient="vertical", command=tree.yview)
    tree.configure(yscrollcommand=vsb.set)
    vsb.pack(side="right", fill="y")
    tree.pack(side="left", fill="both", expand=True)

    for c, h in zip(cols, heads):
        tree.heading(c, text=h)
        width = 300 if c == "naziv" else (80 if c == "enota_norm" else 120)
        tree.column(c, width=width, anchor="w")
    for i, row in df.iterrows():
        vals = [
            (
                _fmt(row[c])
                if isinstance(row[c], (Decimal, float, int))
                else ("" if pd.isna(row[c]) else str(row[c]))
            )
            for c in cols
        ]
        tree.insert("", "end", iid=str(i), values=vals)
    tree.focus("0")
    tree.selection_set("0")

    # Povzetek skupnih neto cen po WSM šifrah
    summary_frame = tk.Frame(root)
    summary_frame.pack(fill="both", expand=True, pady=10)
    tk.Label(
        summary_frame, text="Povzetek po WSM šifrah", font=("Arial", 12, "bold")
    ).pack()

    summary_cols = [
        "wsm_sifra",
        "wsm_naziv",
        "kolicina_norm",
        "neto_brez_popusta",
        "rabata_pct",
        "vrednost",
    ]
    summary_heads = [
        "WSM Šifra",
        "WSM Naziv",
        "Količina",
        "Znesek",
        "Rabat (%)",
        "Neto po rabatu",
    ]
    summary_tree = ttk.Treeview(
        summary_frame, columns=summary_cols, show="headings", height=5
    )
    vsb_summary = ttk.Scrollbar(
        summary_frame, orient="vertical", command=summary_tree.yview
    )
    summary_tree.configure(yscrollcommand=vsb_summary.set)
    vsb_summary.pack(side="right", fill="y")
    summary_tree.pack(side="left", fill="both", expand=True)

    for c, h in zip(summary_cols, summary_heads):
        summary_tree.heading(c, text=h)
        summary_tree.column(c, width=150, anchor="w")

    def _update_summary():
        for item in summary_tree.get_children():
            summary_tree.delete(item)
        required = {"wsm_sifra", "vrednost", "rabata", "kolicina_norm", "rabata_pct"}
        if required.issubset(df.columns):
            summary_df = (
                df[df["wsm_sifra"].notna()]
                .groupby(["wsm_sifra", "rabata_pct"], dropna=False)
                .agg(
                    {
                        "vrednost": "sum",
                        "rabata": "sum",
                        "kolicina_norm": "sum",
                    }
                )
                .reset_index()
            )

            summary_df["neto_brez_popusta"] = (
                summary_df["vrednost"] + summary_df["rabata"]
            )
            summary_df["wsm_naziv"] = summary_df["wsm_sifra"].map(
                wsm_df.set_index("wsm_sifra")["wsm_naziv"]
            )
            summary_df["rabata_pct"] = [
                (
                    (
                        row["rabata"] / row["neto_brez_popusta"] * Decimal("100")
                    ).quantize(Decimal("0.01"))
                    if row["neto_brez_popusta"]
                    else Decimal("0.00")
                )
                for _, row in summary_df.iterrows()
            ]

            for _, row in summary_df.iterrows():
                vals = [
                    row["wsm_sifra"],
                    row["wsm_naziv"],
                    _fmt(row["kolicina_norm"]),
                    _fmt(row["neto_brez_popusta"]),
                    _fmt(row["rabata_pct"]),
                    _fmt(row["vrednost"]),
                ]
                summary_tree.insert("", "end", values=vals)
            log.debug(f"Povzetek posodobljen: {len(summary_df)} WSM šifer")

    # Skupni zneski pod povzetkom
    total_frame = tk.Frame(root)
    total_frame.pack(fill="x", pady=5)

    # Dokumentarni popust obravnavamo kot povezan znesek, saj ne potrebuje
    # dodatne ročne obdelave. Zato ga prištejemo k "Skupaj povezano" in ga
    # ne štejemo med "Skupaj ostalo".
    if df["wsm_sifra"].notna().any():
        # Ko je vsaj ena vrstica povezana, dokumentarni popust štejemo
        # kot "povezan" znesek, saj ga uporabnik ne obravnava ročno.
        linked_total = (
            df[df["wsm_sifra"].notna()]["total_net"].sum() + doc_discount_total
        )
        unlinked_total = df[df["wsm_sifra"].isna()]["total_net"].sum()
    else:
        # Če ni še nobene povezave, popust prištejemo k "ostalim" vrsticam,
        # da "Skupaj povezano" ostane ničelno.
        linked_total = df[df["wsm_sifra"].notna()]["total_net"].sum()
        unlinked_total = (
            df[df["wsm_sifra"].isna()]["total_net"].sum() + doc_discount_total
        )
    # Skupni seštevek mora biti vsota "povezano" in "ostalo"
    total_sum = linked_total + unlinked_total
    step_total = detect_round_step(invoice_total, total_sum)
    match_symbol = "✓" if abs(total_sum - invoice_total) <= step_total else "✗"

    tk.Label(
        total_frame,
        text=f"Skupaj povezano: {_fmt(linked_total)} € + Skupaj ostalo: {_fmt(unlinked_total)} € = Skupni seštevek: {_fmt(total_sum)} € | Skupna vrednost računa: {_fmt(invoice_total)} € {match_symbol}",
        font=("Arial", 10, "bold"),
        name="total_sum",
    ).pack(side="left", padx=10)

    def _update_totals():
        if df["wsm_sifra"].notna().any():
            linked_total = (
                df[df["wsm_sifra"].notna()]["total_net"].sum() + doc_discount_total
            )
            unlinked_total = df[df["wsm_sifra"].isna()]["total_net"].sum()
        else:
            linked_total = df[df["wsm_sifra"].notna()]["total_net"].sum()
            unlinked_total = (
                df[df["wsm_sifra"].isna()]["total_net"].sum() + doc_discount_total
            )
        total_sum = linked_total + unlinked_total
        step_total = detect_round_step(invoice_total, total_sum)
        match_symbol = "✓" if abs(total_sum - invoice_total) <= step_total else "✗"
        total_frame.children["total_sum"].config(
            text=f"Skupaj povezano: {_fmt(linked_total)} € + Skupaj ostalo: {_fmt(unlinked_total)} € = Skupni seštevek: {_fmt(total_sum)} € | Skupna vrednost računa: {_fmt(invoice_total)} € {match_symbol}"
        )

    bottom = tk.Frame(root)
    bottom.pack(fill="x", padx=8, pady=6)

    custom = tk.Frame(bottom)
    custom.pack(side="left", fill="x", expand=True)
    tk.Label(custom, text="Vpiši / izberi WSM naziv:").pack(side="left")
    entry = tk.Entry(custom)
    entry.pack(side="left", fill="x", expand=True, padx=(4, 0))
    lb = tk.Listbox(custom, height=6)

    btn_frame = tk.Frame(bottom)
    btn_frame.pack(side="right")

    # --- Unit change widgets ---
    unit_options = ["kos", "kg", "L"]

    save_btn = tk.Button(
        btn_frame,
        text="Shrani & zapri",
        width=14,
        command=lambda e=None: _save_and_close(
            df,
            manual_old,
            wsm_df,
            links_file,
            root,
            supplier_name,
            supplier_code,
            sup_map,
            suppliers_file,
            invoice_path=invoice_path,
        ),
    )

    def _exit():
        root.quit()

    exit_btn = tk.Button(
        btn_frame,
        text="Izhod",
        width=14,
        command=_exit,
    )
    exit_btn.pack(side="right", padx=(6, 0))
    save_btn.pack(side="right", padx=(6, 0))

    root.bind(
        "<F10>",
        lambda e: _save_and_close(
            df,
            manual_old,
            wsm_df,
            links_file,
            root,
            supplier_name,
            supplier_code,
            sup_map,
            suppliers_file,
            invoice_path=invoice_path,
        ),
    )

    nazivi = wsm_df["wsm_naziv"].dropna().tolist()
    n2s = dict(zip(wsm_df["wsm_naziv"], wsm_df["wsm_sifra"]))

    def _start_edit(_=None):
        if not tree.focus():
            return "break"
        entry.delete(0, "end")
        lb.pack_forget()
        entry.focus_set()
        return "break"

    def _suggest(evt=None):
        if evt and evt.keysym in {
            "Return",
            "Escape",
            "Up",
            "Down",
            "Tab",
            "Right",
            "Left",
        }:
            return
        txt = entry.get().strip().lower()
        lb.delete(0, "end")
        if not txt:
            lb.pack_forget()
            return
        matches = [n for n in nazivi if txt in n.lower()]
        if matches:
            lb.pack(fill="x")
            for m in matches:
                lb.insert("end", m)
            lb.selection_set(0)
            lb.activate(0)
            lb.see(0)
        else:
            lb.pack_forget()

    def _init_listbox(evt=None):
        """Give focus to the listbox and handle initial navigation."""
        if lb.winfo_ismapped():
            lb.focus_set()
            if not lb.curselection():
                lb.selection_set(0)
                lb.activate(0)
                lb.see(0)
            if evt and evt.keysym == "Down":
                _nav_list(evt)
        return "break"

    def _nav_list(evt):
        cur = lb.curselection()[0] if lb.curselection() else -1
        nxt = cur + 1 if evt.keysym == "Down" else cur - 1
        nxt = max(0, min(lb.size() - 1, nxt))
        lb.selection_clear(0, "end")
        lb.selection_set(nxt)
        lb.activate(nxt)
        lb.see(nxt)
        return "break"

    def _edit_unit(evt):
        col = tree.identify_column(evt.x)
        row_id = tree.identify_row(evt.y)
        if col != "#3" or not row_id:
            return
        idx = int(row_id)

        log.debug("Editing row %s current unit=%s", idx, df.at[idx, "enota_norm"])

        top = tk.Toplevel(root)
        top.title("Spremeni enoto")
        var = tk.StringVar(value=df.at[idx, "enota_norm"])
        cb = ttk.Combobox(top, values=unit_options, textvariable=var, state="readonly")
        cb.pack(padx=10, pady=10)
        log.debug("Edit dialog opened with value %s", var.get())

        def _apply(_=None):
            new_u = var.get()
            before = df.at[idx, "enota_norm"]
            # Only change the normalized value so the original
            # invoice unit remains intact. ``enota`` is needed to
            # detect H87 when applying saved overrides.
            df.at[idx, "enota_norm"] = new_u
            tree.set(row_id, "enota_norm", new_u)

            log.info("Updated row %s unit from %s to %s", idx, before, new_u)
            log.debug("Combobox in edit dialog value: %s", cb.get())

            _update_summary()
            _update_totals()
            top.destroy()

        tk.Button(top, text="OK", command=_apply).pack(pady=(0, 10))
        cb.bind("<Return>", _apply)
        cb.focus_set()
        return "break"

    def _confirm(_=None):
        sel_i = tree.focus()
        if not sel_i:
            return "break"
        choice = (
            lb.get(lb.curselection()[0]) if lb.curselection() else entry.get().strip()
        )
        idx = int(sel_i)
        df.at[idx, "wsm_naziv"] = choice
        df.at[idx, "wsm_sifra"] = n2s.get(choice, pd.NA)
        df.at[idx, "status"] = "POVEZANO"
        df.at[idx, "dobavitelj"] = supplier_name
        if (
            pd.isna(df.at[idx, "sifra_dobavitelja"])
            or df.at[idx, "sifra_dobavitelja"] == ""
        ):
            df.at[idx, "sifra_dobavitelja"] = hashlib.md5(
                str(df.at[idx, "naziv"]).encode()
            ).hexdigest()[:8]
        new_vals = [
            (
                _fmt(df.at[idx, c])
                if isinstance(df.at[idx, c], (Decimal, float, int))
                else ("" if pd.isna(df.at[idx, c]) else str(df.at[idx, c]))
            )
            for c in cols
        ]
        tree.item(sel_i, values=new_vals)
        log.debug(
            f"Potrjeno: idx={idx}, wsm_naziv={choice}, wsm_sifra={df.at[idx, 'wsm_sifra']}, sifra_dobavitelja={df.at[idx, 'sifra_dobavitelja']}"
        )
        _update_summary()  # Update summary after confirming
        _update_totals()  # Update totals after confirming
        entry.delete(0, "end")
        lb.pack_forget()
        tree.focus_set()
        next_i = tree.next(sel_i)
        if next_i:
            tree.selection_set(next_i)
            tree.focus(next_i)
            tree.see(next_i)
        return "break"

    def _clear_wsm_connection(_=None):
        sel_i = tree.focus()
        if not sel_i:
            return "break"
        idx = int(sel_i)
        df.at[idx, "wsm_naziv"] = pd.NA
        df.at[idx, "wsm_sifra"] = pd.NA
        df.at[idx, "status"] = pd.NA
        new_vals = [
            (
                _fmt(df.at[idx, c])
                if isinstance(df.at[idx, c], (Decimal, float, int))
                else ("" if pd.isna(df.at[idx, c]) else str(df.at[idx, c]))
            )
            for c in cols
        ]
        tree.item(sel_i, values=new_vals)
        log.debug(f"Povezava odstranjena: idx={idx}, wsm_naziv=NaN, wsm_sifra=NaN")
        _update_summary()  # Update summary after clearing
        _update_totals()  # Update totals after clearing
        tree.focus_set()
        return "break"

    def _tree_nav_up(_=None):
        """Select previous row and ensure it is visible."""
        prev_item = tree.prev(tree.focus()) or tree.focus()
        tree.selection_set(prev_item)
        tree.focus(prev_item)
        tree.see(prev_item)
        return "break"

    def _tree_nav_down(_=None):
        """Select next row and ensure it is visible."""
        next_item = tree.next(tree.focus()) or tree.focus()
        tree.selection_set(next_item)
        tree.focus(next_item)
        tree.see(next_item)
        return "break"

    # Vezave za tipke na tree
    tree.bind("<Return>", _start_edit)
    tree.bind("<BackSpace>", _clear_wsm_connection)
    tree.bind("<Up>", _tree_nav_up)
    tree.bind("<Down>", _tree_nav_down)
    tree.bind("<Double-Button-1>", _edit_unit)

    # Vezave za entry in lb
    entry.bind("<KeyRelease>", _suggest)
    entry.bind("<Down>", _init_listbox)
    entry.bind("<Tab>", _init_listbox)
    entry.bind("<Right>", _init_listbox)
    entry.bind("<Return>", _confirm)
    entry.bind(
        "<Escape>",
        lambda e: (lb.pack_forget(), entry.delete(0, "end"), tree.focus_set(), "break"),
    )
    lb.bind("<Return>", _confirm)
    lb.bind("<Double-Button-1>", _confirm)
    lb.bind("<Down>", _nav_list)
    lb.bind("<Up>", _nav_list)

    # Prvič osveži
    _update_summary()
    _update_totals()

    root.mainloop()
    try:
        root.destroy()
    except Exception:
        pass

    return pd.concat([df, df_doc], ignore_index=True)<|MERGE_RESOLUTION|>--- conflicted
+++ resolved
@@ -751,10 +751,7 @@
         text="Kopiraj številko računa",
         command=lambda: _copy(invoice_var.get()),
     ).grid(row=0, column=2, sticky="w")
-<<<<<<< HEAD
-=======
-
->>>>>>> 3e72dec6
+
 
     # Refresh header once widgets exist. ``after_idle`` ensures widgets are
     # fully initialized before values are set so the entries show up
