--- conflicted
+++ resolved
@@ -759,37 +759,7 @@
         fg="black",
     ).grid(row=2, column=1, sticky="w", padx=(4, 4))
     tk.Button(info_frame, text="Kopiraj", command=lambda: _copy(invoice_var.get())).grid(row=2, column=2)
-<<<<<<< HEAD
-
-=======
-
-    info_frame = tk.Frame(root)
-    info_frame.pack(anchor="w", padx=8, pady=(0, 6))
-
-    def _copy(val: str) -> None:
-        root.clipboard_clear()
-        root.clipboard_append(val)
-
-    tk.Label(info_frame, text="Dobavitelj:").grid(row=0, column=0, sticky="w")
-    tk.Entry(info_frame, textvariable=supplier_var, state="readonly", width=40).grid(row=0, column=1, sticky="w", padx=(4,4))
-    tk.Button(info_frame, text="Kopiraj", command=lambda: _copy(supplier_var.get())).grid(row=0, column=2)
-
-    tk.Label(info_frame, text="Datum storitve:").grid(row=1, column=0, sticky="w")
-    tk.Entry(info_frame, textvariable=date_var, state="readonly", width=20).grid(row=1, column=1, sticky="w", padx=(4,4))
-    tk.Button(info_frame, text="Kopiraj", command=lambda: _copy(date_var.get())).grid(row=1, column=2)
-
-    tk.Label(info_frame, text="Št. računa:").grid(row=2, column=0, sticky="w")
-    tk.Entry(info_frame, textvariable=invoice_var, state="readonly", width=20).grid(row=2, column=1, sticky="w", padx=(4,4))
-    tk.Button(info_frame, text="Kopiraj", command=lambda: _copy(invoice_var.get())).grid(row=2, column=2)
-
-    # Repeat invoice info above the main table for better visibility
-    table_info_lbl = tk.Label(
-        root,
-        textvariable=header_var,
-        font=("Arial", 16, "bold"),
-    )
-    table_info_lbl.pack(pady=(0, 2))
->>>>>>> 7bb02a21
+
     # Allow Escape to restore the original window size
     root.bind("<Escape>", lambda e: root.state("normal"))
 
