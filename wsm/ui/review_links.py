# File: wsm/ui/review_links.py
# -*- coding: utf-8 -*-
from __future__ import annotations
import hashlib
import json
import logging
import math
import re
from decimal import Decimal
from wsm.parsing.money import detect_round_step
from pathlib import Path
from typing import Tuple
from wsm.utils import short_supplier_name

import pandas as pd
import tkinter as tk
from tkinter import ttk

# Logger setup
log = logging.getLogger(__name__)


# Helper functions
def _fmt(v) -> str:
    """Human-friendly format števil (Decimal / float / int)."""
    if v is None or (isinstance(v, float) and math.isnan(v)) or pd.isna(v):
        return ""
    d = v if isinstance(v, Decimal) else Decimal(str(v))
    d = d.quantize(Decimal("0.0001"))
    s = format(d, "f")
    return s.rstrip("0").rstrip(".") if "." in s else s


_piece = {"kos", "kom", "stk", "st", "can", "ea", "pcs"}
_mass = {"kg", "g", "gram", "grams", "mg", "milligram", "milligrams"}
_vol = {"l", "ml", "cl", "dl", "dcl"}
_rx_vol = re.compile(r"([0-9]+[\.,]?[0-9]*)\s*(ml|cl|dl|dcl|l)\b", re.I)
_rx_mass = re.compile(
    r"(?:teža|masa|weight)?\s*[:\s]?\s*([0-9]+[\.,]?[0-9]*)\s*((?:kgm?)|kgr|g|gr|gram|grams|mg|milligram|milligrams)\b",
    re.I,
)


def _dec(x: str) -> Decimal:
    """Convert a comma-separated string to ``Decimal``."""
    return Decimal(x.replace(",", "."))


def _norm_unit(
    q: Decimal, u: str, name: str, vat_rate: Decimal | float | str | None = None
) -> Tuple[Decimal, str]:
    """Normalize quantity and unit to (kg / L / ``kos``).

    ``vat_rate`` can be used as a fallback hint when no unit can be
    determined from ``u`` or ``name``.  The function also accepts a
    ``code`` keyword argument which identifies the supplier item.  When
    provided and the resulting unit is ``kos``, the item code is looked
    up in :data:`wsm.constants.WEIGHTS_PER_PIECE` to infer the weight per piece.
    """
    log.debug(f"Normalizacija: q={q}, u={u}, name={name}")
    unit_map = {
        "KGM": ("kg", 1),  # Kilograms
        "GRM": ("kg", 0.001),  # Grams (convert to kg)
        "LTR": ("L", 1),  # Liters
        "MLT": ("L", 0.001),  # Milliliters (convert to L)
        "H87": ("kos", 1),  # Piece
        "EA": ("kos", 1),  # Each (piece)
    }

    if u in unit_map:
        base_unit, factor = unit_map[u]
        q_norm = q * Decimal(str(factor))
        log.debug(
            f"Enota v unit_map: {u} -> base_unit={base_unit}, factor={factor}, q_norm={q_norm}"
        )
    else:
        u_norm = (u or "").strip().lower()
        if u_norm in _piece:
            base_unit = "kos"
            q_norm = q
        elif u_norm in _mass:
            if u_norm.startswith("kg"):
                factor = Decimal("1")
            elif u_norm.startswith("mg") or u_norm.startswith("milligram"):
                factor = Decimal("1") / Decimal("1000000")
            else:
                factor = Decimal("1") / Decimal("1000")
            q_norm = q * factor
            base_unit = "kg"
        elif u_norm in _vol:
            mapping = {"l": 1, "ml": 1e-3, "cl": 1e-2, "dl": 1e-1, "dcl": 1e-1}
            q_norm = q * Decimal(str(mapping[u_norm]))
            base_unit = "L"
        else:
            name_l = name.lower()
            m_vol = _rx_vol.search(name_l)
            if m_vol:
                val, typ = _dec(m_vol[1]), m_vol[2].lower()
                conv = {
                    "ml": val / 1000,
                    "cl": val / 100,
                    "dl": val / 10,
                    "dcl": val / 10,
                    "l": val,
                }[typ]
                q_norm = q * conv
                base_unit = "L"
            else:
                m_mass = _rx_mass.search(name_l)
                if m_mass:
                    val, typ = _dec(m_mass[1]), m_mass[2].lower()
                    if typ.startswith("kg"):
                        conv = val
                    elif typ.startswith("mg") or typ.startswith("milligram"):
                        conv = val / 1000000
                    else:
                        conv = val / 1000
                    q_norm = q * conv
                    base_unit = "kg"
                else:
                    q_norm = q
                    base_unit = "kos"
        log.debug(
            f"Enota ni v unit_map: u_norm={u_norm}, base_unit={base_unit}, q_norm={q_norm}"
        )

    if base_unit == "kos":
        m_weight = re.search(
            r"(?:teža|masa|weight)?\s*[:\s]?\s*(\d+(?:[.,]\d+)?)\s*(mg|g|dag|kg)\b",
            name,
            re.I,
        )
        if m_weight:
            val = Decimal(m_weight.group(1).replace(",", "."))
            unit = m_weight.group(2).lower()
            if unit == "mg":
                weight_kg = val / 1000000
            elif unit == "g":
                weight_kg = val / 1000
            elif unit == "dag":
                weight_kg = val / 100
            elif unit == "kg":
                weight_kg = val
            log.debug(
                f"Teža najdena v imenu: {val} {unit}, pretvorjeno v kg: {weight_kg}"
            )
            return q_norm * weight_kg, "kg"

        m_volume = re.search(r"(\d+(?:[.,]\d+)?)\s*(ml|l)\b", name, re.I)
        if m_volume:
            val = Decimal(m_volume.group(1).replace(",", "."))
            unit = m_volume.group(2).lower()
            if unit == "ml":
                volume_l = val / 1000
            elif unit == "l":
                volume_l = val
            log.debug(
                f"Volumen najden v imenu: {val} {unit}, pretvorjeno v L: {volume_l}"
            )

            if volume_l >= 1:
                return q_norm * volume_l, "L"
            else:
                return q_norm, "kos"

    # Heuristic: if unit remains ``kos`` and VAT rate is 9.5 %, many
    # suppliers actually mean kilograms.  Use this as a fallback when
    # nothing else matched.
    try:
        vat = Decimal(str(vat_rate)) if vat_rate is not None else Decimal("0")
    except Exception:
        vat = Decimal("0")

    if base_unit == "kos" and vat == Decimal("9.5"):
        log.debug("VAT rate 9.5% detected -> using 'kg' as fallback unit")
        base_unit = "kg"

    log.debug(f"Končna normalizacija: q_norm={q_norm}, base_unit={base_unit}")
    return q_norm, base_unit


# File handling functions
def _load_supplier_map(sup_file: Path) -> dict[str, dict]:
    """Load supplier info from per-supplier JSON files or a legacy Excel."""
    log.debug(f"Branje datoteke ali mape dobaviteljev: {sup_file}")
    sup_map: dict[str, dict] = {}

    if not sup_file.exists():
        log.info(f"Mapa ali datoteka dobaviteljev {sup_file} ne obstaja")
        return sup_map

    if sup_file.is_file():
        try:
            df_sup = pd.read_excel(sup_file, dtype=str)
            log.info(f"Število prebranih dobaviteljev iz {sup_file}: {len(df_sup)}")
            for _, row in df_sup.iterrows():
                sifra = str(row["sifra"]).strip()
                ime = str(row["ime"]).strip()
                sup_map[sifra] = {
                    "ime": ime or sifra,
                }
                log.debug(f"Dodan v sup_map: sifra={sifra}, ime={ime}")
            return sup_map
        except Exception as e:
            log.error(f"Napaka pri branju suppliers.xlsx: {e}")
            return {}

    links_dir = sup_file if sup_file.is_dir() else sup_file.parent
    log.info(f"Pregledujem mapo dobaviteljev: {links_dir}")
    for folder in links_dir.iterdir():
        log.info(f"\u2192 mapa: {folder}")
        if not folder.is_dir():
            continue
        info_path = folder / "supplier.json"
        if info_path.exists():
            try:
                data = json.loads(info_path.read_text())
                sifra = str(data.get("sifra", "")).strip()
                ime = str(data.get("ime", "")).strip() or folder.name
                if sifra:
                    sup_map[sifra] = {
                        "ime": ime,
                    }
                    log.debug(f"Dodan iz JSON: sifra={sifra}, ime={ime}")
                    # uspešno prebrali podatke, nadaljuj z naslednjo mapo
                    continue
            except Exception as e:
                log.error(f"Napaka pri branju {info_path}: {e}")
        else:
            log.info(f"Ni datoteke supplier.json v {folder}")
        # fallback when supplier.json is missing or neveljaven
        for file in folder.glob("*_povezane.xlsx"):
            code = file.stem.split("_")[0]
            if not code:
                continue
            if code not in sup_map:
                sup_map[code] = {
                    "ime": folder.name,
                }
                log.debug(f"Dodan iz mape: sifra={code}, ime={folder.name}")
            break

        # as a final fallback, allow folders that only contain
        # ``price_history.xlsx`` without ``supplier.json`` or
        # ``*_povezane.xlsx`` files.  In this case we try to infer the
        # supplier code from the history file.
        hist_path = folder / "price_history.xlsx"
        if hist_path.exists():
            try:
                df_hist = pd.read_excel(hist_path)
                if "code" in df_hist.columns:
                    code = str(df_hist["code"].dropna().astype(str).iloc[0])
                elif "key" in df_hist.columns:
                    code = str(df_hist["key"].dropna().astype(str).iloc[0]).split("_")[0]
                else:
                    code = None
            except Exception as exc:
                log.error(f"Napaka pri branju {hist_path}: {exc}")
                code = None
            if code and code not in sup_map:
                sup_map[code] = {"ime": folder.name}
                log.debug(
                    f"Dodan iz price_history: sifra={code}, ime={folder.name}"
                )

        # if none of the known files exist, still expose the folder name so the
        # user can select it in the dropdown.  Use a sanitized version of the
        # folder name as the code to keep it stable across runs.
        if folder.name and folder.name not in {info.get("ime") for info in sup_map.values()}:
            from wsm.utils import sanitize_folder_name

            code = sanitize_folder_name(folder.name)
            if code not in sup_map:
                sup_map[code] = {"ime": folder.name}
                log.debug(f"Dodan iz imena mape: sifra={code}, ime={folder.name}")

<<<<<<< HEAD
=======

>>>>>>> 93ad4646
    log.info(f"Najdeni dobavitelji: {list(sup_map.keys())}")
    return sup_map


def _write_supplier_map(sup_map: dict, sup_file: Path):
    """Write supplier info to JSON files or legacy Excel."""
    log.debug(f"Pisanje podatkov dobaviteljev v {sup_file}")
    if sup_file.suffix == ".xlsx" or sup_file.is_file():
        sup_file.parent.mkdir(parents=True, exist_ok=True)
        df = pd.DataFrame(
            [
                {
                    "sifra": k,
                    "ime": v["ime"],
                }
                for k, v in sup_map.items()
            ]
        )
        df.to_excel(sup_file, index=False)
        log.info(f"Datoteka uspešno zapisana: {sup_file}")
        return

    # Determine whether `sup_file` represents a directory (existing or
    # intended).  When the directory does not exist yet, create it before
    # writing supplier data.  Otherwise fall back to the parent directory only
    # when a file path is supplied.
    is_dir_path = sup_file.is_dir() or sup_file.suffix == ""
    if is_dir_path:
        if not sup_file.exists():
            sup_file.mkdir(parents=True, exist_ok=True)
        links_dir = sup_file
    else:
        links_dir = sup_file.parent

    for code, info in sup_map.items():
        from wsm.utils import sanitize_folder_name

        folder = links_dir / sanitize_folder_name(info["ime"])
        folder.mkdir(parents=True, exist_ok=True)
        info_path = folder / "supplier.json"
        try:
            info_path.write_text(
                json.dumps(
                    {
                        "sifra": code,
                        "ime": info["ime"],
                    },
                    ensure_ascii=False,
                )
            )
            log.debug(f"Zapisano {info_path}")
        except Exception as exc:
            log.error(f"Napaka pri zapisu {info_path}: {exc}")


# Save and close function
def _save_and_close(
    df,
    manual_old,
    wsm_df,
    links_file,
    root,
    supplier_name,
    supplier_code,
    sup_map,
    sup_file,
    *,
    invoice_path=None,
):
    log.debug(
        f"Shranjevanje: supplier_name={supplier_name}, supplier_code={supplier_code}"
    )

    log.info(
        f"Shranjujem {len(df)} vrstic z enotami: {df['enota_norm'].value_counts().to_dict()}"
    )

    # Preverimo prazne sifra_dobavitelja
    empty_sifra = df["sifra_dobavitelja"].isna() | (df["sifra_dobavitelja"] == "")
    if empty_sifra.any():
        log.warning(
            f"Prazne vrednosti v sifra_dobavitelja za {empty_sifra.sum()} vrstic"
        )
        log.debug(
            f"Primer vrstic s prazno sifra_dobavitelja: {df[empty_sifra][['naziv', 'sifra_dobavitelja']].head().to_dict()}"
        )
        df.loc[empty_sifra, "sifra_dobavitelja"] = df.loc[empty_sifra, "naziv"].apply(
            lambda x: hashlib.md5(str(x).encode()).hexdigest()[:8]
        )
        log.info(f"Generirane začasne šifre za {empty_sifra.sum()} vrstic")

    # Posodobi zemljevid dobaviteljev, če se je ime ali nastavitev spremenila
    old_info = sup_map.get(supplier_code, {})
    if supplier_name and old_info.get("ime") != supplier_name:
        sup_map[supplier_code] = {"ime": supplier_name}
        _write_supplier_map(sup_map, sup_file)

    # Nastavi indeks za manual_old
    if not manual_old.empty:
        # Odstrani prazne ali neveljavne vrstice
        manual_old = manual_old.dropna(subset=["sifra_dobavitelja", "naziv"], how="all")
        manual_new = manual_old.set_index(["sifra_dobavitelja"])
        if "enota_norm" not in manual_new.columns:
            manual_new["enota_norm"] = pd.NA
        log.info(f"Število prebranih povezav iz manual_old: {len(manual_old)}")
        log.debug(f"Primer povezav iz manual_old: {manual_old.head().to_dict()}")
    else:
        manual_new = pd.DataFrame(
            columns=[
                "sifra_dobavitelja",
                "naziv",
                "wsm_sifra",
                "dobavitelj",
                "enota_norm",
            ]
        ).set_index(["sifra_dobavitelja"])
        log.info("Manual_old je prazen, ustvarjam nov DataFrame")

    # Ustvari df_links z istim indeksom
    df_links = df.set_index(["sifra_dobavitelja"])[
        ["naziv", "wsm_sifra", "dobavitelj", "enota_norm"]
    ]

    # Posodobi obstoječe elemente (dovoli tudi brisanje povezav)
    if manual_new.empty:
        # Če ni obstoječih povezav, začni z df_links
        manual_new = df_links.copy()
        log.debug(
            "Starting new mapping DataFrame with units: %s",
            manual_new["enota_norm"].value_counts().to_dict(),
        )
    else:
        common = manual_new.index.intersection(df_links.index)
        if not common.empty:
            manual_new.loc[
                common,
                ["naziv", "wsm_sifra", "dobavitelj", "enota_norm"],
            ] = df_links.loc[common]
            log.debug(
                "Updated existing mappings with new units: %s",
                manual_new["enota_norm"].value_counts().to_dict(),
            )

    # Dodaj nove elemente, ki niso v manual_new
    new_items = df_links[~df_links.index.isin(manual_new.index)]
    manual_new = pd.concat([manual_new, new_items])

    # Ponastavi indeks, da vrneš stolpce
    manual_new = manual_new.reset_index()

    # Shrani v Excel
    log.info(f"Shranjujem {len(manual_new)} povezav v {links_file}")
    log.debug(f"Primer shranjenih povezav: {manual_new.head().to_dict()}")
    if "enota_norm" in manual_new.columns:
        log.debug(
            "Units written to file: %s",
            manual_new["enota_norm"].value_counts().to_dict(),
        )
    try:
        manual_new.to_excel(links_file, index=False)
        log.info(f"Uspešno shranjeno v {links_file}")
    except Exception as e:
        log.error(f"Napaka pri shranjevanju v {links_file}: {e}")

    invoice_hash = None
    if invoice_path and invoice_path.suffix.lower() == ".xml":
        try:
            from wsm.parsing.eslog import extract_service_date

            service_date = extract_service_date(invoice_path)
        except Exception as exc:
            log.warning(f"Napaka pri branju datuma storitve: {exc}")
            service_date = None
        try:
            invoice_hash = hashlib.md5(invoice_path.read_bytes()).hexdigest()
        except Exception as exc:
            log.warning(f"Napaka pri izračunu hash: {exc}")
    elif invoice_path and invoice_path.suffix.lower() == ".pdf":
        try:
            from wsm.parsing.pdf import extract_service_date

            service_date = extract_service_date(invoice_path)
        except Exception as exc:
            log.warning(f"Napaka pri branju datuma storitve: {exc}")
            service_date = None
        try:
            invoice_hash = hashlib.md5(invoice_path.read_bytes()).hexdigest()
        except Exception as exc:
            log.warning(f"Napaka pri izračunu hash: {exc}")
    else:
        service_date = None
        if invoice_path and invoice_path.exists():
            try:
                invoice_hash = hashlib.md5(invoice_path.read_bytes()).hexdigest()
            except Exception as exc:
                log.warning(f"Napaka pri izračunu hash: {exc}")

    try:
        from wsm.utils import log_price_history

        log_price_history(
            df,
            links_file,
            service_date=service_date,
            suppliers_dir=sup_file,
            invoice_id=invoice_hash,
        )
    except Exception as exc:
        log.warning(f"Napaka pri beleženju zgodovine cen: {exc}")

    root.quit()


# Main GUI function
def review_links(
    df: pd.DataFrame,
    wsm_df: pd.DataFrame,
    links_file: Path,
    invoice_total: Decimal,
    invoice_path: Path | None = None,
) -> pd.DataFrame:
    df = df.copy()
    supplier_code = links_file.stem.split("_")[0]
    suppliers_file = links_file.parent.parent
    log.debug(f"Pot do mape links: {suppliers_file}")
    sup_map = _load_supplier_map(suppliers_file)

    log.info(f"Supplier code extracted: {supplier_code}")
    supplier_info = sup_map.get(supplier_code, {})
    default_name = short_supplier_name(supplier_info.get("ime", supplier_code))

    service_date = None
    invoice_number = None
    if invoice_path and invoice_path.suffix.lower() == ".xml":
        try:
            from wsm.parsing.eslog import extract_service_date, extract_invoice_number

            service_date = extract_service_date(invoice_path)
            invoice_number = extract_invoice_number(invoice_path)
        except Exception as exc:
            log.warning(f"Napaka pri branju glave računa: {exc}")
    elif invoice_path and invoice_path.suffix.lower() == ".pdf":
        try:
            from wsm.parsing.pdf import extract_service_date, extract_invoice_number

            service_date = extract_service_date(invoice_path)
            invoice_number = extract_invoice_number(invoice_path)
        except Exception as exc:
            log.warning(f"Napaka pri branju glave računa: {exc}")

    inv_name = None
    if invoice_path and invoice_path.suffix.lower() == ".xml":
        try:
            from wsm.parsing.eslog import get_supplier_name

            inv_name = get_supplier_name(invoice_path)
        except Exception:
            inv_name = None
    elif invoice_path and invoice_path.suffix.lower() == ".pdf":
        try:
            from wsm.parsing.pdf import get_supplier_name_from_pdf

            inv_name = get_supplier_name_from_pdf(invoice_path)
        except Exception:
            inv_name = None
    if inv_name:
        default_name = short_supplier_name(inv_name)

    log.info(f"Default name retrieved: {default_name}")
    log.debug(f"Supplier info: {supplier_info}")

    try:
        manual_old = pd.read_excel(links_file, dtype=str)
        log.info("Processing complete")
        log.info(f"Število prebranih povezav iz {links_file}: {len(manual_old)}")
        log.debug(f"Primer povezav iz {links_file}: {manual_old.head().to_dict()}")
        empty_sifra_old = manual_old["sifra_dobavitelja"].isna() | (
            manual_old["sifra_dobavitelja"] == ""
        )
        if empty_sifra_old.any():
            log.warning(
                f"Prazne vrednosti v sifra_dobavitelja v manual_old za {empty_sifra_old.sum()} vrstic"
            )
            manual_old.loc[empty_sifra_old, "sifra_dobavitelja"] = manual_old.loc[
                empty_sifra_old, "naziv"
            ].apply(lambda x: hashlib.md5(str(x).encode()).hexdigest()[:8])
            log.info(
                f"Generirane začasne šifre za {empty_sifra_old.sum()} vrstic v manual_old"
            )
    except Exception as e:
        manual_old = pd.DataFrame(
            columns=["sifra_dobavitelja", "naziv", "wsm_sifra", "dobavitelj"]
        )
        log.debug(
            f"Manual_old ni obstajal ali napaka pri branju: {e}, ustvarjam prazen DataFrame"
        )

    existing_names = sorted(
        {
            short_supplier_name(n)
            for n in manual_old.get("dobavitelj", [])
            if isinstance(n, str) and n.strip()
        }
    )
    supplier_name = short_supplier_name(default_name)
    if supplier_name and supplier_name not in existing_names:
        existing_names.insert(0, supplier_name)
    supplier_name = existing_names[0] if existing_names else supplier_code
    df["dobavitelj"] = supplier_name
    log.debug(f"Supplier name nastavljen na: {supplier_name}")

    # Generate sifra_dobavitelja for empty cases before lookup
    empty_sifra = df["sifra_dobavitelja"].isna() | (df["sifra_dobavitelja"] == "")
    if empty_sifra.any():
        df.loc[empty_sifra, "sifra_dobavitelja"] = df.loc[empty_sifra, "naziv"].apply(
            lambda x: hashlib.md5(str(x).encode()).hexdigest()[:8]
        )
        log.info(f"Generirane začasne šifre za {empty_sifra.sum()} vrstic v df")

    # Create a dictionary for quick lookup
    old_map_dict = manual_old.set_index(["sifra_dobavitelja"])["wsm_sifra"].to_dict()
    old_unit_dict = {}
    if "enota_norm" in manual_old.columns:
        old_unit_dict = manual_old.set_index(["sifra_dobavitelja"])[
            "enota_norm"
        ].to_dict()

    df["wsm_sifra"] = df.apply(
        lambda r: old_map_dict.get((r["sifra_dobavitelja"]), pd.NA), axis=1
    )
    df["wsm_naziv"] = df["wsm_sifra"].map(wsm_df.set_index("wsm_sifra")["wsm_naziv"])
    df["status"] = df["wsm_sifra"].notna().map({True: "POVEZANO", False: pd.NA})
    log.debug(f"df po inicializaciji: {df.head().to_dict()}")

    df_doc = df[df["sifra_dobavitelja"] == "_DOC_"]
    doc_discount_total = df_doc["vrednost"].sum()
    df = df[df["sifra_dobavitelja"] != "_DOC_"]
    # Ensure a clean sequential index so Treeview item IDs are predictable
    df = df.reset_index(drop=True)
    df["cena_pred_rabatom"] = df.apply(
        lambda r: (
            (r["vrednost"] + r["rabata"]) / r["kolicina"]
            if r["kolicina"]
            else Decimal("0")
        ),
        axis=1,
    )
    df["cena_po_rabatu"] = df.apply(
        lambda r: r["vrednost"] / r["kolicina"] if r["kolicina"] else Decimal("0"),
        axis=1,
    )
    df["rabata_pct"] = df.apply(
        lambda r: (
            ((r["rabata"] / (r["vrednost"] + r["rabata"])) * Decimal("100")).quantize(
                Decimal("0.01")
            )
            if (r["vrednost"] + r["rabata"])
            else Decimal("0.00")
        ),
        axis=1,
    )
    df["total_net"] = df["vrednost"]
    df["kolicina_norm"], df["enota_norm"] = zip(
        *[
            _norm_unit(Decimal(str(q)), u, n, vat)
            for q, u, n, vat in zip(
                df["kolicina"], df["enota"], df["naziv"], df["ddv_stopnja"]
            )
        ]
    )
    if old_unit_dict:
        log.debug(f"Old unit mapping loaded: {old_unit_dict}")

        def _restore_unit(r):
            return old_unit_dict.get(r["sifra_dobavitelja"], r["enota_norm"])

        before = df["enota_norm"].copy()
        df["enota_norm"] = df.apply(_restore_unit, axis=1)
        changed = (before != df["enota_norm"]).sum()
        log.debug(f"Units restored from old map: {changed} rows updated")

        log.debug(
            "Units after applying saved mapping: %s",
            df["enota_norm"].value_counts().to_dict(),
        )

    df["kolicina_norm"] = df["kolicina_norm"].astype(float)
    log.debug(f"df po normalizaciji: {df.head().to_dict()}")

    # If totals differ slightly (<=5 cent), adjust the document discount when
    # its line exists. Otherwise record the difference separately so that totals
    # still match the invoice without showing an extra row.
    calculated_total = df["total_net"].sum() + doc_discount_total
    diff = invoice_total - calculated_total
    step = detect_round_step(invoice_total, calculated_total)
    if abs(diff) <= step and diff != 0:
        if not df_doc.empty:
            log.debug(
                f"Prilagajam dokumentarni popust za razliko {diff}: "
                f"{doc_discount_total} -> {doc_discount_total + diff}"
            )
            doc_discount_total += diff
            df_doc.loc[df_doc.index, "vrednost"] += diff
            df_doc.loc[df_doc.index, "cena_bruto"] += abs(diff)
            df_doc.loc[df_doc.index, "rabata"] += abs(diff)
        else:
            log.debug(
                f"Dodajam _DOC_ vrstico za razliko {diff} med vrsticami in računom"
            )
            df_doc = pd.DataFrame(
                [
                    {
                        "sifra_dobavitelja": "_DOC_",
                        "naziv": "Samodejni popravek",
                        "kolicina": Decimal("1"),
                        "enota": "",
                        "cena_bruto": abs(diff),
                        "cena_netto": Decimal("0"),
                        "rabata": abs(diff),
                        "rabata_pct": Decimal("100.00"),
                        "vrednost": diff,
                    }
                ]
            )
            doc_discount_total += diff

    root = tk.Tk()
    # Window title shows the full supplier name while the on-screen header can be
    # a bit shorter for readability.
    root.title(f"Ročna revizija – {supplier_name}")
    # Start maximized but keep the window decorations visible
    try:
        root.state("zoomed")
    except tk.TclError:
        pass

    # Limit supplier name to 20 characters in the GUI header

    display_name = supplier_name[:20]
    header_var = tk.StringVar()
    supplier_var = tk.StringVar()
    date_var = tk.StringVar()
    invoice_var = tk.StringVar()

    def _refresh_header():
        parts_full = [supplier_name]
        parts_display = [display_name]
        if service_date:
            date_txt = str(service_date)
            if re.match(r"^\d{4}-\d{2}-\d{2}$", date_txt):
                y, m, d = date_txt.split("-")
                date_txt = f"{d}.{m}.{y}"
            elif re.match(r"^\d{8}$", date_txt):
                y, m, d = date_txt[:4], date_txt[4:6], date_txt[6:8]
                date_txt = f"{d}.{m}.{y}"
            parts_full.append(date_txt)
            parts_display.append(date_txt)
            date_var.set(date_txt)
        else:
            # Do not clear the value if ``service_date`` is missing so
            # previously set text in ``date_var`` remains visible.
            pass
        if invoice_number:
            parts_full.append(str(invoice_number))
            parts_display.append(str(invoice_number))
            invoice_var.set(str(invoice_number))
        else:
            # Preserve any existing invoice number displayed in the entry.
            pass
        supplier_var.set(supplier_name)
        header_var.set(" – ".join(parts_display))
        root.title(f"Ročna revizija – {' – '.join(parts_full)}")
        log.debug(
            f"_refresh_header: supplier_var={supplier_var.get()}, "
            f"date_var={date_var.get()}, invoice_var={invoice_var.get()}"

        )


    header_lbl = tk.Label(
        root,
        textvariable=header_var,
        font=("Arial", 24, "bold"),
        anchor="center",
        justify="center",
        pady=0,  # eliminate internal padding
    )
    # Remove extra space so the buttons sit right under the title
    header_lbl.pack(fill="x", pady=(0, 0))

    info_frame = tk.Frame(root)
    # Keep the buttons tight to the header but leave extra room below
    info_frame.pack(anchor="w", padx=8, pady=(0, 12))


    def _copy(val: str) -> None:
        root.clipboard_clear()
        root.clipboard_append(val)

    tk.Button(
        info_frame,
        text="Kopiraj dobavitelja",
        command=lambda: _copy(supplier_var.get()),
    ).grid(row=0, column=0, sticky="w", padx=(0, 4))
    tk.Button(
        info_frame,
        text="Kopiraj storitev",
        command=lambda: _copy(date_var.get()),
    ).grid(row=0, column=1, sticky="w", padx=(0, 4))
    tk.Button(
        info_frame,
        text="Kopiraj številko računa",
        command=lambda: _copy(invoice_var.get()),
    ).grid(row=0, column=2, sticky="w")


    # Refresh header once widgets exist. ``after_idle`` ensures widgets are
    # fully initialized before values are set so the entries show up
    root.after_idle(_refresh_header)
    log.debug(
        f"after_idle scheduled: supplier_var={supplier_var.get()}, "
        f"date_var={date_var.get()}, invoice_var={invoice_var.get()}"

    )


    # Allow Escape to restore the original window size
    root.bind("<Escape>", lambda e: root.state("normal"))


    frame = tk.Frame(root)
    frame.pack(fill="both", expand=True)
    cols = [
        "naziv",
        "kolicina_norm",
        "enota_norm",
        "rabata_pct",
        "cena_pred_rabatom",
        "cena_po_rabatu",
        "total_net",
        "wsm_naziv",
        "dobavitelj",
    ]
    heads = [
        "Naziv artikla",
        "Količina",
        "Enota",
        "Rabat (%)",
        "Net. pred rab.",
        "Net. po rab.",
        "Skupna neto",
        "WSM naziv",
        "Dobavitelj",
    ]
    tree = ttk.Treeview(frame, columns=cols, show="headings", height=27)
    vsb = ttk.Scrollbar(frame, orient="vertical", command=tree.yview)
    tree.configure(yscrollcommand=vsb.set)
    vsb.pack(side="right", fill="y")
    tree.pack(side="left", fill="both", expand=True)

    for c, h in zip(cols, heads):
        tree.heading(c, text=h)
        width = 300 if c == "naziv" else (80 if c == "enota_norm" else 120)
        tree.column(c, width=width, anchor="w")
    for i, row in df.iterrows():
        vals = [
            (
                _fmt(row[c])
                if isinstance(row[c], (Decimal, float, int))
                else ("" if pd.isna(row[c]) else str(row[c]))
            )
            for c in cols
        ]
        tree.insert("", "end", iid=str(i), values=vals)
    tree.focus("0")
    tree.selection_set("0")

    # Povzetek skupnih neto cen po WSM šifrah
    summary_frame = tk.Frame(root)
    summary_frame.pack(fill="both", expand=True, pady=10)
    tk.Label(
        summary_frame, text="Povzetek po WSM šifrah", font=("Arial", 12, "bold")
    ).pack()

    summary_cols = [
        "wsm_sifra",
        "wsm_naziv",
        "kolicina_norm",
        "neto_brez_popusta",
        "rabata_pct",
        "vrednost",
    ]
    summary_heads = [
        "WSM Šifra",
        "WSM Naziv",
        "Količina",
        "Znesek",
        "Rabat (%)",
        "Neto po rabatu",
    ]
    summary_tree = ttk.Treeview(
        summary_frame, columns=summary_cols, show="headings", height=5
    )
    vsb_summary = ttk.Scrollbar(
        summary_frame, orient="vertical", command=summary_tree.yview
    )
    summary_tree.configure(yscrollcommand=vsb_summary.set)
    vsb_summary.pack(side="right", fill="y")
    summary_tree.pack(side="left", fill="both", expand=True)

    for c, h in zip(summary_cols, summary_heads):
        summary_tree.heading(c, text=h)
        summary_tree.column(c, width=150, anchor="w")

    def _update_summary():
        for item in summary_tree.get_children():
            summary_tree.delete(item)
        required = {"wsm_sifra", "vrednost", "rabata", "kolicina_norm", "rabata_pct"}
        if required.issubset(df.columns):
            summary_df = (
                df[df["wsm_sifra"].notna()]
                .groupby(["wsm_sifra", "rabata_pct"], dropna=False)
                .agg(
                    {
                        "vrednost": "sum",
                        "rabata": "sum",
                        "kolicina_norm": "sum",
                    }
                )
                .reset_index()
            )

            summary_df["neto_brez_popusta"] = (
                summary_df["vrednost"] + summary_df["rabata"]
            )
            summary_df["wsm_naziv"] = summary_df["wsm_sifra"].map(
                wsm_df.set_index("wsm_sifra")["wsm_naziv"]
            )
            summary_df["rabata_pct"] = [
                (
                    (
                        row["rabata"] / row["neto_brez_popusta"] * Decimal("100")
                    ).quantize(Decimal("0.01"))
                    if row["neto_brez_popusta"]
                    else Decimal("0.00")
                )
                for _, row in summary_df.iterrows()
            ]

            for _, row in summary_df.iterrows():
                vals = [
                    row["wsm_sifra"],
                    row["wsm_naziv"],
                    _fmt(row["kolicina_norm"]),
                    _fmt(row["neto_brez_popusta"]),
                    _fmt(row["rabata_pct"]),
                    _fmt(row["vrednost"]),
                ]
                summary_tree.insert("", "end", values=vals)
            log.debug(f"Povzetek posodobljen: {len(summary_df)} WSM šifer")

    # Skupni zneski pod povzetkom
    total_frame = tk.Frame(root)
    total_frame.pack(fill="x", pady=5)

    # Dokumentarni popust obravnavamo kot povezan znesek, saj ne potrebuje
    # dodatne ročne obdelave. Zato ga prištejemo k "Skupaj povezano" in ga
    # ne štejemo med "Skupaj ostalo".
    if df["wsm_sifra"].notna().any():
        # Ko je vsaj ena vrstica povezana, dokumentarni popust štejemo
        # kot "povezan" znesek, saj ga uporabnik ne obravnava ročno.
        linked_total = (
            df[df["wsm_sifra"].notna()]["total_net"].sum() + doc_discount_total
        )
        unlinked_total = df[df["wsm_sifra"].isna()]["total_net"].sum()
    else:
        # Če ni še nobene povezave, popust prištejemo k "ostalim" vrsticam,
        # da "Skupaj povezano" ostane ničelno.
        linked_total = df[df["wsm_sifra"].notna()]["total_net"].sum()
        unlinked_total = (
            df[df["wsm_sifra"].isna()]["total_net"].sum() + doc_discount_total
        )
    # Skupni seštevek mora biti vsota "povezano" in "ostalo"
    total_sum = linked_total + unlinked_total
    step_total = detect_round_step(invoice_total, total_sum)
    match_symbol = "✓" if abs(total_sum - invoice_total) <= step_total else "✗"

    tk.Label(
        total_frame,
        text=f"Skupaj povezano: {_fmt(linked_total)} € + Skupaj ostalo: {_fmt(unlinked_total)} € = Skupni seštevek: {_fmt(total_sum)} € | Skupna vrednost računa: {_fmt(invoice_total)} € {match_symbol}",
        font=("Arial", 10, "bold"),
        name="total_sum",
    ).pack(side="left", padx=10)

    def _update_totals():
        if df["wsm_sifra"].notna().any():
            linked_total = (
                df[df["wsm_sifra"].notna()]["total_net"].sum() + doc_discount_total
            )
            unlinked_total = df[df["wsm_sifra"].isna()]["total_net"].sum()
        else:
            linked_total = df[df["wsm_sifra"].notna()]["total_net"].sum()
            unlinked_total = (
                df[df["wsm_sifra"].isna()]["total_net"].sum() + doc_discount_total
            )
        total_sum = linked_total + unlinked_total
        step_total = detect_round_step(invoice_total, total_sum)
        match_symbol = "✓" if abs(total_sum - invoice_total) <= step_total else "✗"
        total_frame.children["total_sum"].config(
            text=f"Skupaj povezano: {_fmt(linked_total)} € + Skupaj ostalo: {_fmt(unlinked_total)} € = Skupni seštevek: {_fmt(total_sum)} € | Skupna vrednost računa: {_fmt(invoice_total)} € {match_symbol}"
        )

    bottom = tk.Frame(root)
    bottom.pack(fill="x", padx=8, pady=6)

    custom = tk.Frame(bottom)
    custom.pack(side="left", fill="x", expand=True)
    tk.Label(custom, text="Vpiši / izberi WSM naziv:").pack(side="left")
    entry = tk.Entry(custom)
    entry.pack(side="left", fill="x", expand=True, padx=(4, 0))
    lb = tk.Listbox(custom, height=6)

    btn_frame = tk.Frame(bottom)
    btn_frame.pack(side="right")

    # --- Unit change widgets ---
    unit_options = ["kos", "kg", "L"]

    save_btn = tk.Button(
        btn_frame,
        text="Shrani & zapri",
        width=14,
        command=lambda e=None: _save_and_close(
            df,
            manual_old,
            wsm_df,
            links_file,
            root,
            supplier_name,
            supplier_code,
            sup_map,
            suppliers_file,
            invoice_path=invoice_path,
        ),
    )

    def _exit():
        root.quit()

    exit_btn = tk.Button(
        btn_frame,
        text="Izhod",
        width=14,
        command=_exit,
    )
    exit_btn.pack(side="right", padx=(6, 0))
    save_btn.pack(side="right", padx=(6, 0))

    root.bind(
        "<F10>",
        lambda e: _save_and_close(
            df,
            manual_old,
            wsm_df,
            links_file,
            root,
            supplier_name,
            supplier_code,
            sup_map,
            suppliers_file,
            invoice_path=invoice_path,
        ),
    )

    nazivi = wsm_df["wsm_naziv"].dropna().tolist()
    n2s = dict(zip(wsm_df["wsm_naziv"], wsm_df["wsm_sifra"]))

    def _start_edit(_=None):
        if not tree.focus():
            return "break"
        entry.delete(0, "end")
        lb.pack_forget()
        entry.focus_set()
        return "break"

    def _suggest(evt=None):
        if evt and evt.keysym in {
            "Return",
            "Escape",
            "Up",
            "Down",
            "Tab",
            "Right",
            "Left",
        }:
            return
        txt = entry.get().strip().lower()
        lb.delete(0, "end")
        if not txt:
            lb.pack_forget()
            return
        matches = [n for n in nazivi if txt in n.lower()]
        if matches:
            lb.pack(fill="x")
            for m in matches:
                lb.insert("end", m)
            lb.selection_set(0)
            lb.activate(0)
            lb.see(0)
        else:
            lb.pack_forget()

    def _init_listbox(evt=None):
        """Give focus to the listbox and handle initial navigation."""
        if lb.winfo_ismapped():
            lb.focus_set()
            if not lb.curselection():
                lb.selection_set(0)
                lb.activate(0)
                lb.see(0)
            if evt and evt.keysym == "Down":
                _nav_list(evt)
        return "break"

    def _nav_list(evt):
        cur = lb.curselection()[0] if lb.curselection() else -1
        nxt = cur + 1 if evt.keysym == "Down" else cur - 1
        nxt = max(0, min(lb.size() - 1, nxt))
        lb.selection_clear(0, "end")
        lb.selection_set(nxt)
        lb.activate(nxt)
        lb.see(nxt)
        return "break"

    def _edit_unit(evt):
        col = tree.identify_column(evt.x)
        row_id = tree.identify_row(evt.y)
        if col != "#3" or not row_id:
            return
        idx = int(row_id)

        log.debug("Editing row %s current unit=%s", idx, df.at[idx, "enota_norm"])

        top = tk.Toplevel(root)
        top.title("Spremeni enoto")
        var = tk.StringVar(value=df.at[idx, "enota_norm"])
        cb = ttk.Combobox(top, values=unit_options, textvariable=var, state="readonly")
        cb.pack(padx=10, pady=10)
        log.debug("Edit dialog opened with value %s", var.get())

        def _apply(_=None):
            new_u = var.get()
            before = df.at[idx, "enota_norm"]
            # Only change the normalized value so the original
            # invoice unit remains intact. ``enota`` is needed to
            # detect H87 when applying saved overrides.
            df.at[idx, "enota_norm"] = new_u
            tree.set(row_id, "enota_norm", new_u)

            log.info("Updated row %s unit from %s to %s", idx, before, new_u)
            log.debug("Combobox in edit dialog value: %s", cb.get())

            _update_summary()
            _update_totals()
            top.destroy()

        tk.Button(top, text="OK", command=_apply).pack(pady=(0, 10))
        cb.bind("<Return>", _apply)
        cb.focus_set()
        return "break"

    def _confirm(_=None):
        sel_i = tree.focus()
        if not sel_i:
            return "break"
        choice = (
            lb.get(lb.curselection()[0]) if lb.curselection() else entry.get().strip()
        )
        idx = int(sel_i)
        df.at[idx, "wsm_naziv"] = choice
        df.at[idx, "wsm_sifra"] = n2s.get(choice, pd.NA)
        df.at[idx, "status"] = "POVEZANO"
        df.at[idx, "dobavitelj"] = supplier_name
        if (
            pd.isna(df.at[idx, "sifra_dobavitelja"])
            or df.at[idx, "sifra_dobavitelja"] == ""
        ):
            df.at[idx, "sifra_dobavitelja"] = hashlib.md5(
                str(df.at[idx, "naziv"]).encode()
            ).hexdigest()[:8]
        new_vals = [
            (
                _fmt(df.at[idx, c])
                if isinstance(df.at[idx, c], (Decimal, float, int))
                else ("" if pd.isna(df.at[idx, c]) else str(df.at[idx, c]))
            )
            for c in cols
        ]
        tree.item(sel_i, values=new_vals)
        log.debug(
            f"Potrjeno: idx={idx}, wsm_naziv={choice}, wsm_sifra={df.at[idx, 'wsm_sifra']}, sifra_dobavitelja={df.at[idx, 'sifra_dobavitelja']}"
        )
        _update_summary()  # Update summary after confirming
        _update_totals()  # Update totals after confirming
        entry.delete(0, "end")
        lb.pack_forget()
        tree.focus_set()
        next_i = tree.next(sel_i)
        if next_i:
            tree.selection_set(next_i)
            tree.focus(next_i)
            tree.see(next_i)
        return "break"

    def _clear_wsm_connection(_=None):
        sel_i = tree.focus()
        if not sel_i:
            return "break"
        idx = int(sel_i)
        df.at[idx, "wsm_naziv"] = pd.NA
        df.at[idx, "wsm_sifra"] = pd.NA
        df.at[idx, "status"] = pd.NA
        new_vals = [
            (
                _fmt(df.at[idx, c])
                if isinstance(df.at[idx, c], (Decimal, float, int))
                else ("" if pd.isna(df.at[idx, c]) else str(df.at[idx, c]))
            )
            for c in cols
        ]
        tree.item(sel_i, values=new_vals)
        log.debug(f"Povezava odstranjena: idx={idx}, wsm_naziv=NaN, wsm_sifra=NaN")
        _update_summary()  # Update summary after clearing
        _update_totals()  # Update totals after clearing
        tree.focus_set()
        return "break"

    def _tree_nav_up(_=None):
        """Select previous row and ensure it is visible."""
        prev_item = tree.prev(tree.focus()) or tree.focus()
        tree.selection_set(prev_item)
        tree.focus(prev_item)
        tree.see(prev_item)
        return "break"

    def _tree_nav_down(_=None):
        """Select next row and ensure it is visible."""
        next_item = tree.next(tree.focus()) or tree.focus()
        tree.selection_set(next_item)
        tree.focus(next_item)
        tree.see(next_item)
        return "break"

    # Vezave za tipke na tree
    tree.bind("<Return>", _start_edit)
    tree.bind("<BackSpace>", _clear_wsm_connection)
    tree.bind("<Up>", _tree_nav_up)
    tree.bind("<Down>", _tree_nav_down)
    tree.bind("<Double-Button-1>", _edit_unit)

    # Vezave za entry in lb
    entry.bind("<KeyRelease>", _suggest)
    entry.bind("<Down>", _init_listbox)
    entry.bind("<Tab>", _init_listbox)
    entry.bind("<Right>", _init_listbox)
    entry.bind("<Return>", _confirm)
    entry.bind(
        "<Escape>",
        lambda e: (lb.pack_forget(), entry.delete(0, "end"), tree.focus_set(), "break"),
    )
    lb.bind("<Return>", _confirm)
    lb.bind("<Double-Button-1>", _confirm)
    lb.bind("<Down>", _nav_list)
    lb.bind("<Up>", _nav_list)

    # Prvič osveži
    _update_summary()
    _update_totals()

    root.mainloop()
    try:
        root.destroy()
    except Exception:
        pass

    return pd.concat([df, df_doc], ignore_index=True)<|MERGE_RESOLUTION|>--- conflicted
+++ resolved
@@ -274,10 +274,7 @@
                 sup_map[code] = {"ime": folder.name}
                 log.debug(f"Dodan iz imena mape: sifra={code}, ime={folder.name}")
 
-<<<<<<< HEAD
-=======
-
->>>>>>> 93ad4646
+
     log.info(f"Najdeni dobavitelji: {list(sup_map.keys())}")
     return sup_map
 
