# File: wsm/ui/review_links.py
# -*- coding: utf-8 -*-
from __future__ import annotations
import math, re, logging, hashlib, json
from decimal import Decimal
from wsm.parsing.money import detect_round_step
from pathlib import Path
from typing import Tuple

import pandas as pd
import tkinter as tk
from tkinter import ttk

# Logger setup
log = logging.getLogger(__name__)


# Helper functions
def _fmt(v) -> str:
    """Human-friendly format števil (Decimal / float / int)."""
    if v is None or (isinstance(v, float) and math.isnan(v)) or pd.isna(v):
        return ""
    d = v if isinstance(v, Decimal) else Decimal(str(v))
    d = d.quantize(Decimal("0.0001"))
    s = format(d, "f")
    return s.rstrip("0").rstrip(".") if "." in s else s


_piece = {"kos", "kom", "stk", "st", "can", "ea", "pcs"}
_mass = {"kg", "g", "gram", "grams", "mg", "milligram", "milligrams"}
_vol = {"l", "ml", "cl", "dl", "dcl"}
_rx_vol = re.compile(r"([0-9]+[\.,]?[0-9]*)\s*(ml|cl|dl|dcl|l)\b", re.I)
_rx_mass = re.compile(
    r"(?:teža|masa|weight)?\s*[:\s]?\s*([0-9]+[\.,]?[0-9]*)\s*((?:kgm?)|kgr|g|gr|gram|grams|mg|milligram|milligrams)\b",
    re.I,
)
_dec = lambda x: Decimal(x.replace(",", "."))


def _norm_unit(
    q: Decimal, u: str, name: str, override_h87_to_kg: bool = False
) -> Tuple[Decimal, str]:
    """Normalize quantity and unit to (kg / L / kos)."""
    log.debug(
        f"Normalizacija: q={q}, u={u}, name={name}, override_h87_to_kg={override_h87_to_kg}"
    )
    unit_map = {
        "KGM": ("kg", 1),  # Kilograms
        "GRM": ("kg", 0.001),  # Grams (convert to kg)
        "LTR": ("L", 1),  # Liters
        "MLT": ("L", 0.001),  # Milliliters (convert to L)
        "H87": (
            "kg" if override_h87_to_kg else "kos",
            1,
        ),  # Piece, override to kg if set
        "EA": ("kos", 1),  # Each (piece)
    }

    if u in unit_map:
        base_unit, factor = unit_map[u]
        q_norm = q * Decimal(str(factor))
        log.debug(
            f"Enota v unit_map: {u} -> base_unit={base_unit}, factor={factor}, q_norm={q_norm}"
        )
    else:
        u_norm = (u or "").strip().lower()
        if u_norm in _piece:
            base_unit = "kos"
            q_norm = q
        elif u_norm in _mass:
            if u_norm.startswith("kg"):
                factor = Decimal("1")
            elif u_norm.startswith("mg") or u_norm.startswith("milligram"):
                factor = Decimal("1") / Decimal("1000000")
            else:
                factor = Decimal("1") / Decimal("1000")
            q_norm = q * factor
            base_unit = "kg"
        elif u_norm in _vol:
            mapping = {"l": 1, "ml": 1e-3, "cl": 1e-2, "dl": 1e-1, "dcl": 1e-1}
            q_norm = q * Decimal(str(mapping[u_norm]))
            base_unit = "L"
        else:
            name_l = name.lower()
            m_vol = _rx_vol.search(name_l)
            if m_vol:
                val, typ = _dec(m_vol[1]), m_vol[2].lower()
                conv = {
                    "ml": val / 1000,
                    "cl": val / 100,
                    "dl": val / 10,
                    "dcl": val / 10,
                    "l": val,
                }[typ]
                q_norm = q * conv
                base_unit = "L"
            else:
                m_mass = _rx_mass.search(name_l)
                if m_mass:
                    val, typ = _dec(m_mass[1]), m_mass[2].lower()
                    if typ.startswith("kg"):
                        conv = val
                    elif typ.startswith("mg") or typ.startswith("milligram"):
                        conv = val / 1000000
                    else:
                        conv = val / 1000
                    q_norm = q * conv
                    base_unit = "kg"
                else:
                    q_norm = q
                    base_unit = "kos"
        log.debug(
            f"Enota ni v unit_map: u_norm={u_norm}, base_unit={base_unit}, q_norm={q_norm}"
        )

    if base_unit == "kos":
        m_weight = re.search(
            r"(?:teža|masa|weight)?\s*[:\s]?\s*(\d+(?:[.,]\d+)?)\s*(mg|g|dag|kg)\b",
            name,
            re.I,
        )
        if m_weight:
            val = Decimal(m_weight.group(1).replace(",", "."))
            unit = m_weight.group(2).lower()
            if unit == "mg":
                weight_kg = val / 1000000
            elif unit == "g":
                weight_kg = val / 1000
            elif unit == "dag":
                weight_kg = val / 100
            elif unit == "kg":
                weight_kg = val
            log.debug(
                f"Teža najdena v imenu: {val} {unit}, pretvorjeno v kg: {weight_kg}"
            )
            return q_norm * weight_kg, "kg"

        m_volume = re.search(r"(\d+(?:[.,]\d+)?)\s*(ml|l)\b", name, re.I)
        if m_volume:
            val = Decimal(m_volume.group(1).replace(",", "."))
            unit = m_volume.group(2).lower()
            if unit == "ml":
                volume_l = val / 1000
            elif unit == "l":
                volume_l = val
            log.debug(
                f"Volumen najden v imenu: {val} {unit}, pretvorjeno v L: {volume_l}"
            )
            if volume_l >= 1:
                return q_norm * volume_l, "L"
            else:
                return q_norm, "kos"

    log.debug(f"Končna normalizacija: q_norm={q_norm}, base_unit={base_unit}")
    return q_norm, base_unit


# File handling functions
def _load_supplier_map(sup_file: Path) -> dict[str, dict]:
    """Load supplier info from per-supplier JSON files or a legacy Excel."""
    log.debug(f"Branje datoteke ali mape dobaviteljev: {sup_file}")
    sup_map: dict[str, dict] = {}

    if not sup_file.exists():
        log.info(f"Mapa ali datoteka dobaviteljev {sup_file} ne obstaja")
        return sup_map

    if sup_file.is_file():
        try:
            df_sup = pd.read_excel(sup_file, dtype=str)
            log.info(f"Število prebranih dobaviteljev iz {sup_file}: {len(df_sup)}")
            for _, row in df_sup.iterrows():
                sifra = str(row["sifra"]).strip()
                ime = str(row["ime"]).strip()
                override_value = (
                    str(row.get("override_H87_to_kg", "False")).strip().lower()
                )
                override = override_value in ["true", "1", "yes"]
                sup_map[sifra] = {
                    "ime": ime or sifra,
                    "override_H87_to_kg": override,
                }
                log.debug(
                    f"Dodan v sup_map: sifra={sifra}, ime={ime}, override_value={override_value}, override={override}"
                )
            return sup_map
        except Exception as e:
            log.error(f"Napaka pri branju suppliers.xlsx: {e}")
            return {}

    links_dir = sup_file if sup_file.is_dir() else sup_file.parent
    for folder in links_dir.iterdir():
        if not folder.is_dir():
            continue
        info_path = folder / "supplier.json"
        if info_path.exists():
            try:
                data = json.loads(info_path.read_text())
                sifra = str(data.get("sifra", "")).strip()
                ime = str(data.get("ime", "")).strip() or folder.name
                raw_override = data.get("override_H87_to_kg", False)
                if isinstance(raw_override, str):
                    override = raw_override.strip().lower() in ["true", "1", "yes"]
                else:
                    override = bool(raw_override)
                if sifra:
                    sup_map[sifra] = {
                        "ime": ime,
                        "override_H87_to_kg": override,
                    }
                    log.debug(
                        f"Dodan iz JSON: sifra={sifra}, ime={ime}, override={override}"
                    )
                    # uspešno prebrali podatke, nadaljuj z naslednjo mapo
                    continue
            except Exception as e:
                log.error(f"Napaka pri branju {info_path}: {e}")
        # fallback when supplier.json is missing or neveljaven
        for file in folder.glob("*_povezane.xlsx"):
            code = file.stem.split("_")[0]
            if not code:
                continue
            if code not in sup_map:
                sup_map[code] = {
                    "ime": folder.name,
                    "override_H87_to_kg": False,
                }
                log.debug(
                    f"Dodan iz mape: sifra={code}, ime={folder.name}, override=False"
                )
            break

    log.info(f"Najdeni dobavitelji: {list(sup_map.keys())}")
    return sup_map


def _write_supplier_map(sup_map: dict, sup_file: Path):
    """Write supplier info to JSON files or legacy Excel."""
    log.debug(f"Pisanje podatkov dobaviteljev v {sup_file}")
    if sup_file.suffix == ".xlsx" or sup_file.is_file():
        sup_file.parent.mkdir(parents=True, exist_ok=True)
        df = pd.DataFrame(
            [
                {
                    "sifra": k,
                    "ime": v["ime"],
                    "override_H87_to_kg": v["override_H87_to_kg"],
                }
                for k, v in sup_map.items()
            ]
        )
        df.to_excel(sup_file, index=False)
        log.info(f"Datoteka uspešno zapisana: {sup_file}")
        return

    links_dir = sup_file if sup_file.is_dir() else sup_file.parent
    for code, info in sup_map.items():
        from wsm.utils import sanitize_folder_name

        folder = links_dir / sanitize_folder_name(info["ime"])
        folder.mkdir(parents=True, exist_ok=True)
        info_path = folder / "supplier.json"
        try:
            info_path.write_text(
                json.dumps(
                    {
                        "sifra": code,
                        "ime": info["ime"],
                        "override_H87_to_kg": info["override_H87_to_kg"],
                    },
                    ensure_ascii=False,
                )
            )
            log.debug(f"Zapisano {info_path}")
        except Exception as exc:
            log.error(f"Napaka pri zapisu {info_path}: {exc}")


# Save and close function
def _save_and_close(
    df,
    manual_old,
    wsm_df,
    links_file,
    root,
    supplier_name,
    supplier_code,
    sup_map,
    sup_file,
    *,
    override_h87_to_kg: bool = False,
    invoice_path=None,
    unit_file: Path | None = None,
    remember: bool = False,
    unit_value: str = "",
):
    log.debug(
        f"Shranjevanje: supplier_name={supplier_name}, supplier_code={supplier_code}"
    )
    log.info(f"Shranjujem {len(df)} vrstic z enotami: {df['enota_norm'].value_counts().to_dict()}")
    if unit_value:
        log.info(f"Enota izbirnika: {unit_value}")

    # Preverimo prazne sifra_dobavitelja
    empty_sifra = df["sifra_dobavitelja"].isna() | (df["sifra_dobavitelja"] == "")
    if empty_sifra.any():
        log.warning(
            f"Prazne vrednosti v sifra_dobavitelja za {empty_sifra.sum()} vrstic"
        )
        log.debug(
            f"Primer vrstic s prazno sifra_dobavitelja: {df[empty_sifra][['naziv', 'sifra_dobavitelja']].head().to_dict()}"
        )
        df.loc[empty_sifra, "sifra_dobavitelja"] = df.loc[empty_sifra, "naziv"].apply(
            lambda x: hashlib.md5(str(x).encode()).hexdigest()[:8]
        )
        log.info(f"Generirane začasne šifre za {empty_sifra.sum()} vrstic")

    # Posodobi zemljevid dobaviteljev, če se je ime ali nastavitev spremenila
    old_info = sup_map.get(supplier_code, {})
    if supplier_name:
        changed = (
            old_info.get("ime") != supplier_name
            or old_info.get("override_H87_to_kg", False) != override_h87_to_kg
        )
        if changed:
            sup_map[supplier_code] = {
                "ime": supplier_name,
                "override_H87_to_kg": override_h87_to_kg,
            }
            _write_supplier_map(sup_map, sup_file)

    # Nastavi indeks za manual_old
    if not manual_old.empty:
        # Odstrani prazne ali neveljavne vrstice
        manual_old = manual_old.dropna(subset=["sifra_dobavitelja", "naziv"], how="all")
        manual_new = manual_old.set_index(["sifra_dobavitelja"])
        if "enota_norm" not in manual_new.columns:
            manual_new["enota_norm"] = pd.NA
        log.info(f"Število prebranih povezav iz manual_old: {len(manual_old)}")
        log.debug(f"Primer povezav iz manual_old: {manual_old.head().to_dict()}")
    else:
        manual_new = pd.DataFrame(
            columns=[
                "sifra_dobavitelja",
                "naziv",
                "wsm_sifra",
                "dobavitelj",
                "enota_norm",
            ]
        ).set_index(["sifra_dobavitelja"])
        log.info("Manual_old je prazen, ustvarjam nov DataFrame")

    # Ustvari df_links z istim indeksom
    df_links = df.set_index(["sifra_dobavitelja"])[
        ["naziv", "wsm_sifra", "dobavitelj", "enota_norm"]
    ]

    # Posodobi obstoječe elemente (dovoli tudi brisanje povezav)
    if manual_new.empty:
        # Če ni obstoječih povezav, začni z df_links
        manual_new = df_links.copy()
    else:
        manual_new.loc[
            df_links.index, ["naziv", "wsm_sifra", "dobavitelj", "enota_norm"]
        ] = df_links

    # Dodaj nove elemente, ki niso v manual_new
    new_items = df_links[~df_links.index.isin(manual_new.index)]
    manual_new = pd.concat([manual_new, new_items])

    # Ponastavi indeks, da vrneš stolpce
    manual_new = manual_new.reset_index()

    # Shrani v Excel
    log.info(f"Shranjujem {len(manual_new)} povezav v {links_file}")
    log.debug(f"Primer shranjenih povezav: {manual_new.head().to_dict()}")
    try:
        manual_new.to_excel(links_file, index=False)
        log.info(f"Uspešno shranjeno v {links_file}")
    except Exception as e:
        log.error(f"Napaka pri shranjevanju v {links_file}: {e}")

    invoice_hash = None
    if invoice_path and invoice_path.suffix.lower() == ".xml":
        try:
            from wsm.parsing.eslog import extract_service_date

            service_date = extract_service_date(invoice_path)
        except Exception as exc:
            log.warning(f"Napaka pri branju datuma storitve: {exc}")
            service_date = None
        try:
            invoice_hash = hashlib.md5(invoice_path.read_bytes()).hexdigest()
        except Exception as exc:
            log.warning(f"Napaka pri izračunu hash: {exc}")
    else:
        service_date = None
        if invoice_path and invoice_path.exists():
            try:
                invoice_hash = hashlib.md5(invoice_path.read_bytes()).hexdigest()
            except Exception as exc:
                log.warning(f"Napaka pri izračunu hash: {exc}")

    try:
        from wsm.utils import log_price_history

        log_price_history(df, links_file, service_date=service_date, invoice_id=invoice_hash)
    except Exception as exc:
        log.warning(f"Napaka pri beleženju zgodovine cen: {exc}")

    if remember and unit_file:
        try:
            unit_file.parent.mkdir(parents=True, exist_ok=True)
            unit_file.write_text(unit_value)
        except Exception as exc:
            log.warning(f"Napaka pri zapisu {unit_file}: {exc}")

    root.quit()


# Main GUI function
def review_links(
    df: pd.DataFrame,
    wsm_df: pd.DataFrame,
    links_file: Path,
    invoice_total: Decimal,
    invoice_path: Path | None = None,
) -> pd.DataFrame:
    df = df.copy()
    supplier_code = links_file.stem.split("_")[0]
    suppliers_file = Path("links")
    log.debug(f"Pot do mape links: {suppliers_file}")
    sup_map = _load_supplier_map(suppliers_file)

    log.info(f"Supplier code extracted: {supplier_code}")
    supplier_info = sup_map.get(supplier_code, {})
    default_name = supplier_info.get("ime", supplier_code)
    override_h87_to_kg = supplier_info.get("override_H87_to_kg", False)

    service_date = None
    invoice_number = None
    if invoice_path and invoice_path.suffix.lower() == ".xml":
        try:
            from wsm.parsing.eslog import extract_service_date, extract_invoice_number

            service_date = extract_service_date(invoice_path)
            invoice_number = extract_invoice_number(invoice_path)
        except Exception as exc:
            log.warning(f"Napaka pri branju glave računa: {exc}")

    inv_name = None
    if invoice_path and invoice_path.suffix.lower() == ".xml":
        try:
            from wsm.parsing.eslog import get_supplier_name

            inv_name = get_supplier_name(invoice_path)
        except Exception:
            inv_name = None
    elif invoice_path and invoice_path.suffix.lower() == ".pdf":
        try:
            from wsm.parsing.pdf import get_supplier_name_from_pdf

            inv_name = get_supplier_name_from_pdf(invoice_path)
        except Exception:
            inv_name = None
    if inv_name:
        default_name = inv_name

    log.info(f"Default name retrieved: {default_name}")
    log.debug(f"Supplier info: {supplier_info}")
    log.info(f"Override H87 to kg: {override_h87_to_kg}")

    try:
        manual_old = pd.read_excel(links_file, dtype=str)
        log.info("Processing complete")
        log.info(f"Število prebranih povezav iz {links_file}: {len(manual_old)}")
        log.debug(f"Primer povezav iz {links_file}: {manual_old.head().to_dict()}")
        empty_sifra_old = manual_old["sifra_dobavitelja"].isna() | (
            manual_old["sifra_dobavitelja"] == ""
        )
        if empty_sifra_old.any():
            log.warning(
                f"Prazne vrednosti v sifra_dobavitelja v manual_old za {empty_sifra_old.sum()} vrstic"
            )
            manual_old.loc[empty_sifra_old, "sifra_dobavitelja"] = manual_old.loc[
                empty_sifra_old, "naziv"
            ].apply(lambda x: hashlib.md5(str(x).encode()).hexdigest()[:8])
            log.info(
                f"Generirane začasne šifre za {empty_sifra_old.sum()} vrstic v manual_old"
            )
    except Exception as e:
        manual_old = pd.DataFrame(
            columns=["sifra_dobavitelja", "naziv", "wsm_sifra", "dobavitelj"]
        )
        log.debug(
            f"Manual_old ni obstajal ali napaka pri branju: {e}, ustvarjam prazen DataFrame"
        )

    existing_names = sorted(
        {
            n
            for n in manual_old.get("dobavitelj", [])
            if isinstance(n, str) and n.strip()
        }
    )
    supplier_name = default_name
    if supplier_name and supplier_name not in existing_names:
        existing_names.insert(0, supplier_name)
    supplier_name = existing_names[0] if existing_names else supplier_code
    df["dobavitelj"] = supplier_name
    log.debug(f"Supplier name nastavljen na: {supplier_name}")

    # Generate sifra_dobavitelja for empty cases before lookup
    empty_sifra = df["sifra_dobavitelja"].isna() | (df["sifra_dobavitelja"] == "")
    if empty_sifra.any():
        df.loc[empty_sifra, "sifra_dobavitelja"] = df.loc[empty_sifra, "naziv"].apply(
            lambda x: hashlib.md5(str(x).encode()).hexdigest()[:8]
        )
        log.info(f"Generirane začasne šifre za {empty_sifra.sum()} vrstic v df")

    # Create a dictionary for quick lookup
    old_map_dict = manual_old.set_index(["sifra_dobavitelja"])["wsm_sifra"].to_dict()
    old_unit_dict = {}
    if "enota_norm" in manual_old.columns:
        old_unit_dict = manual_old.set_index(["sifra_dobavitelja"])[
            "enota_norm"
        ].to_dict()

    df["wsm_sifra"] = df.apply(
        lambda r: old_map_dict.get((r["sifra_dobavitelja"]), pd.NA), axis=1
    )
    df["wsm_naziv"] = df["wsm_sifra"].map(wsm_df.set_index("wsm_sifra")["wsm_naziv"])
    df["status"] = df["wsm_sifra"].notna().map({True: "POVEZANO", False: pd.NA})
    log.debug(f"df po inicializaciji: {df.head().to_dict()}")

    df_doc = df[df["sifra_dobavitelja"] == "_DOC_"]
    doc_discount_total = df_doc["vrednost"].sum()
    df = df[df["sifra_dobavitelja"] != "_DOC_"]
    # Ensure a clean sequential index so Treeview item IDs are predictable
    df = df.reset_index(drop=True)
    df["cena_pred_rabatom"] = df.apply(
        lambda r: (r["vrednost"] + r["rabata"]) / r["kolicina"]
        if r["kolicina"]
        else Decimal("0"),
        axis=1,
    )
    df["cena_po_rabatu"] = df.apply(
        lambda r: r["vrednost"] / r["kolicina"] if r["kolicina"] else Decimal("0"),
        axis=1,
    )
    df["rabata_pct"] = df.apply(
        lambda r: (
            ((r["rabata"] / (r["vrednost"] + r["rabata"])) * Decimal("100")).quantize(
                Decimal("0.01")
            )
            if (r["vrednost"] + r["rabata"])
            else Decimal("0.00")
        ),
        axis=1,
    )
    df["total_net"] = df["vrednost"]
    df["kolicina_norm"], df["enota_norm"] = zip(
        *[
            _norm_unit(Decimal(str(q)), u, n, override_h87_to_kg)
            for q, u, n in zip(df["kolicina"], df["enota"], df["naziv"])
        ]
    )
    if old_unit_dict:
        def _restore_unit(r):
            if override_h87_to_kg and str(r["enota"]).upper() == "H87":
                return r["enota_norm"]
            return old_unit_dict.get(r["sifra_dobavitelja"], r["enota_norm"])

        before = df["enota_norm"].copy()
        df["enota_norm"] = df.apply(_restore_unit, axis=1)
        changed = (before != df["enota_norm"]).sum()
        log.debug(f"Units restored from old map: {changed} rows updated")
    df["kolicina_norm"] = df["kolicina_norm"].astype(float)
    log.debug(f"df po normalizaciji: {df.head().to_dict()}")

    # If totals differ slightly (<=5 cent), adjust the document discount when
    # its line exists. Otherwise record the difference separately so that totals
    # still match the invoice without showing an extra row.
    calculated_total = df["total_net"].sum() + doc_discount_total
    diff = invoice_total - calculated_total
    step = detect_round_step(invoice_total, calculated_total)
    if abs(diff) <= step and diff != 0:
        if not df_doc.empty:
            log.debug(
                f"Prilagajam dokumentarni popust za razliko {diff}: "
                f"{doc_discount_total} -> {doc_discount_total + diff}"
            )
            doc_discount_total += diff
            df_doc.loc[df_doc.index, "vrednost"] += diff
            df_doc.loc[df_doc.index, "cena_bruto"] += abs(diff)
            df_doc.loc[df_doc.index, "rabata"] += abs(diff)
        else:
            log.debug(

                f"Dodajam _DOC_ vrstico za razliko {diff} med vrsticami in računom"
            )
            df_doc = pd.DataFrame(
                [
                    {
                        "sifra_dobavitelja": "_DOC_",
                        "naziv": "Samodejni popravek",
                        "kolicina": Decimal("1"),
                        "enota": "",
                        "cena_bruto": abs(diff),
                        "cena_netto": Decimal("0"),
                        "rabata": abs(diff),
                        "rabata_pct": Decimal("100.00"),
                        "vrednost": diff,
                    }
                ]

            )
            doc_discount_total += diff

    root = tk.Tk()
    root.title(f"Ročna revizija – {supplier_name}")
    header = f"Dobavitelj: {supplier_name}"
    if service_date:
        header += f" | Datum storitve: {service_date}"
    if invoice_number:
        header += f" | Račun: {invoice_number}"
    tk.Label(root, text=header, font=("Arial", 14, "bold")).pack(pady=4)
    # Start in fullscreen; press Esc to exit
    root.attributes("-fullscreen", True)
    root.bind("<Escape>", lambda e: root.attributes("-fullscreen", False))

    frame = tk.Frame(root)
    frame.pack(fill="both", expand=True)
    cols = [
        "naziv",
        "kolicina_norm",
        "enota_norm",
        "rabata_pct",
        "cena_pred_rabatom",
        "cena_po_rabatu",
        "total_net",
        "wsm_naziv",
        "dobavitelj",
    ]
    heads = [
        "Naziv artikla",
        "Količina",
        "Enota",
        "Rabat (%)",
        "Net. pred rab.",
        "Net. po rab.",
        "Skupna neto",
        "WSM naziv",
        "Dobavitelj",
    ]
    tree = ttk.Treeview(frame, columns=cols, show="headings", height=27)
    vsb = ttk.Scrollbar(frame, orient="vertical", command=tree.yview)
    tree.configure(yscrollcommand=vsb.set)
    vsb.pack(side="right", fill="y")
    tree.pack(side="left", fill="both", expand=True)

    for c, h in zip(cols, heads):
        tree.heading(c, text=h)
        width = 300 if c == "naziv" else (80 if c == "enota_norm" else 120)
        tree.column(c, width=width, anchor="w")
    for i, row in df.iterrows():
        vals = [
            (
                _fmt(row[c])
                if isinstance(row[c], (Decimal, float, int))
                else ("" if pd.isna(row[c]) else str(row[c]))
            )
            for c in cols
        ]
        tree.insert("", "end", iid=str(i), values=vals)
    tree.focus("0")
    tree.selection_set("0")

    # Povzetek skupnih neto cen po WSM šifrah
    summary_frame = tk.Frame(root)
    summary_frame.pack(fill="both", expand=True, pady=10)
    tk.Label(
        summary_frame, text="Povzetek po WSM šifrah", font=("Arial", 12, "bold")
    ).pack()

    summary_cols = [
        "wsm_sifra",
        "wsm_naziv",
        "kolicina_norm",
        "neto_brez_popusta",
        "rabata_pct",
        "vrednost",
    ]
    summary_heads = [
        "WSM Šifra",
        "WSM Naziv",
        "Količina",
        "Znesek",
        "Rabat (%)",
        "Neto po rabatu",
    ]
    summary_tree = ttk.Treeview(
        summary_frame, columns=summary_cols, show="headings", height=5
    )
    vsb_summary = ttk.Scrollbar(
        summary_frame, orient="vertical", command=summary_tree.yview
    )
    summary_tree.configure(yscrollcommand=vsb_summary.set)
    vsb_summary.pack(side="right", fill="y")
    summary_tree.pack(side="left", fill="both", expand=True)

    for c, h in zip(summary_cols, summary_heads):
        summary_tree.heading(c, text=h)
        summary_tree.column(c, width=150, anchor="w")

    def _update_summary():
        for item in summary_tree.get_children():
            summary_tree.delete(item)
        required = {"wsm_sifra", "vrednost", "rabata", "kolicina_norm", "rabata_pct"}
        if required.issubset(df.columns):
            summary_df = (
                df[df["wsm_sifra"].notna()]
                .groupby(["wsm_sifra", "rabata_pct"], dropna=False)
                .agg(
                    {
                        "vrednost": "sum",
                        "rabata": "sum",
                        "kolicina_norm": "sum",
                    }
                )
                .reset_index()
            )

            summary_df["neto_brez_popusta"] = summary_df["vrednost"] + summary_df["rabata"]
            summary_df["wsm_naziv"] = summary_df["wsm_sifra"].map(
                wsm_df.set_index("wsm_sifra")["wsm_naziv"]
            )
            summary_df["rabata_pct"] = [
                (
                    (row["rabata"] / row["neto_brez_popusta"] * Decimal("100")).quantize(
                        Decimal("0.01")
                    )
                    if row["neto_brez_popusta"]
                    else Decimal("0.00")
                )
                for _, row in summary_df.iterrows()
            ]

            for _, row in summary_df.iterrows():
                vals = [
                    row["wsm_sifra"],
                    row["wsm_naziv"],
                    _fmt(row["kolicina_norm"]),
                    _fmt(row["neto_brez_popusta"]),
                    _fmt(row["rabata_pct"]),
                    _fmt(row["vrednost"]),
                ]
                summary_tree.insert("", "end", values=vals)
            log.debug(f"Povzetek posodobljen: {len(summary_df)} WSM šifer")

    # Skupni zneski pod povzetkom
    total_frame = tk.Frame(root)
    total_frame.pack(fill="x", pady=5)

    # Dokumentarni popust obravnavamo kot povezan znesek, saj ne potrebuje
    # dodatne ročne obdelave. Zato ga prištejemo k "Skupaj povezano" in ga
    # ne štejemo med "Skupaj ostalo".
    if df["wsm_sifra"].notna().any():
        # Ko je vsaj ena vrstica povezana, dokumentarni popust štejemo
        # kot "povezan" znesek, saj ga uporabnik ne obravnava ročno.
        linked_total = (
            df[df["wsm_sifra"].notna()]["total_net"].sum() + doc_discount_total
        )
        unlinked_total = df[df["wsm_sifra"].isna()]["total_net"].sum()
    else:
        # Če ni še nobene povezave, popust prištejemo k "ostalim" vrsticam,
        # da "Skupaj povezano" ostane ničelno.
        linked_total = df[df["wsm_sifra"].notna()]["total_net"].sum()
        unlinked_total = (
            df[df["wsm_sifra"].isna()]["total_net"].sum() + doc_discount_total
        )
    # Skupni seštevek mora biti vsota "povezano" in "ostalo"
    total_sum = linked_total + unlinked_total
    step_total = detect_round_step(invoice_total, total_sum)
    match_symbol = "✓" if abs(total_sum - invoice_total) <= step_total else "✗"

    tk.Label(
        total_frame,
        text=f"Skupaj povezano: {_fmt(linked_total)} € + Skupaj ostalo: {_fmt(unlinked_total)} € = Skupni seštevek: {_fmt(total_sum)} € | Skupna vrednost računa: {_fmt(invoice_total)} € {match_symbol}",
        font=("Arial", 10, "bold"),
        name="total_sum",
    ).pack(side="left", padx=10)

    def _update_totals():
        if df["wsm_sifra"].notna().any():
            linked_total = (
                df[df["wsm_sifra"].notna()]["total_net"].sum() + doc_discount_total
            )
            unlinked_total = df[df["wsm_sifra"].isna()]["total_net"].sum()
        else:
            linked_total = df[df["wsm_sifra"].notna()]["total_net"].sum()
            unlinked_total = (
                df[df["wsm_sifra"].isna()]["total_net"].sum() + doc_discount_total
            )
        total_sum = linked_total + unlinked_total
        step_total = detect_round_step(invoice_total, total_sum)
        match_symbol = "✓" if abs(total_sum - invoice_total) <= step_total else "✗"
        total_frame.children["total_sum"].config(
            text=f"Skupaj povezano: {_fmt(linked_total)} € + Skupaj ostalo: {_fmt(unlinked_total)} € = Skupni seštevek: {_fmt(total_sum)} € | Skupna vrednost računa: {_fmt(invoice_total)} € {match_symbol}"
        )

    bottom = tk.Frame(root)
    bottom.pack(fill="x", padx=8, pady=6)
    custom = tk.Frame(bottom)
    custom.pack(fill="x")
    tk.Label(custom, text="Vpiši / izberi WSM naziv:").pack(side="left")
    entry = tk.Entry(custom)
    entry.pack(side="left", fill="x", expand=True, padx=(4, 0))
    lb = tk.Listbox(custom, height=6)

    # --- Unit change widgets ---
    unit_options = ["kos", "kg", "L"]
    last_unit_file = Path("links") / "last_unit.txt"

    unit_from_xml = df["enota_norm"].mode().iat[0] if not df.empty else "kg"
    remember_default = False
    _last_unit = unit_from_xml
    if last_unit_file.exists():
        remember_default = True
        try:
            val = last_unit_file.read_text().strip()
            if val:
                _last_unit = val
        except Exception as exc:
            log.debug(f"Napaka pri branju {last_unit_file}: {exc}")

    unit_var = tk.StringVar(
        value=_last_unit if _last_unit in unit_options else unit_options[0]
    )
    unit_menu = ttk.Combobox(
        bottom, values=unit_options, textvariable=unit_var, state="readonly", width=5
    )

    def _on_unit_select(event=None):
<<<<<<< HEAD
        val = unit_var.get()
        log.info(f"Combobox selected: {val}")

    unit_menu.bind("<<ComboboxSelected>>", _on_unit_select)
    unit_var.trace_add(
        "write", lambda *_: log.info(f"unit_var changed: {unit_var.get()}")
    )
=======
        log.debug(f"Combobox selected: {unit_var.get()}")

    unit_menu.bind("<<ComboboxSelected>>", _on_unit_select)
    unit_var.trace_add("write", lambda *_: log.debug(f"unit_var changed: {unit_var.get()}"))
>>>>>>> 04951777

    def _set_all_units():
        new_u = unit_var.get()
        before = df["enota_norm"].copy()
        log.info(f"Nastavljam vse enote na {new_u}")
<<<<<<< HEAD
=======

>>>>>>> 04951777
        df["enota_norm"] = new_u
        df["enota"] = new_u
        for item in tree.get_children():
            tree.set(item, "enota_norm", new_u)
<<<<<<< HEAD
=======

>>>>>>> 04951777
        changed = (before != df["enota_norm"]).sum()
        if changed:
            log.info(f"Spremenjenih vrstic: {changed}")
        else:
            log.warning("Nobena vrstica ni bila spremenjena pri nastavitvi enote")
<<<<<<< HEAD
        log.info(
            "Units after override: %s",
            df["enota_norm"].value_counts().to_dict(),
=======

        log.debug(
            "Units after override: %s",
            df["enota_norm"].head().tolist(),
>>>>>>> 04951777
        )
        root.update()  # refresh UI so the combobox selection is respected
        _update_summary()
        _update_totals()

    remember_var = tk.BooleanVar(value=remember_default)

    save_btn = tk.Button(
        bottom,
        text="Shrani & zapri",
        width=14,
        command=lambda e=None: _save_and_close(
            df,
            manual_old,
            wsm_df,
            links_file,
            root,
            supplier_name,
            supplier_code,
            sup_map,
            suppliers_file,
            override_h87_to_kg=override_h87_to_kg,
            invoice_path=invoice_path,
            unit_file=last_unit_file,
            remember=remember_var.get(),
            unit_value=unit_var.get(),
        ),
    )

    def _exit():
        if remember_var.get():
            try:
                last_unit_file.parent.mkdir(parents=True, exist_ok=True)
                last_unit_file.write_text(unit_var.get())
            except Exception as exc:
                log.warning(f"Napaka pri zapisu {last_unit_file}: {exc}")
        root.quit()

    exit_btn = tk.Button(
        bottom,
        text="Izhod",
        width=14,
        command=_exit,
    )
    exit_btn.pack(side="right", padx=(6, 0))
    save_btn.pack(side="right", padx=(6, 0))
    tk.Checkbutton(
        bottom,
        text="Zapomni enoto",
        variable=remember_var,
        onvalue=True,
        offvalue=False,
    ).pack(side="right", padx=(0, 20))
    unit_menu.pack(side="right", padx=(6, 0))
    tk.Button(bottom, text="Nastavi vse enote", command=_set_all_units).pack(
        side="right", padx=(0, 20)
    )

    root.bind(
        "<F10>",
        lambda e: _save_and_close(
            df,
            manual_old,
            wsm_df,
            links_file,
            root,
            supplier_name,
            supplier_code,
            sup_map,
            suppliers_file,
            override_h87_to_kg=override_h87_to_kg,
            invoice_path=invoice_path,
            unit_file=last_unit_file,
            remember=remember_var.get(),
            unit_value=unit_var.get(),
        ),
    )

    nazivi = wsm_df["wsm_naziv"].dropna().tolist()
    n2s = dict(zip(wsm_df["wsm_naziv"], wsm_df["wsm_sifra"]))

    def _start_edit(_=None):
        if not tree.focus():
            return "break"
        entry.delete(0, "end")
        lb.pack_forget()
        entry.focus_set()
        return "break"

    def _suggest(evt=None):
        if evt and evt.keysym in {
            "Return",
            "Escape",
            "Up",
            "Down",
            "Tab",
            "Right",
            "Left",
        }:
            return
        txt = entry.get().strip().lower()
        lb.delete(0, "end")
        if not txt:
            lb.pack_forget()
            return
        matches = [n for n in nazivi if txt in n.lower()]
        if matches:
            lb.pack(fill="x")
            for m in matches:
                lb.insert("end", m)
            lb.selection_set(0)
            lb.activate(0)
            lb.see(0)
        else:
            lb.pack_forget()

    def _init_listbox(evt=None):
        """Give focus to the listbox and handle initial navigation."""
        if lb.winfo_ismapped():
            lb.focus_set()
            if not lb.curselection():
                lb.selection_set(0)
                lb.activate(0)
                lb.see(0)
            if evt and evt.keysym == "Down":
                _nav_list(evt)
        return "break"

    def _nav_list(evt):
        cur = lb.curselection()[0] if lb.curselection() else -1
        nxt = cur + 1 if evt.keysym == "Down" else cur - 1
        nxt = max(0, min(lb.size() - 1, nxt))
        lb.selection_clear(0, "end")
        lb.selection_set(nxt)
        lb.activate(nxt)
        lb.see(nxt)
        return "break"

    def _edit_unit(evt):
        col = tree.identify_column(evt.x)
        row_id = tree.identify_row(evt.y)
        if col != "#3" or not row_id:
            return
        idx = int(row_id)
        top = tk.Toplevel(root)
        top.title("Spremeni enoto")
        var = tk.StringVar(value=df.at[idx, "enota_norm"])
        cb = ttk.Combobox(top, values=unit_options, textvariable=var, state="readonly")
        cb.pack(padx=10, pady=10)

        def _apply(_=None):
            new_u = var.get()
            df.at[idx, "enota_norm"] = new_u
            tree.set(row_id, "enota_norm", new_u)
            _update_summary()
            _update_totals()
            top.destroy()

        tk.Button(top, text="OK", command=_apply).pack(pady=(0, 10))
        cb.bind("<Return>", _apply)
        cb.focus_set()
        return "break"

    def _confirm(_=None):
        sel_i = tree.focus()
        if not sel_i:
            return "break"
        choice = (
            lb.get(lb.curselection()[0]) if lb.curselection() else entry.get().strip()
        )
        idx = int(sel_i)
        df.at[idx, "wsm_naziv"] = choice
        df.at[idx, "wsm_sifra"] = n2s.get(choice, pd.NA)
        df.at[idx, "status"] = "POVEZANO"
        df.at[idx, "dobavitelj"] = supplier_name
        if (
            pd.isna(df.at[idx, "sifra_dobavitelja"])
            or df.at[idx, "sifra_dobavitelja"] == ""
        ):
            df.at[idx, "sifra_dobavitelja"] = hashlib.md5(
                str(df.at[idx, "naziv"]).encode()
            ).hexdigest()[:8]
        new_vals = [
            (
                _fmt(df.at[idx, c])
                if isinstance(df.at[idx, c], (Decimal, float, int))
                else ("" if pd.isna(df.at[idx, c]) else str(df.at[idx, c]))
            )
            for c in cols
        ]
        tree.item(sel_i, values=new_vals)
        log.debug(
            f"Potrjeno: idx={idx}, wsm_naziv={choice}, wsm_sifra={df.at[idx, 'wsm_sifra']}, sifra_dobavitelja={df.at[idx, 'sifra_dobavitelja']}"
        )
        _update_summary()  # Update summary after confirming
        _update_totals()  # Update totals after confirming
        entry.delete(0, "end")
        lb.pack_forget()
        tree.focus_set()
        next_i = tree.next(sel_i)
        if next_i:
            tree.selection_set(next_i)
            tree.focus(next_i)
            tree.see(next_i)
        return "break"

    def _clear_wsm_connection(_=None):
        sel_i = tree.focus()
        if not sel_i:
            return "break"
        idx = int(sel_i)
        df.at[idx, "wsm_naziv"] = pd.NA
        df.at[idx, "wsm_sifra"] = pd.NA
        df.at[idx, "status"] = pd.NA
        new_vals = [
            (
                _fmt(df.at[idx, c])
                if isinstance(df.at[idx, c], (Decimal, float, int))
                else ("" if pd.isna(df.at[idx, c]) else str(df.at[idx, c]))
            )
            for c in cols
        ]
        tree.item(sel_i, values=new_vals)
        log.debug(f"Povezava odstranjena: idx={idx}, wsm_naziv=NaN, wsm_sifra=NaN")
        _update_summary()  # Update summary after clearing
        _update_totals()  # Update totals after clearing
        tree.focus_set()
        return "break"

    def _tree_nav_up(_=None):
        """Select previous row and ensure it is visible."""
        prev_item = tree.prev(tree.focus()) or tree.focus()
        tree.selection_set(prev_item)
        tree.focus(prev_item)
        tree.see(prev_item)
        return "break"

    def _tree_nav_down(_=None):
        """Select next row and ensure it is visible."""
        next_item = tree.next(tree.focus()) or tree.focus()
        tree.selection_set(next_item)
        tree.focus(next_item)
        tree.see(next_item)
        return "break"

    # Vezave za tipke na tree
    tree.bind("<Return>", _start_edit)
    tree.bind("<BackSpace>", _clear_wsm_connection)
    tree.bind("<Up>", _tree_nav_up)
    tree.bind("<Down>", _tree_nav_down)
    tree.bind("<Double-Button-1>", _edit_unit)

    # Vezave za entry in lb
    entry.bind("<KeyRelease>", _suggest)
    entry.bind("<Down>", _init_listbox)
    entry.bind("<Tab>", _init_listbox)
    entry.bind("<Right>", _init_listbox)
    entry.bind("<Return>", _confirm)
    entry.bind(
        "<Escape>",
        lambda e: (lb.pack_forget(), entry.delete(0, "end"), tree.focus_set(), "break"),
    )
    lb.bind("<Return>", _confirm)
    lb.bind("<Double-Button-1>", _confirm)
    lb.bind("<Down>", _nav_list)
    lb.bind("<Up>", _nav_list)

    # Prvič osveži
    _update_summary()
    _update_totals()

    root.mainloop()
    try:
        root.destroy()
    except Exception:
        pass

    return pd.concat([df, df_doc], ignore_index=True)<|MERGE_RESOLUTION|>--- conflicted
+++ resolved
@@ -842,7 +842,7 @@
     )
 
     def _on_unit_select(event=None):
-<<<<<<< HEAD
+
         val = unit_var.get()
         log.info(f"Combobox selected: {val}")
 
@@ -850,44 +850,28 @@
     unit_var.trace_add(
         "write", lambda *_: log.info(f"unit_var changed: {unit_var.get()}")
     )
-=======
-        log.debug(f"Combobox selected: {unit_var.get()}")
-
-    unit_menu.bind("<<ComboboxSelected>>", _on_unit_select)
-    unit_var.trace_add("write", lambda *_: log.debug(f"unit_var changed: {unit_var.get()}"))
->>>>>>> 04951777
+
 
     def _set_all_units():
         new_u = unit_var.get()
         before = df["enota_norm"].copy()
         log.info(f"Nastavljam vse enote na {new_u}")
-<<<<<<< HEAD
-=======
-
->>>>>>> 04951777
+
         df["enota_norm"] = new_u
         df["enota"] = new_u
         for item in tree.get_children():
             tree.set(item, "enota_norm", new_u)
-<<<<<<< HEAD
-=======
-
->>>>>>> 04951777
+
         changed = (before != df["enota_norm"]).sum()
         if changed:
             log.info(f"Spremenjenih vrstic: {changed}")
         else:
             log.warning("Nobena vrstica ni bila spremenjena pri nastavitvi enote")
-<<<<<<< HEAD
+
         log.info(
             "Units after override: %s",
             df["enota_norm"].value_counts().to_dict(),
-=======
-
-        log.debug(
-            "Units after override: %s",
-            df["enota_norm"].head().tolist(),
->>>>>>> 04951777
+
         )
         root.update()  # refresh UI so the combobox selection is respected
         _update_summary()
