# File: wsm/ui/review_links.py
# -*- coding: utf-8 -*-
from __future__ import annotations
import math, re, logging, hashlib, json
from decimal import Decimal
from wsm.parsing.money import detect_round_step
from pathlib import Path
from typing import Tuple

import pandas as pd
import tkinter as tk
from tkinter import ttk

# Logger setup
log = logging.getLogger(__name__)


# Helper functions
def _fmt(v) -> str:
    """Human-friendly format števil (Decimal / float / int)."""
    if v is None or (isinstance(v, float) and math.isnan(v)) or pd.isna(v):
        return ""
    d = v if isinstance(v, Decimal) else Decimal(str(v))
    d = d.quantize(Decimal("0.0001"))
    s = format(d, "f")
    return s.rstrip("0").rstrip(".") if "." in s else s


_piece = {"kos", "kom", "stk", "st", "can", "ea", "pcs"}
_mass = {"kg", "g", "gram", "grams", "mg", "milligram", "milligrams"}
_vol = {"l", "ml", "cl", "dl", "dcl"}
_rx_vol = re.compile(r"([0-9]+[\.,]?[0-9]*)\s*(ml|cl|dl|dcl|l)\b", re.I)
_rx_mass = re.compile(
    r"(?:teža|masa|weight)?\s*[:\s]?\s*([0-9]+[\.,]?[0-9]*)\s*((?:kgm?)|kgr|g|gr|gram|grams|mg|milligram|milligrams)\b",
    re.I,
)
_dec = lambda x: Decimal(x.replace(",", "."))


def _norm_unit(
    q: Decimal, u: str, name: str, override_h87_to_kg: bool = False
) -> Tuple[Decimal, str]:
    """Normalize quantity and unit to (kg / L / kos)."""
    log.debug(
        f"Normalizacija: q={q}, u={u}, name={name}, override_h87_to_kg={override_h87_to_kg}"
    )
    unit_map = {
        "KGM": ("kg", 1),  # Kilograms
        "GRM": ("kg", 0.001),  # Grams (convert to kg)
        "LTR": ("L", 1),  # Liters
        "MLT": ("L", 0.001),  # Milliliters (convert to L)
        "H87": (
            "kg" if override_h87_to_kg else "kos",
            1,
        ),  # Piece, override to kg if set
        "EA": ("kos", 1),  # Each (piece)
    }

    if u in unit_map:
        base_unit, factor = unit_map[u]
        q_norm = q * Decimal(str(factor))
        log.debug(
            f"Enota v unit_map: {u} -> base_unit={base_unit}, factor={factor}, q_norm={q_norm}"
        )
    else:
        u_norm = (u or "").strip().lower()
        if u_norm in _piece:
            base_unit = "kos"
            q_norm = q
        elif u_norm in _mass:
            if u_norm.startswith("kg"):
                factor = Decimal("1")
            elif u_norm.startswith("mg") or u_norm.startswith("milligram"):
                factor = Decimal("1") / Decimal("1000000")
            else:
                factor = Decimal("1") / Decimal("1000")
            q_norm = q * factor
            base_unit = "kg"
        elif u_norm in _vol:
            mapping = {"l": 1, "ml": 1e-3, "cl": 1e-2, "dl": 1e-1, "dcl": 1e-1}
            q_norm = q * Decimal(str(mapping[u_norm]))
            base_unit = "L"
        else:
            name_l = name.lower()
            m_vol = _rx_vol.search(name_l)
            if m_vol:
                val, typ = _dec(m_vol[1]), m_vol[2].lower()
                conv = {
                    "ml": val / 1000,
                    "cl": val / 100,
                    "dl": val / 10,
                    "dcl": val / 10,
                    "l": val,
                }[typ]
                q_norm = q * conv
                base_unit = "L"
            else:
                m_mass = _rx_mass.search(name_l)
                if m_mass:
                    val, typ = _dec(m_mass[1]), m_mass[2].lower()
                    if typ.startswith("kg"):
                        conv = val
                    elif typ.startswith("mg") or typ.startswith("milligram"):
                        conv = val / 1000000
                    else:
                        conv = val / 1000
                    q_norm = q * conv
                    base_unit = "kg"
                else:
                    q_norm = q
                    base_unit = "kos"
        log.debug(
            f"Enota ni v unit_map: u_norm={u_norm}, base_unit={base_unit}, q_norm={q_norm}"
        )

    if base_unit == "kos":
        m_weight = re.search(
            r"(?:teža|masa|weight)?\s*[:\s]?\s*(\d+(?:[.,]\d+)?)\s*(mg|g|dag|kg)\b",
            name,
            re.I,
        )
        if m_weight:
            val = Decimal(m_weight.group(1).replace(",", "."))
            unit = m_weight.group(2).lower()
            if unit == "mg":
                weight_kg = val / 1000000
            elif unit == "g":
                weight_kg = val / 1000
            elif unit == "dag":
                weight_kg = val / 100
            elif unit == "kg":
                weight_kg = val
            log.debug(
                f"Teža najdena v imenu: {val} {unit}, pretvorjeno v kg: {weight_kg}"
            )
            return q_norm * weight_kg, "kg"

        m_volume = re.search(r"(\d+(?:[.,]\d+)?)\s*(ml|l)\b", name, re.I)
        if m_volume:
            val = Decimal(m_volume.group(1).replace(",", "."))
            unit = m_volume.group(2).lower()
            if unit == "ml":
                volume_l = val / 1000
            elif unit == "l":
                volume_l = val
            log.debug(
                f"Volumen najden v imenu: {val} {unit}, pretvorjeno v L: {volume_l}"
            )
            if volume_l >= 1:
                return q_norm * volume_l, "L"
            else:
                return q_norm, "kos"

    log.debug(f"Končna normalizacija: q_norm={q_norm}, base_unit={base_unit}")
    return q_norm, base_unit


# File handling functions
def _load_supplier_map(sup_file: Path) -> dict[str, dict]:
    """Load supplier info from per-supplier JSON files or a legacy Excel."""
    log.debug(f"Branje datoteke ali mape dobaviteljev: {sup_file}")
    sup_map: dict[str, dict] = {}

    if not sup_file.exists():
        log.info(f"Mapa ali datoteka dobaviteljev {sup_file} ne obstaja")
        return sup_map

    if sup_file.is_file():
        try:
            df_sup = pd.read_excel(sup_file, dtype=str)
            log.info(f"Število prebranih dobaviteljev iz {sup_file}: {len(df_sup)}")
            for _, row in df_sup.iterrows():
                sifra = str(row["sifra"]).strip()
                ime = str(row["ime"]).strip()
                override_value = (
                    str(row.get("override_H87_to_kg", "False")).strip().lower()
                )
                override = override_value in ["true", "1", "yes"]
                sup_map[sifra] = {
                    "ime": ime or sifra,
                    "override_H87_to_kg": override,
                }
                log.debug(
                    f"Dodan v sup_map: sifra={sifra}, ime={ime}, override_value={override_value}, override={override}"
                )
            return sup_map
        except Exception as e:
            log.error(f"Napaka pri branju suppliers.xlsx: {e}")
            return {}

    links_dir = sup_file if sup_file.is_dir() else sup_file.parent
    for folder in links_dir.iterdir():
        if not folder.is_dir():
            continue
        info_path = folder / "supplier.json"
        if info_path.exists():
            try:
                data = json.loads(info_path.read_text())
                sifra = str(data.get("sifra", "")).strip()
                ime = str(data.get("ime", "")).strip() or folder.name
                raw_override = data.get("override_H87_to_kg", False)
                if isinstance(raw_override, str):
                    override = raw_override.strip().lower() in ["true", "1", "yes"]
                else:
                    override = bool(raw_override)
                if sifra:
                    sup_map[sifra] = {
                        "ime": ime,
                        "override_H87_to_kg": override,
                    }
                    log.debug(
                        f"Dodan iz JSON: sifra={sifra}, ime={ime}, override={override}"
                    )
                    # uspešno prebrali podatke, nadaljuj z naslednjo mapo
                    continue
            except Exception as e:
                log.error(f"Napaka pri branju {info_path}: {e}")
        # fallback when supplier.json is missing or neveljaven
        for file in folder.glob("*_povezane.xlsx"):
            code = file.stem.split("_")[0]
            if not code:
                continue
            if code not in sup_map:
                sup_map[code] = {
                    "ime": folder.name,
                    "override_H87_to_kg": False,
                }
                log.debug(
                    f"Dodan iz mape: sifra={code}, ime={folder.name}, override=False"
                )
            break

    log.info(f"Najdeni dobavitelji: {list(sup_map.keys())}")
    return sup_map


def _write_supplier_map(sup_map: dict, sup_file: Path):
    """Write supplier info to JSON files or legacy Excel."""
    log.debug(f"Pisanje podatkov dobaviteljev v {sup_file}")
    if sup_file.suffix == ".xlsx" or sup_file.is_file():
        sup_file.parent.mkdir(parents=True, exist_ok=True)
        df = pd.DataFrame(
            [
                {
                    "sifra": k,
                    "ime": v["ime"],
                    "override_H87_to_kg": v["override_H87_to_kg"],
                }
                for k, v in sup_map.items()
            ]
        )
        df.to_excel(sup_file, index=False)
        log.info(f"Datoteka uspešno zapisana: {sup_file}")
        return


    # Determine whether `sup_file` represents a directory (existing or
    # intended).  When the directory does not exist yet, create it before
    # writing supplier data.  Otherwise fall back to the parent directory only
    # when a file path is supplied.
    is_dir_path = sup_file.is_dir() or sup_file.suffix == ""
    if is_dir_path:
        if not sup_file.exists():
            sup_file.mkdir(parents=True, exist_ok=True)
        links_dir = sup_file
    else:
        links_dir = sup_file.parent

    for code, info in sup_map.items():
        from wsm.utils import sanitize_folder_name

        folder = links_dir / sanitize_folder_name(info["ime"])
        folder.mkdir(parents=True, exist_ok=True)
        info_path = folder / "supplier.json"
        try:
            info_path.write_text(
                json.dumps(
                    {
                        "sifra": code,
                        "ime": info["ime"],
                        "override_H87_to_kg": info["override_H87_to_kg"],
                    },
                    ensure_ascii=False,
                )
            )
            log.debug(f"Zapisano {info_path}")
        except Exception as exc:
            log.error(f"Napaka pri zapisu {info_path}: {exc}")


# Save and close function
def _save_and_close(
    df,
    manual_old,
    wsm_df,
    links_file,
    root,
    supplier_name,
    supplier_code,
    sup_map,
    sup_file,
    *,
    override_h87_to_kg: bool = False,
    invoice_path=None,
    unit_file: Path | None = None,
    remember: bool = False,
    unit_value: str = "",
):
    log.debug(
        f"Shranjevanje: supplier_name={supplier_name}, supplier_code={supplier_code}"
    )

    log.info(
        f"Shranjujem {len(df)} vrstic z enotami: {df['enota_norm'].value_counts().to_dict()}"
    )

    if unit_value:
        log.info(f"Enota izbirnika: {unit_value}")

    # Preverimo prazne sifra_dobavitelja
    empty_sifra = df["sifra_dobavitelja"].isna() | (df["sifra_dobavitelja"] == "")
    if empty_sifra.any():
        log.warning(
            f"Prazne vrednosti v sifra_dobavitelja za {empty_sifra.sum()} vrstic"
        )
        log.debug(
            f"Primer vrstic s prazno sifra_dobavitelja: {df[empty_sifra][['naziv', 'sifra_dobavitelja']].head().to_dict()}"
        )
        df.loc[empty_sifra, "sifra_dobavitelja"] = df.loc[empty_sifra, "naziv"].apply(
            lambda x: hashlib.md5(str(x).encode()).hexdigest()[:8]
        )
        log.info(f"Generirane začasne šifre za {empty_sifra.sum()} vrstic")

    # Posodobi zemljevid dobaviteljev, če se je ime ali nastavitev spremenila
    old_info = sup_map.get(supplier_code, {})
    if supplier_name:
        changed = (
            old_info.get("ime") != supplier_name
            or old_info.get("override_H87_to_kg", False) != override_h87_to_kg
        )
        if changed:
            sup_map[supplier_code] = {
                "ime": supplier_name,
                "override_H87_to_kg": override_h87_to_kg,
            }
            _write_supplier_map(sup_map, sup_file)

    # Nastavi indeks za manual_old
    if not manual_old.empty:
        # Odstrani prazne ali neveljavne vrstice
        manual_old = manual_old.dropna(subset=["sifra_dobavitelja", "naziv"], how="all")
        manual_new = manual_old.set_index(["sifra_dobavitelja"])
        if "enota_norm" not in manual_new.columns:
            manual_new["enota_norm"] = pd.NA
        log.info(f"Število prebranih povezav iz manual_old: {len(manual_old)}")
        log.debug(f"Primer povezav iz manual_old: {manual_old.head().to_dict()}")
    else:
        manual_new = pd.DataFrame(
            columns=[
                "sifra_dobavitelja",
                "naziv",
                "wsm_sifra",
                "dobavitelj",
                "enota_norm",
            ]
        ).set_index(["sifra_dobavitelja"])
        log.info("Manual_old je prazen, ustvarjam nov DataFrame")

    # Ustvari df_links z istim indeksom
    df_links = df.set_index(["sifra_dobavitelja"])[
        ["naziv", "wsm_sifra", "dobavitelj", "enota_norm"]
    ]

    # Posodobi obstoječe elemente (dovoli tudi brisanje povezav)
    if manual_new.empty:
        # Če ni obstoječih povezav, začni z df_links
        manual_new = df_links.copy()
        log.debug(
            "Starting new mapping DataFrame with units: %s",
            manual_new["enota_norm"].value_counts().to_dict(),
        )
    else:
        manual_new.loc[
            df_links.index, ["naziv", "wsm_sifra", "dobavitelj", "enota_norm"]
        ] = df_links
        log.debug(
            "Updated existing mappings with new units: %s",
            manual_new["enota_norm"].value_counts().to_dict(),
        )

    # Dodaj nove elemente, ki niso v manual_new
    new_items = df_links[~df_links.index.isin(manual_new.index)]
    manual_new = pd.concat([manual_new, new_items])

    # Ponastavi indeks, da vrneš stolpce
    manual_new = manual_new.reset_index()

    # Shrani v Excel
    log.info(f"Shranjujem {len(manual_new)} povezav v {links_file}")
    log.debug(f"Primer shranjenih povezav: {manual_new.head().to_dict()}")
    if "enota_norm" in manual_new.columns:
        log.debug(

            "Units written to file: %s",
            manual_new["enota_norm"].value_counts().to_dict(),

        )
    try:
        manual_new.to_excel(links_file, index=False)
        log.info(f"Uspešno shranjeno v {links_file}")
    except Exception as e:
        log.error(f"Napaka pri shranjevanju v {links_file}: {e}")

    invoice_hash = None
    if invoice_path and invoice_path.suffix.lower() == ".xml":
        try:
            from wsm.parsing.eslog import extract_service_date

            service_date = extract_service_date(invoice_path)
        except Exception as exc:
            log.warning(f"Napaka pri branju datuma storitve: {exc}")
            service_date = None
        try:
            invoice_hash = hashlib.md5(invoice_path.read_bytes()).hexdigest()
        except Exception as exc:
            log.warning(f"Napaka pri izračunu hash: {exc}")
    else:
        service_date = None
        if invoice_path and invoice_path.exists():
            try:
                invoice_hash = hashlib.md5(invoice_path.read_bytes()).hexdigest()
            except Exception as exc:
                log.warning(f"Napaka pri izračunu hash: {exc}")

    try:
        from wsm.utils import log_price_history

        log_price_history(
            df, links_file, service_date=service_date, invoice_id=invoice_hash
        )
    except Exception as exc:
        log.warning(f"Napaka pri beleženju zgodovine cen: {exc}")

    if remember and unit_file:
        try:
            unit_file.parent.mkdir(parents=True, exist_ok=True)
            unit_file.write_text(unit_value)
        except Exception as exc:
            log.warning(f"Napaka pri zapisu {unit_file}: {exc}")

    root.quit()


# Main GUI function
def review_links(
    df: pd.DataFrame,
    wsm_df: pd.DataFrame,
    links_file: Path,
    invoice_total: Decimal,
    invoice_path: Path | None = None,
) -> pd.DataFrame:
    df = df.copy()
    supplier_code = links_file.stem.split("_")[0]
    suppliers_file = Path("links")
    log.debug(f"Pot do mape links: {suppliers_file}")
    sup_map = _load_supplier_map(suppliers_file)

    log.info(f"Supplier code extracted: {supplier_code}")
    supplier_info = sup_map.get(supplier_code, {})
    default_name = supplier_info.get("ime", supplier_code)
    override_h87_to_kg = supplier_info.get("override_H87_to_kg", False)

    service_date = None
    invoice_number = None
    if invoice_path and invoice_path.suffix.lower() == ".xml":
        try:
            from wsm.parsing.eslog import extract_service_date, extract_invoice_number

            service_date = extract_service_date(invoice_path)
            invoice_number = extract_invoice_number(invoice_path)
        except Exception as exc:
            log.warning(f"Napaka pri branju glave računa: {exc}")

    inv_name = None
    if invoice_path and invoice_path.suffix.lower() == ".xml":
        try:
            from wsm.parsing.eslog import get_supplier_name

            inv_name = get_supplier_name(invoice_path)
        except Exception:
            inv_name = None
    elif invoice_path and invoice_path.suffix.lower() == ".pdf":
        try:
            from wsm.parsing.pdf import get_supplier_name_from_pdf

            inv_name = get_supplier_name_from_pdf(invoice_path)
        except Exception:
            inv_name = None
    if inv_name:
        default_name = inv_name

    log.info(f"Default name retrieved: {default_name}")
    log.debug(f"Supplier info: {supplier_info}")
    log.info(f"Override H87 to kg: {override_h87_to_kg}")

    try:
        manual_old = pd.read_excel(links_file, dtype=str)
        log.info("Processing complete")
        log.info(f"Število prebranih povezav iz {links_file}: {len(manual_old)}")
        log.debug(f"Primer povezav iz {links_file}: {manual_old.head().to_dict()}")
        empty_sifra_old = manual_old["sifra_dobavitelja"].isna() | (
            manual_old["sifra_dobavitelja"] == ""
        )
        if empty_sifra_old.any():
            log.warning(
                f"Prazne vrednosti v sifra_dobavitelja v manual_old za {empty_sifra_old.sum()} vrstic"
            )
            manual_old.loc[empty_sifra_old, "sifra_dobavitelja"] = manual_old.loc[
                empty_sifra_old, "naziv"
            ].apply(lambda x: hashlib.md5(str(x).encode()).hexdigest()[:8])
            log.info(
                f"Generirane začasne šifre za {empty_sifra_old.sum()} vrstic v manual_old"
            )
    except Exception as e:
        manual_old = pd.DataFrame(
            columns=["sifra_dobavitelja", "naziv", "wsm_sifra", "dobavitelj"]
        )
        log.debug(
            f"Manual_old ni obstajal ali napaka pri branju: {e}, ustvarjam prazen DataFrame"
        )

    existing_names = sorted(
        {
            n
            for n in manual_old.get("dobavitelj", [])
            if isinstance(n, str) and n.strip()
        }
    )
    supplier_name = default_name
    if supplier_name and supplier_name not in existing_names:
        existing_names.insert(0, supplier_name)
    supplier_name = existing_names[0] if existing_names else supplier_code
    df["dobavitelj"] = supplier_name
    log.debug(f"Supplier name nastavljen na: {supplier_name}")

    # Generate sifra_dobavitelja for empty cases before lookup
    empty_sifra = df["sifra_dobavitelja"].isna() | (df["sifra_dobavitelja"] == "")
    if empty_sifra.any():
        df.loc[empty_sifra, "sifra_dobavitelja"] = df.loc[empty_sifra, "naziv"].apply(
            lambda x: hashlib.md5(str(x).encode()).hexdigest()[:8]
        )
        log.info(f"Generirane začasne šifre za {empty_sifra.sum()} vrstic v df")

    # Create a dictionary for quick lookup
    old_map_dict = manual_old.set_index(["sifra_dobavitelja"])["wsm_sifra"].to_dict()
    old_unit_dict = {}
    if "enota_norm" in manual_old.columns:
        old_unit_dict = manual_old.set_index(["sifra_dobavitelja"])[
            "enota_norm"
        ].to_dict()

    df["wsm_sifra"] = df.apply(
        lambda r: old_map_dict.get((r["sifra_dobavitelja"]), pd.NA), axis=1
    )
    df["wsm_naziv"] = df["wsm_sifra"].map(wsm_df.set_index("wsm_sifra")["wsm_naziv"])
    df["status"] = df["wsm_sifra"].notna().map({True: "POVEZANO", False: pd.NA})
    log.debug(f"df po inicializaciji: {df.head().to_dict()}")

    df_doc = df[df["sifra_dobavitelja"] == "_DOC_"]
    doc_discount_total = df_doc["vrednost"].sum()
    df = df[df["sifra_dobavitelja"] != "_DOC_"]
    # Ensure a clean sequential index so Treeview item IDs are predictable
    df = df.reset_index(drop=True)
    df["cena_pred_rabatom"] = df.apply(
        lambda r: (
            (r["vrednost"] + r["rabata"]) / r["kolicina"]
            if r["kolicina"]
            else Decimal("0")
        ),
        axis=1,
    )
    df["cena_po_rabatu"] = df.apply(
        lambda r: r["vrednost"] / r["kolicina"] if r["kolicina"] else Decimal("0"),
        axis=1,
    )
    df["rabata_pct"] = df.apply(
        lambda r: (
            ((r["rabata"] / (r["vrednost"] + r["rabata"])) * Decimal("100")).quantize(
                Decimal("0.01")
            )
            if (r["vrednost"] + r["rabata"])
            else Decimal("0.00")
        ),
        axis=1,
    )
    df["total_net"] = df["vrednost"]
    df["kolicina_norm"], df["enota_norm"] = zip(
        *[
            _norm_unit(Decimal(str(q)), u, n, override_h87_to_kg)
            for q, u, n in zip(df["kolicina"], df["enota"], df["naziv"])
        ]
    )
    if old_unit_dict:
        log.debug(f"Old unit mapping loaded: {old_unit_dict}")

        def _restore_unit(r):
            if override_h87_to_kg and str(r["enota"]).upper() == "H87":
                return r["enota_norm"]
            return old_unit_dict.get(r["sifra_dobavitelja"], r["enota_norm"])

        before = df["enota_norm"].copy()
        df["enota_norm"] = df.apply(_restore_unit, axis=1)
        changed = (before != df["enota_norm"]).sum()
        log.debug(f"Units restored from old map: {changed} rows updated")

        log.debug(
            "Units after applying saved mapping: %s",
            df["enota_norm"].value_counts().to_dict(),
        )

    df["kolicina_norm"] = df["kolicina_norm"].astype(float)
    log.debug(f"df po normalizaciji: {df.head().to_dict()}")

    # If totals differ slightly (<=5 cent), adjust the document discount when
    # its line exists. Otherwise record the difference separately so that totals
    # still match the invoice without showing an extra row.
    calculated_total = df["total_net"].sum() + doc_discount_total
    diff = invoice_total - calculated_total
    step = detect_round_step(invoice_total, calculated_total)
    if abs(diff) <= step and diff != 0:
        if not df_doc.empty:
            log.debug(
                f"Prilagajam dokumentarni popust za razliko {diff}: "
                f"{doc_discount_total} -> {doc_discount_total + diff}"
            )
            doc_discount_total += diff
            df_doc.loc[df_doc.index, "vrednost"] += diff
            df_doc.loc[df_doc.index, "cena_bruto"] += abs(diff)
            df_doc.loc[df_doc.index, "rabata"] += abs(diff)
        else:
            log.debug(
                f"Dodajam _DOC_ vrstico za razliko {diff} med vrsticami in računom"
            )
            df_doc = pd.DataFrame(
                [
                    {
                        "sifra_dobavitelja": "_DOC_",
                        "naziv": "Samodejni popravek",
                        "kolicina": Decimal("1"),
                        "enota": "",
                        "cena_bruto": abs(diff),
                        "cena_netto": Decimal("0"),
                        "rabata": abs(diff),
                        "rabata_pct": Decimal("100.00"),
                        "vrednost": diff,
                    }
                ]
            )
            doc_discount_total += diff

    root = tk.Tk()
    root.title(f"Ročna revizija – {supplier_name}")

    header_var = tk.StringVar()

    def _refresh_header():
        header = f"Dobavitelj: {supplier_name}"
        if service_date:
            header += f" | Datum storitve: {service_date}"
        if invoice_number:
            header += f" | Račun: {invoice_number}"
        header_var.set(header)
        root.title(f"Ročna revizija – {supplier_name}")

    _refresh_header()

    header_lbl = tk.Label(root, textvariable=header_var, font=("Arial", 14, "bold"))
    header_lbl.pack(pady=4)
    # Start in fullscreen; press Esc to exit
    root.attributes("-fullscreen", True)
    root.bind("<Escape>", lambda e: root.attributes("-fullscreen", False))

    frame = tk.Frame(root)
    frame.pack(fill="both", expand=True)
    cols = [
        "naziv",
        "kolicina_norm",
        "enota_norm",
        "rabata_pct",
        "cena_pred_rabatom",
        "cena_po_rabatu",
        "total_net",
        "wsm_naziv",
        "dobavitelj",
    ]
    heads = [
        "Naziv artikla",
        "Količina",
        "Enota",
        "Rabat (%)",
        "Net. pred rab.",
        "Net. po rab.",
        "Skupna neto",
        "WSM naziv",
        "Dobavitelj",
    ]
    tree = ttk.Treeview(frame, columns=cols, show="headings", height=27)
    vsb = ttk.Scrollbar(frame, orient="vertical", command=tree.yview)
    tree.configure(yscrollcommand=vsb.set)
    vsb.pack(side="right", fill="y")
    tree.pack(side="left", fill="both", expand=True)

    for c, h in zip(cols, heads):
        tree.heading(c, text=h)
        width = 300 if c == "naziv" else (80 if c == "enota_norm" else 120)
        tree.column(c, width=width, anchor="w")
    for i, row in df.iterrows():
        vals = [
            (
                _fmt(row[c])
                if isinstance(row[c], (Decimal, float, int))
                else ("" if pd.isna(row[c]) else str(row[c]))
            )
            for c in cols
        ]
        tree.insert("", "end", iid=str(i), values=vals)
    tree.focus("0")
    tree.selection_set("0")

    # Povzetek skupnih neto cen po WSM šifrah
    summary_frame = tk.Frame(root)
    summary_frame.pack(fill="both", expand=True, pady=10)
    tk.Label(
        summary_frame, text="Povzetek po WSM šifrah", font=("Arial", 12, "bold")
    ).pack()

    summary_cols = [
        "wsm_sifra",
        "wsm_naziv",
        "kolicina_norm",
        "neto_brez_popusta",
        "rabata_pct",
        "vrednost",
    ]
    summary_heads = [
        "WSM Šifra",
        "WSM Naziv",
        "Količina",
        "Znesek",
        "Rabat (%)",
        "Neto po rabatu",
    ]
    summary_tree = ttk.Treeview(
        summary_frame, columns=summary_cols, show="headings", height=5
    )
    vsb_summary = ttk.Scrollbar(
        summary_frame, orient="vertical", command=summary_tree.yview
    )
    summary_tree.configure(yscrollcommand=vsb_summary.set)
    vsb_summary.pack(side="right", fill="y")
    summary_tree.pack(side="left", fill="both", expand=True)

    for c, h in zip(summary_cols, summary_heads):
        summary_tree.heading(c, text=h)
        summary_tree.column(c, width=150, anchor="w")

    def _update_summary():
        for item in summary_tree.get_children():
            summary_tree.delete(item)
        required = {"wsm_sifra", "vrednost", "rabata", "kolicina_norm", "rabata_pct"}
        if required.issubset(df.columns):
            summary_df = (
                df[df["wsm_sifra"].notna()]
                .groupby(["wsm_sifra", "rabata_pct"], dropna=False)
                .agg(
                    {
                        "vrednost": "sum",
                        "rabata": "sum",
                        "kolicina_norm": "sum",
                    }
                )
                .reset_index()
            )

            summary_df["neto_brez_popusta"] = (
                summary_df["vrednost"] + summary_df["rabata"]
            )
            summary_df["wsm_naziv"] = summary_df["wsm_sifra"].map(
                wsm_df.set_index("wsm_sifra")["wsm_naziv"]
            )
            summary_df["rabata_pct"] = [
                (
                    (
                        row["rabata"] / row["neto_brez_popusta"] * Decimal("100")
                    ).quantize(Decimal("0.01"))
                    if row["neto_brez_popusta"]
                    else Decimal("0.00")
                )
                for _, row in summary_df.iterrows()
            ]

            for _, row in summary_df.iterrows():
                vals = [
                    row["wsm_sifra"],
                    row["wsm_naziv"],
                    _fmt(row["kolicina_norm"]),
                    _fmt(row["neto_brez_popusta"]),
                    _fmt(row["rabata_pct"]),
                    _fmt(row["vrednost"]),
                ]
                summary_tree.insert("", "end", values=vals)
            log.debug(f"Povzetek posodobljen: {len(summary_df)} WSM šifer")

    # Skupni zneski pod povzetkom
    total_frame = tk.Frame(root)
    total_frame.pack(fill="x", pady=5)

    # Dokumentarni popust obravnavamo kot povezan znesek, saj ne potrebuje
    # dodatne ročne obdelave. Zato ga prištejemo k "Skupaj povezano" in ga
    # ne štejemo med "Skupaj ostalo".
    if df["wsm_sifra"].notna().any():
        # Ko je vsaj ena vrstica povezana, dokumentarni popust štejemo
        # kot "povezan" znesek, saj ga uporabnik ne obravnava ročno.
        linked_total = (
            df[df["wsm_sifra"].notna()]["total_net"].sum() + doc_discount_total
        )
        unlinked_total = df[df["wsm_sifra"].isna()]["total_net"].sum()
    else:
        # Če ni še nobene povezave, popust prištejemo k "ostalim" vrsticam,
        # da "Skupaj povezano" ostane ničelno.
        linked_total = df[df["wsm_sifra"].notna()]["total_net"].sum()
        unlinked_total = (
            df[df["wsm_sifra"].isna()]["total_net"].sum() + doc_discount_total
        )
    # Skupni seštevek mora biti vsota "povezano" in "ostalo"
    total_sum = linked_total + unlinked_total
    step_total = detect_round_step(invoice_total, total_sum)
    match_symbol = "✓" if abs(total_sum - invoice_total) <= step_total else "✗"

    tk.Label(
        total_frame,
        text=f"Skupaj povezano: {_fmt(linked_total)} € + Skupaj ostalo: {_fmt(unlinked_total)} € = Skupni seštevek: {_fmt(total_sum)} € | Skupna vrednost računa: {_fmt(invoice_total)} € {match_symbol}",
        font=("Arial", 10, "bold"),
        name="total_sum",
    ).pack(side="left", padx=10)

    def _update_totals():
        if df["wsm_sifra"].notna().any():
            linked_total = (
                df[df["wsm_sifra"].notna()]["total_net"].sum() + doc_discount_total
            )
            unlinked_total = df[df["wsm_sifra"].isna()]["total_net"].sum()
        else:
            linked_total = df[df["wsm_sifra"].notna()]["total_net"].sum()
            unlinked_total = (
                df[df["wsm_sifra"].isna()]["total_net"].sum() + doc_discount_total
            )
        total_sum = linked_total + unlinked_total
        step_total = detect_round_step(invoice_total, total_sum)
        match_symbol = "✓" if abs(total_sum - invoice_total) <= step_total else "✗"
        total_frame.children["total_sum"].config(
            text=f"Skupaj povezano: {_fmt(linked_total)} € + Skupaj ostalo: {_fmt(unlinked_total)} € = Skupni seštevek: {_fmt(total_sum)} € | Skupna vrednost računa: {_fmt(invoice_total)} € {match_symbol}"
        )

    bottom = tk.Frame(root)
    bottom.pack(fill="x", padx=8, pady=6)
    custom = tk.Frame(bottom)
    custom.pack(fill="x")
    tk.Label(custom, text="Vpiši / izberi WSM naziv:").pack(side="left")
    entry = tk.Entry(custom)
    entry.pack(side="left", fill="x", expand=True, padx=(4, 0))
    lb = tk.Listbox(custom, height=6)

    # --- Unit change widgets ---
    unit_options = ["kos", "kg", "L"]
    last_unit_file = Path("links") / "last_unit.txt"

    unit_from_xml = df["enota_norm"].mode().iat[0] if not df.empty else "kg"
    remember_default = False
    _last_unit = unit_from_xml
    if last_unit_file.exists():
        remember_default = True
        try:
            val = last_unit_file.read_text().strip()
            if val:
                _last_unit = val
        except Exception as exc:
            log.debug(f"Napaka pri branju {last_unit_file}: {exc}")

    unit_var = tk.StringVar(
        value=_last_unit if _last_unit in unit_options else unit_options[0]
    )
    unit_menu = ttk.Combobox(
        bottom,
        values=unit_options,
        textvariable=unit_var,
        state="readonly",
        width=5,
    )
    log.debug("Inicializiran combobox z vrednostjo %s", unit_var.get())

    def _on_unit_select(event=None):
        val = unit_var.get()
        log.info(f"Combobox selected: {val}")
        log.debug("unit_menu.get()=%s", unit_menu.get())
        log.debug(
            "Units before any override: %s",
            df["enota_norm"].value_counts().to_dict(),
        )

    def _on_unit_write(*_):
        log.info(f"unit_var changed: {unit_var.get()}")
        log.debug("trace info: %s", unit_var.trace_info())

    unit_menu.bind("<<ComboboxSelected>>", _on_unit_select)
    unit_var.trace_add("write", _on_unit_write)

    def _set_all_units():
        new_u = unit_var.get()

        log.debug(
            "_set_all_units invoked with unit_var=%s unit_menu=%s",
            new_u,
            unit_menu.get(),
        )
        before = df["enota_norm"].copy()
        log.info(f"Nastavljam vse enote na {new_u}")

        log.debug(
            "Units distribution pre-override: %s",
            before.value_counts().to_dict(),
        )

        # Modify only the normalized unit so we preserve the
        # original value from the invoice.  ``enota`` is used to
        # detect whether an item originally had the H87 code, which
        # is necessary for the ``override_h87_to_kg`` logic when
        # restoring saved units.
        df["enota_norm"] = new_u
        for item in tree.get_children():
            tree.set(item, "enota_norm", new_u)

        changed = (before != df["enota_norm"]).sum()
        if changed:
            log.info(f"Spremenjenih vrstic: {changed}")
        else:
            log.warning("Nobena vrstica ni bila spremenjena pri nastavitvi enote")

        log.info(
            "Units after override: %s",
            df["enota_norm"].value_counts().to_dict(),

        )
        root.update()  # refresh UI so the combobox selection is respected
        log.debug(
            "Units after root.update: %s (combobox=%s)",
            df["enota_norm"].value_counts().to_dict(),
            unit_var.get(),
        )

        _update_summary()
        _update_totals()

    remember_var = tk.BooleanVar(value=remember_default)

    save_btn = tk.Button(
        bottom,
        text="Shrani & zapri",
        width=14,
        command=lambda e=None: _save_and_close(
            df,
            manual_old,
            wsm_df,
            links_file,
            root,
            supplier_name,
            supplier_code,
            sup_map,
            suppliers_file,
            override_h87_to_kg=override_h87_to_kg,
            invoice_path=invoice_path,
            unit_file=last_unit_file,
            remember=remember_var.get(),
            unit_value=unit_var.get(),
        ),
    )

    def _edit_supplier():
        nonlocal supplier_name, override_h87_to_kg
        top = tk.Toplevel(root)
        top.title("Uredi dobavitelja")
        tk.Label(top, text="Ime dobavitelja:").pack(padx=10, pady=(10, 0))
        name_entry = tk.Entry(top)
        name_entry.insert(0, supplier_name)
        name_entry.pack(padx=10, pady=5)
        chk_var = tk.BooleanVar(value=override_h87_to_kg)
        tk.Checkbutton(
            top,
            text="override_H87_to_kg",
            variable=chk_var,
            onvalue=True,
            offvalue=False,
        ).pack(padx=10, pady=5)

        def _apply():
            supplier_name = name_entry.get().strip() or supplier_name
<<<<<<< HEAD
            prev_override = override_h87_to_kg
=======
>>>>>>> 5cab23a0
            override_h87_to_kg = chk_var.get()
            sup_map[supplier_code] = {
                "ime": supplier_name,
                "override_H87_to_kg": override_h87_to_kg,
            }
            _write_supplier_map(sup_map, suppliers_file)
            df["dobavitelj"] = supplier_name
            for iid in tree.get_children():
                vals = list(tree.item(iid, "values"))
                vals[cols.index("dobavitelj")] = supplier_name
                tree.item(iid, values=vals)
<<<<<<< HEAD

            if override_h87_to_kg != prev_override:
                df["kolicina_norm"], df["enota_norm"] = zip(
                    *[
                        _norm_unit(
                            Decimal(str(q)), u, n, override_h87_to_kg
                        )
                        for q, u, n in zip(df["kolicina"], df["enota"], df["naziv"])
                    ]
                )
                for idx, row in df.iterrows():
                    tree.set(str(idx), "kolicina_norm", _fmt(row["kolicina_norm"]))
                    tree.set(str(idx), "enota_norm", row["enota_norm"])
                _update_summary()
                _update_totals()
=======
>>>>>>> 5cab23a0
            _refresh_header()
            top.destroy()

        tk.Button(top, text="Potrdi", command=_apply).pack(pady=(0, 10))

    def _exit():
        if remember_var.get():
            try:
                last_unit_file.parent.mkdir(parents=True, exist_ok=True)
                last_unit_file.write_text(unit_var.get())
            except Exception as exc:
                log.warning(f"Napaka pri zapisu {last_unit_file}: {exc}")
        root.quit()

    exit_btn = tk.Button(
        bottom,
        text="Izhod",
        width=14,
        command=_exit,
    )
    exit_btn.pack(side="right", padx=(6, 0))
    save_btn.pack(side="right", padx=(6, 0))

    edit_btn = tk.Button(
        bottom,
        text="Uredi dobavitelja",
        width=14,
        command=_edit_supplier,
    )
    edit_btn.pack(side="right", padx=(6, 0))
    tk.Checkbutton(
        bottom,
        text="Zapomni enoto",
        variable=remember_var,
        onvalue=True,
        offvalue=False,
    ).pack(side="right", padx=(0, 20))
    unit_menu.pack(side="right", padx=(6, 0))
    tk.Button(bottom, text="Nastavi vse enote", command=_set_all_units).pack(
        side="right", padx=(0, 20)
    )

    root.bind(
        "<F10>",
        lambda e: _save_and_close(
            df,
            manual_old,
            wsm_df,
            links_file,
            root,
            supplier_name,
            supplier_code,
            sup_map,
            suppliers_file,
            override_h87_to_kg=override_h87_to_kg,
            invoice_path=invoice_path,
            unit_file=last_unit_file,
            remember=remember_var.get(),
            unit_value=unit_var.get(),
        ),
    )

    nazivi = wsm_df["wsm_naziv"].dropna().tolist()
    n2s = dict(zip(wsm_df["wsm_naziv"], wsm_df["wsm_sifra"]))

    def _start_edit(_=None):
        if not tree.focus():
            return "break"
        entry.delete(0, "end")
        lb.pack_forget()
        entry.focus_set()
        return "break"

    def _suggest(evt=None):
        if evt and evt.keysym in {
            "Return",
            "Escape",
            "Up",
            "Down",
            "Tab",
            "Right",
            "Left",
        }:
            return
        txt = entry.get().strip().lower()
        lb.delete(0, "end")
        if not txt:
            lb.pack_forget()
            return
        matches = [n for n in nazivi if txt in n.lower()]
        if matches:
            lb.pack(fill="x")
            for m in matches:
                lb.insert("end", m)
            lb.selection_set(0)
            lb.activate(0)
            lb.see(0)
        else:
            lb.pack_forget()

    def _init_listbox(evt=None):
        """Give focus to the listbox and handle initial navigation."""
        if lb.winfo_ismapped():
            lb.focus_set()
            if not lb.curselection():
                lb.selection_set(0)
                lb.activate(0)
                lb.see(0)
            if evt and evt.keysym == "Down":
                _nav_list(evt)
        return "break"

    def _nav_list(evt):
        cur = lb.curselection()[0] if lb.curselection() else -1
        nxt = cur + 1 if evt.keysym == "Down" else cur - 1
        nxt = max(0, min(lb.size() - 1, nxt))
        lb.selection_clear(0, "end")
        lb.selection_set(nxt)
        lb.activate(nxt)
        lb.see(nxt)
        return "break"

    def _edit_unit(evt):
        col = tree.identify_column(evt.x)
        row_id = tree.identify_row(evt.y)
        if col != "#3" or not row_id:
            return
        idx = int(row_id)

        log.debug("Editing row %s current unit=%s", idx, df.at[idx, "enota_norm"])

        top = tk.Toplevel(root)
        top.title("Spremeni enoto")
        var = tk.StringVar(value=df.at[idx, "enota_norm"])
        cb = ttk.Combobox(top, values=unit_options, textvariable=var, state="readonly")
        cb.pack(padx=10, pady=10)
        log.debug("Edit dialog opened with value %s", var.get())

        def _apply(_=None):
            new_u = var.get()
            before = df.at[idx, "enota_norm"]
            # Only change the normalized value so the original
            # invoice unit remains intact. ``enota`` is needed to
            # detect H87 when applying saved overrides.
            df.at[idx, "enota_norm"] = new_u
            tree.set(row_id, "enota_norm", new_u)

            log.info("Updated row %s unit from %s to %s", idx, before, new_u)
            log.debug("Combobox in edit dialog value: %s", cb.get())

            _update_summary()
            _update_totals()
            top.destroy()

        tk.Button(top, text="OK", command=_apply).pack(pady=(0, 10))
        cb.bind("<Return>", _apply)
        cb.focus_set()
        return "break"

    def _confirm(_=None):
        sel_i = tree.focus()
        if not sel_i:
            return "break"
        choice = (
            lb.get(lb.curselection()[0]) if lb.curselection() else entry.get().strip()
        )
        idx = int(sel_i)
        df.at[idx, "wsm_naziv"] = choice
        df.at[idx, "wsm_sifra"] = n2s.get(choice, pd.NA)
        df.at[idx, "status"] = "POVEZANO"
        df.at[idx, "dobavitelj"] = supplier_name
        if (
            pd.isna(df.at[idx, "sifra_dobavitelja"])
            or df.at[idx, "sifra_dobavitelja"] == ""
        ):
            df.at[idx, "sifra_dobavitelja"] = hashlib.md5(
                str(df.at[idx, "naziv"]).encode()
            ).hexdigest()[:8]
        new_vals = [
            (
                _fmt(df.at[idx, c])
                if isinstance(df.at[idx, c], (Decimal, float, int))
                else ("" if pd.isna(df.at[idx, c]) else str(df.at[idx, c]))
            )
            for c in cols
        ]
        tree.item(sel_i, values=new_vals)
        log.debug(
            f"Potrjeno: idx={idx}, wsm_naziv={choice}, wsm_sifra={df.at[idx, 'wsm_sifra']}, sifra_dobavitelja={df.at[idx, 'sifra_dobavitelja']}"
        )
        _update_summary()  # Update summary after confirming
        _update_totals()  # Update totals after confirming
        entry.delete(0, "end")
        lb.pack_forget()
        tree.focus_set()
        next_i = tree.next(sel_i)
        if next_i:
            tree.selection_set(next_i)
            tree.focus(next_i)
            tree.see(next_i)
        return "break"

    def _clear_wsm_connection(_=None):
        sel_i = tree.focus()
        if not sel_i:
            return "break"
        idx = int(sel_i)
        df.at[idx, "wsm_naziv"] = pd.NA
        df.at[idx, "wsm_sifra"] = pd.NA
        df.at[idx, "status"] = pd.NA
        new_vals = [
            (
                _fmt(df.at[idx, c])
                if isinstance(df.at[idx, c], (Decimal, float, int))
                else ("" if pd.isna(df.at[idx, c]) else str(df.at[idx, c]))
            )
            for c in cols
        ]
        tree.item(sel_i, values=new_vals)
        log.debug(f"Povezava odstranjena: idx={idx}, wsm_naziv=NaN, wsm_sifra=NaN")
        _update_summary()  # Update summary after clearing
        _update_totals()  # Update totals after clearing
        tree.focus_set()
        return "break"

    def _tree_nav_up(_=None):
        """Select previous row and ensure it is visible."""
        prev_item = tree.prev(tree.focus()) or tree.focus()
        tree.selection_set(prev_item)
        tree.focus(prev_item)
        tree.see(prev_item)
        return "break"

    def _tree_nav_down(_=None):
        """Select next row and ensure it is visible."""
        next_item = tree.next(tree.focus()) or tree.focus()
        tree.selection_set(next_item)
        tree.focus(next_item)
        tree.see(next_item)
        return "break"

    # Vezave za tipke na tree
    tree.bind("<Return>", _start_edit)
    tree.bind("<BackSpace>", _clear_wsm_connection)
    tree.bind("<Up>", _tree_nav_up)
    tree.bind("<Down>", _tree_nav_down)
    tree.bind("<Double-Button-1>", _edit_unit)

    # Vezave za entry in lb
    entry.bind("<KeyRelease>", _suggest)
    entry.bind("<Down>", _init_listbox)
    entry.bind("<Tab>", _init_listbox)
    entry.bind("<Right>", _init_listbox)
    entry.bind("<Return>", _confirm)
    entry.bind(
        "<Escape>",
        lambda e: (lb.pack_forget(), entry.delete(0, "end"), tree.focus_set(), "break"),
    )
    lb.bind("<Return>", _confirm)
    lb.bind("<Double-Button-1>", _confirm)
    lb.bind("<Down>", _nav_list)
    lb.bind("<Up>", _nav_list)

    # Prvič osveži
    _update_summary()
    _update_totals()

    root.mainloop()
    try:
        root.destroy()
    except Exception:
        pass

    return pd.concat([df, df_doc], ignore_index=True)<|MERGE_RESOLUTION|>--- conflicted
+++ resolved
@@ -1004,10 +1004,7 @@
 
         def _apply():
             supplier_name = name_entry.get().strip() or supplier_name
-<<<<<<< HEAD
-            prev_override = override_h87_to_kg
-=======
->>>>>>> 5cab23a0
+
             override_h87_to_kg = chk_var.get()
             sup_map[supplier_code] = {
                 "ime": supplier_name,
@@ -1019,7 +1016,7 @@
                 vals = list(tree.item(iid, "values"))
                 vals[cols.index("dobavitelj")] = supplier_name
                 tree.item(iid, values=vals)
-<<<<<<< HEAD
+
 
             if override_h87_to_kg != prev_override:
                 df["kolicina_norm"], df["enota_norm"] = zip(
@@ -1035,8 +1032,7 @@
                     tree.set(str(idx), "enota_norm", row["enota_norm"])
                 _update_summary()
                 _update_totals()
-=======
->>>>>>> 5cab23a0
+
             _refresh_header()
             top.destroy()
 
