# File: wsm/ui/review/gui.py
# -*- coding: utf-8 -*-
from __future__ import annotations

import logging
import re
from collections.abc import Callable
from decimal import Decimal, ROUND_HALF_UP
from pathlib import Path
from typing import Tuple, Optional

import pandas as pd
import tkinter as tk
from tkinter import ttk, messagebox, simpledialog
import builtins
from lxml import etree as LET
import os

from wsm.utils import short_supplier_name, _clean, _build_header_totals
from wsm.constants import PRICE_DIFF_THRESHOLD
from wsm.parsing.eslog import get_supplier_info, XML_PARSER
from wsm.supplier_store import _norm_vat
from .helpers import (
    _fmt,
    _norm_unit,
    _merge_same_items,
    _apply_price_warning,
    first_existing_series,  # ← potrebujemo v _backfill_* in drugje
    _first_scalar,
    _norm_wsm_code,
)
from .io import _save_and_close, _load_supplier_map
from .summary_columns import SUMMARY_COLS, SUMMARY_KEYS, SUMMARY_HEADS
from .summary_utils import summary_df_from_records

builtins.tk = tk
builtins.simpledialog = simpledialog

# Feature flag controlling whether editing starts only after pressing Enter
EDIT_ON_ENTER = os.getenv("WSM_EDIT_ON_ENTER", "1") not in {
    "0",
    "false",
    "False",
}

# Feature flag controlling whether items are grouped by discount/price
GROUP_BY_DISCOUNT = os.getenv("WSM_GROUP_BY_DISCOUNT", "1") not in {
    "0",
    "false",
    "False",
}

# Should the summary include only booked items? (default NO)
ONLY_BOOKED_IN_SUMMARY = os.getenv("WSM_SUMMARY_ONLY_BOOKED", "0") not in {
    "0",
    "false",
    "False",
}

# Naj se shranjene povezave uporabijo samodejno ob odprtju?
# (privzeto NE)
AUTO_APPLY_LINKS = os.getenv(
    "AUTO_APPLY_LINKS", os.getenv("WSM_AUTO_APPLY_LINKS", "0")
) not in {
    "0",
    "false",
    "False",
}

# Ali naj pri knjiženih vrsticah prepišemo tudi 'Ostalo' z nazivom iz kataloga?
OVERWRITE_OSTALO_IN_GRID = os.getenv(
    "WSM_OVERWRITE_OSTALO_IN_GRID", "1"
) not in {"0", "false", "False"}

DEC2 = Decimal("0.01")
DEC_PCT_MIN = Decimal("-100")
DEC_PCT_MAX = Decimal("100")

EXCLUDED_CODES = {"UNKNOWN", "OSTALO", "OTHER", "NAN"}


def _excluded_codes_upper() -> frozenset[str]:
    """Return ``EXCLUDED_CODES`` uppercased.

    Evaluated on each call so tests/plugins may adjust ``EXCLUDED_CODES`` at
    runtime without stale cached values.
    """
    return frozenset(x.upper() for x in EXCLUDED_CODES)


# Regex za prepoznavo "glavin" vrstic (Dobavnica/Račun/...).
# Možno razširiti z okoljsko spremenljivko ``WSM_HEADER_PREFIX``.
HDR_PREFIX_RE = re.compile(
    os.environ.get(
        "WSM_HEADER_PREFIX",
        (
            r"(?i)^\s*(Dobavnica|Ra[cč]un|Predra[cč]un|"
            r"Dobropis|Bremepis|Storno|Stornirano)\b"
        ),
    )
)


def _mask_header_like_rows(
    df: pd.DataFrame,
    name_col: str = "naziv",
    qty_col: str = "kolicina_norm",
    val_col: str = "vrednost",
    eps: float = 1e-9,
) -> pd.Series:
    """Return True for rows that look like document headers.

    Header-like rows ("Dobavnica", "Račun", etc.) often appear in the XML
    with zero quantity and zero value.  Such rows should be hidden from the
    review grid and summary.
    """

    name = (
        df.get(name_col, pd.Series([""] * len(df), index=df.index))
        .fillna("")
        .astype(str)
    )
    qty = pd.to_numeric(
        df.get(qty_col, pd.Series([0] * len(df), index=df.index)),
        errors="coerce",
    ).fillna(0)
    val = pd.to_numeric(
        df.get(val_col, pd.Series([0] * len(df), index=df.index)),
        errors="coerce",
    ).fillna(0)
    return (
        name.str.match(HDR_PREFIX_RE, na=False)
        & (qty.abs() <= eps)
        & (val.abs() <= eps)
    )


def _normalize_wsm_display_columns(df: pd.DataFrame) -> pd.DataFrame:
    """
    Enotno poimenuj prikazne stolpce v gridu:
      - 'WSM naziv' (mali n) -> 'WSM Naziv' (veliki N)
      - posodobi 'WSM šifra' in 'WSM Naziv' iz baznih
        'wsm_sifra' / 'wsm_naziv'.
    Ne povzroči napake, če stolpcev ni.
    """
    if df is None or df.empty:
        return df
    # 1) preimenuj morebitni 'WSM naziv' -> 'WSM Naziv'
    rename_map = {}
    for c in list(df.columns):
        if c.strip().lower() == "wsm naziv".lower() and c != "WSM Naziv":
            rename_map[c] = "WSM Naziv"
    if rename_map:
        df = df.rename(columns=rename_map)
    # če imamo po naključju oba stolpca, združi in odstrani starega
    if "WSM naziv" in df.columns and "WSM Naziv" in df.columns:
        df["WSM Naziv"] = df["WSM Naziv"].fillna(df["WSM naziv"])
        df = df.drop(columns=["WSM naziv"])
    # 2) zapolni prikazne iz baznih, če obstajajo
    if "wsm_sifra" in df.columns:
        if "WSM šifra" not in df.columns:
            df["WSM šifra"] = pd.Series(pd.NA, index=df.index, dtype="string")
        df["WSM šifra"] = df["wsm_sifra"].astype("string").fillna("")
    if "wsm_naziv" in df.columns:
        if "WSM Naziv" not in df.columns:
            df["WSM Naziv"] = pd.Series(pd.NA, index=df.index, dtype="string")
        df["WSM Naziv"] = df["wsm_naziv"].astype("string").fillna("")
    return df


def _apply_links_to_df(
    df: pd.DataFrame, links_df: pd.DataFrame
) -> tuple[pd.DataFrame, int]:
    """Auto-apply stored links to ``df``.

    Najprej poskusi strogo ujemanje po ``sifra_dobavitelja`` + ``naziv_ckey`` +
    ``enota_norm``.  Za vrstice, kjer WSM koda še vedno manjka, se izvede
    fallback brez enote.  Funkcija vrne posodobljen ``df`` in število
    posodobljenih vrstic.
    """
    if df is None or df.empty or links_df is None or links_df.empty:
        return df, 0

    req = {"sifra_dobavitelja", "naziv_ckey"}
    if not req.issubset(df.columns) or not req.issubset(links_df.columns):
        return df, 0

    def _norm_unit(u):
        s = str(u or "").strip().lower()
        if s in {"kom", "kosov", "kos/kos"}:
            return "kos"
        return s

    excluded = _excluded_codes_upper()

    def _needs_fill(s: pd.Series) -> pd.Series:
        s = s.astype("string")
        s_str = s.str.strip()
        return (
            s.isna()
            | s_str.eq("")
            | s_str.eq("<NA>")
            | s_str.str.upper().isin(excluded)
        )

    # normalizacija enot
    links_df = links_df.copy()
    links_df["enota_norm"] = (
        links_df["enota_norm"].map(_norm_unit)
        if "enota_norm" in links_df.columns
        else pd.Series([""] * len(links_df), index=links_df.index)
    )
    df["enota_norm"] = (
        df["enota_norm"].map(_norm_unit)
        if "enota_norm" in df.columns
        else pd.Series([""] * len(df), index=df.index)
    )

    for c in ["sifra_dobavitelja", "naziv_ckey"]:
        df[c] = df[c].astype(str)
        links_df[c] = links_df[c].astype(str)

    if "wsm_sifra" not in links_df.columns:
        return df, 0

    name_col = (
        "wsm_naziv"
        if "wsm_naziv" in links_df.columns
        else ("WSM Naziv" if "WSM Naziv" in links_df.columns else None)
    )

    links_df["wsm_sifra"] = links_df["wsm_sifra"].astype(str).str.strip()
    links_df = links_df[links_df["wsm_sifra"] != ""]

    if "wsm_sifra" not in df.columns:
        df["wsm_sifra"] = pd.Series(pd.NA, index=df.index, dtype="string")
    if "wsm_naziv" not in df.columns:
        df["wsm_naziv"] = pd.Series(pd.NA, index=df.index, dtype="string")

    mask_initial = _needs_fill(df.get("wsm_sifra"))
    before = int((~mask_initial).sum())

    # 1) strogo ujemanje: dobavitelj + naziv_ckey + enota_norm
    key_strict = ["sifra_dobavitelja", "naziv_ckey", "enota_norm"]
    if mask_initial.any() and all(k in links_df.columns for k in key_strict):
        lk1_cols = (
            key_strict + ["wsm_sifra"] + ([name_col] if name_col else [])
        )
        lk1 = (
            links_df[lk1_cols]
            .dropna(subset=["wsm_sifra"])
            .drop_duplicates(key_strict)
        )
        m1 = df.loc[mask_initial, key_strict].merge(
            lk1, on=key_strict, how="left"
        )
        idx1 = df.index[mask_initial]
        codes1 = pd.Series(m1["wsm_sifra"].values, index=idx1)
        df.loc[idx1, "wsm_sifra"] = df.loc[idx1, "wsm_sifra"].where(
            ~_needs_fill(df.loc[idx1, "wsm_sifra"]), codes1
        )
        if name_col:
            names1 = pd.Series(m1[name_col].values, index=idx1)
            df.loc[idx1, "wsm_naziv"] = df.loc[idx1, "wsm_naziv"].where(
                df.loc[idx1, "wsm_naziv"].notna(), names1
            )

    # 2) fallback: dobavitelj + naziv_ckey (brez enote)
    mask_after_first = _needs_fill(df.get("wsm_sifra"))
    key_fallback = ["sifra_dobavitelja", "naziv_ckey"]
    if mask_after_first.any() and all(
        k in links_df.columns for k in key_fallback
    ):
        lk2_cols = (
            key_fallback + ["wsm_sifra"] + ([name_col] if name_col else [])
        )
        lk2 = (
            links_df[lk2_cols]
            .dropna(subset=["wsm_sifra"])
            .drop_duplicates(key_fallback)
        )
        m2 = df.loc[mask_after_first, key_fallback].merge(
            lk2, on=key_fallback, how="left"
        )
        idx2 = df.index[mask_after_first]
        codes2 = pd.Series(m2["wsm_sifra"].values, index=idx2)
        df.loc[idx2, "wsm_sifra"] = df.loc[idx2, "wsm_sifra"].where(
            ~_needs_fill(df.loc[idx2, "wsm_sifra"]), codes2
        )
        if name_col:
            names2 = pd.Series(m2[name_col].values, index=idx2)
            df.loc[idx2, "wsm_naziv"] = df.loc[idx2, "wsm_naziv"].where(
                df.loc[idx2, "wsm_naziv"].notna(), names2
            )

    mask_final = _needs_fill(df.get("wsm_sifra"))
    after = int((~mask_final).sum())
    updated = max(0, after - before)

    st = df.get("status")
    if st is None:
        df["status"] = None
        st = df["status"]
    empty_status = st.fillna("").astype(str).str.strip().eq("")
    filled_mask = mask_initial & ~mask_final
    df.loc[filled_mask & empty_status, "status"] = "AUTO • povezava"

    return df, updated


def _fill_names_from_catalog(
    df: pd.DataFrame, wsm_df: pd.DataFrame
) -> pd.DataFrame:
    """Zapolni/poravna ``wsm_naziv`` iz kataloga glede na kodo."""
    if not isinstance(wsm_df, pd.DataFrame) or not {
        "wsm_sifra",
        "wsm_naziv",
    }.issubset(wsm_df.columns):
        return df
    if "wsm_sifra" not in df.columns:
        return df

    nm = (
        wsm_df.drop_duplicates("wsm_sifra")
        .assign(wsm_sifra=lambda d: d["wsm_sifra"].astype(str).str.strip())
        .set_index("wsm_sifra")["wsm_naziv"]
    )

    excluded = _excluded_codes_upper()
    codes = df["wsm_sifra"].astype(str).str.strip()
    has_code = codes.ne("") & ~codes.str.upper().isin(excluded)

    cur = df.get("wsm_naziv")
    if cur is None:
        df["wsm_naziv"] = pd.Series(pd.NA, index=df.index, dtype="string")
        cur = df["wsm_naziv"]
    cur_s = cur.astype(str)

    # manjkajoče ime ali 'ostalo' – slednje le, če stikalo to dovoli
    need_fill = cur.isna() | cur_s.str.strip().eq("")
    if globals().get("OVERWRITE_OSTALO_IN_GRID", True):
        need_fill = need_fill | cur_s.str.strip().str.lower().eq("ostalo")

    fill_mask = has_code & need_fill
    val = codes[fill_mask].map(nm)
    df.loc[fill_mask, "wsm_naziv"] = val.where(
        val.notna(), cur.loc[fill_mask]
    ).astype("string")
    return df


def _dec_or_zero(x):
    try:
        return Decimal(str(x))
    except Exception:
        return Decimal("0")


def _dec_or_none(x):
    try:
        return Decimal(str(x))
    except Exception:
        return None


def _ensure_eff_discount_pct(df: pd.DataFrame) -> pd.DataFrame:
    """
    UI uporablja eff_discount_pct za prikaz (kolona 'Rabat (%)' in za
    'Opozorilo'). Če je ta stolpec prazen ali 0, ga zapolnimo iz rabata_pct.
    """
    if "eff_discount_pct" not in df.columns:
        df["eff_discount_pct"] = None
    df["eff_discount_pct"] = df["eff_discount_pct"].apply(_dec_or_zero)
    if "rabata_pct" in df.columns:
        rp = df["rabata_pct"].apply(_dec_or_zero)
        mask = df["eff_discount_pct"].isna() | (df["eff_discount_pct"] == 0)
        df.loc[mask, "eff_discount_pct"] = rp[mask]
    df["eff_discount_pct"] = df["eff_discount_pct"].fillna(Decimal("0"))
    return df


def _backfill_discount_pct_from_prices(df: pd.DataFrame) -> pd.DataFrame:
    """
    Če procenta še nimamo, ga izračunamo iz cene pred/po rabatu:
        pct = (1 - cena_po / cena_pred) * 100
    Vzame prvi razpoložljivi par stolpcev (robustno preko
    `first_existing_series`).
    """

    if df is None or df.empty:
        return df

    # poskusi najti 'ceno pred' in 'ceno po' v različnih možnih imenih
    s_pred = first_existing_series(
        df, ["cena_bruto", "Neto pred rab.", "Neto pred rabatu", "cena_pred"]
    )
    s_po = first_existing_series(
        df, ["cena_po_rabatu", "cena_netto", "Neto po rab.", "Neto po rabatu"]
    )
    if s_pred is None or s_po is None:
        return df

    pred = s_pred.apply(_dec_or_zero)
    po = s_po.apply(_dec_or_zero)

    if "eff_discount_pct" not in df.columns:
        df["eff_discount_pct"] = Decimal("0")
    eff = df["eff_discount_pct"].apply(_dec_or_zero)

    # maska: tam kjer eff=0 in cena_pred > 0
    mask = (eff == 0) & (pred != 0)
    if bool(mask.any()):

        def _calc(p_before, p_after):
            try:
                return (
                    (p_before - p_after) / p_before * Decimal("100")
                ).quantize(Decimal("0.01"), ROUND_HALF_UP)
            except Exception:
                return Decimal("0")

        df.loc[mask, "eff_discount_pct"] = [
            _calc(pb, pa) for pb, pa in zip(pred[mask], po[mask])
        ]
        if "rabata_pct" in df.columns:
            rp = df["rabata_pct"].apply(_dec_or_zero)
            df.loc[(rp == 0) & mask, "rabata_pct"] = df.loc[
                (rp == 0) & mask, "eff_discount_pct"
            ]
    return df


def _booked_mask_from(df_or_sr: pd.DataFrame | pd.Series) -> pd.Series:
    """True, če je vrstica KNJIŽENA (status POVEZANO ali AUTO)."""
    if isinstance(df_or_sr, pd.DataFrame) and "status" in df_or_sr.columns:
        st = df_or_sr["status"].fillna("").astype(str).str.upper().str.strip()
        mask = st.str.startswith(("POVEZANO", "AUTO"))
        # Če je status prazen, a je WSM šifra vnešena, štej kot knjiženo
        try:
            col = first_existing_series(df_or_sr, ["wsm_sifra", "WSM šifra"])
        except Exception:
            col = None
        if col is not None:
            s = col.astype("string").map(_norm_wsm_code)
            excluded = _excluded_codes_upper()
            mask = mask | (st.str.strip().eq("") & ~s.isin(excluded))
        return mask
    if isinstance(df_or_sr, pd.Series):
        sr = df_or_sr
    else:
        # Primarno uporabljaj grid-stolpec; display kopija je lahko
        # nesinhronizirana
        col = first_existing_series(df_or_sr, ["wsm_sifra", "WSM šifra"])
        if col is None:
            return pd.Series(False, index=df_or_sr.index)
        sr = col
    s = sr.astype("string").map(_norm_wsm_code)
    excluded = _excluded_codes_upper()
    return ~s.isin(excluded)


def _safe_pct(v) -> Optional[Decimal]:
    try:
        d = _to_dec(v)
    except Exception:  # pragma: no cover - defensive
        return None
    if d < DEC_PCT_MIN or d > DEC_PCT_MAX:
        return None
    return d


def _to_dec(v: object) -> Decimal:
    """Best-effort conversion to :class:`Decimal`."""
    try:
        if isinstance(v, Decimal):
            return v
        if v is None or v == "":
            return Decimal("0")
        return Decimal(str(v))
    except Exception:  # pragma: no cover - defensive
        return Decimal("0")


def _discount_bucket(row: dict) -> Tuple[Decimal, Decimal]:
    """
    Vrni podpis rabata: (rabat_%, enotna_neto_po_rabatu).
    – rabat% zaokrožimo na 2 dec,
    – enotno ceno po rabatu na 3 dec.
    Robustno poiščemo stolpce tudi z GUI imeni:
    'Net. pred rab.', 'Net. po rab.'.
    Če je mogoče, unit_after preračunamo iz Skupna neto / Količina.
    """
    # 1) najprej išči izračunan efektivni rabat; šele nato surove vrednosti
    rab_keys = ("eff_discount_pct", "rabata_pct", "Rabat (%)", "rabat_pct")
    before_keys = (
        "cena_pred_rabatom",
        "net_pred_rab",
        "unit_net_before",
        "Net. pred rab.",
        "Net. pred rab",
    )
    after_keys = (
        "cena_po_rabatu",
        "net_po_rab",
        "unit_net_after",
        "unit_price_net",
        "Net. po rabatu",
        "Net. po rab.",
        "Net. po rab",
    )
    # pomembno: raje uporabi normalizirano količino, če obstaja
    qty_keys = ("kolicina_norm", "Količina", "kolicina")
    total_net_keys = ("Skupna neto", "vrednost", "Neto po rabatu", "total_net")

    pct = None
    for k in rab_keys:
        if k in row:
            pct = _safe_pct(row.get(k))
            if pct is not None:
                break

    unit_before = None
    for k in before_keys:
        if k in row and row.get(k) not in (None, ""):
            unit_before = _to_dec(row.get(k))
            break

    unit_after = None
    for k in after_keys:
        if k in row and row.get(k) not in (None, ""):
            unit_after = _to_dec(row.get(k))
            break

    # ❶ Poskusi bolj zanesljivo izračunati enotno ceno po rabatu iz total/qty
    qty = None
    for k in qty_keys:
        if k in row and row.get(k) not in (None, ""):
            qty = _to_dec(row.get(k))
            break
    total_net = None
    for k in total_net_keys:
        if k in row and row.get(k) not in (None, ""):
            total_net = _to_dec(row.get(k))
            break
    if qty and qty > 0 and total_net is not None:
        ua_calc = total_net / qty
        # Uporabi izračunano enotno ceno, če unit_after manjka ali
        # očitno ne ustreza
        if (
            unit_after is None
            or unit_after == 0
            or (ua_calc - (unit_after or 0)).copy_abs() > Decimal("0.00005")
        ):
            unit_after = ua_calc

    # če % še vedno nimamo, ga izračunaj iz unit_before/after
    if (
        pct is None
        and unit_before
        and unit_before > 0
        and unit_after is not None
    ):
        pct = (Decimal("1") - (unit_after / unit_before)) * Decimal("100")

    if pct is None:
        pct = Decimal("0")

    pct = pct.quantize(DEC2, rounding=ROUND_HALF_UP)
    # manj občutljivo na drobne razlike: 3 decimalke
    ua3 = (unit_after if unit_after is not None else Decimal("0")).quantize(
        Decimal("0.001"), rounding=ROUND_HALF_UP
    )
    return (pct, ua3)


# Logger setup
log = logging.getLogger(__name__)
TRACE = os.getenv("WSM_TRACE", "0") not in {"0", "false", "False"}
if TRACE:
    logging.getLogger().setLevel(logging.DEBUG)


def _t(msg, *args):
    if TRACE:
        log.warning("[TRACE GUI] " + msg, *args)


# Lepo formatirano opozorilo za grid
def _format_opozorilo(row: pd.Series) -> str:
    try:
        if bool(row.get("is_gratis")):
            unit = None
            db = row.get("_discount_bucket")
            if isinstance(db, (tuple, list)) and len(db) == 2:
                unit = db[1]
            if unit is None:
                unit = row.get("cena_po_rabatu", "0")
            unit = _as_dec(unit, "0").quantize(
                Decimal("0.0000"), rounding=ROUND_HALF_UP
            )
            return f"rabat 100.00% @ {unit} - GRATIS"
        # uporabi efektivni rabat; če ga ni, vzemi surovega
        # (negativno ničlo sproti počistimo)
        pct = row.get("eff_discount_pct", row.get("rabata_pct", Decimal("0")))
        if not isinstance(pct, Decimal):
            try:
                import pandas as pd

                if pd.isna(pct):
                    pct = Decimal("0")
                else:
                    pct = Decimal(str(pct))
            except Exception:
                pct = Decimal(str(pct or "0"))
        unit = None
        db = row.get("_discount_bucket")
        if isinstance(db, (tuple, list)) and len(db) == 2:
            unit = db[1]
        if unit is None:
            unit = row.get("cena_po_rabatu", 0)
        unit = _as_dec(unit, default="0").quantize(
            Decimal("0.0000"), rounding=ROUND_HALF_UP
        )
        pct = _clean_neg_zero(pct).quantize(DEC2, rounding=ROUND_HALF_UP)
        return f"rabat {pct}% @ {unit}"
    except Exception:
        return ""


# --- robust Decimal coercion (prevents InvalidOperation on NaN/None/strings)
def _as_dec(x, default: str = "0") -> Decimal:
    """
    Convert value to Decimal safely.
    Any NaN/None/empty/invalid → Decimal(default).
    Also normalizes comma decimals.
    """
    try:
        if isinstance(x, Decimal):
            return x if x.is_finite() else Decimal(default)
        # pandas/numpy NaN or None
        try:
            import pandas as pd  # local import to avoid hard dep

            if x is None or pd.isna(x):
                return Decimal(default)
        except Exception:
            if x is None:
                return Decimal(default)
        s = str(x).strip()
        if not s:
            return Decimal(default)
        s = s.replace(",", ".")
        d = Decimal(s)
        return d if d.is_finite() else Decimal(default)
    except Exception:
        return Decimal(default)


def _clean_neg_zero(val):
    """Normalize Decimal('-0') or -0.00 to plain zero."""
    d = _as_dec(val, default="0")
    return d if d != 0 else _as_dec("0", default="0")


_CURRENT_GRID_DF: pd.DataFrame | None = None


def _apply_multiplier(
    df: pd.DataFrame,
    idx: int,
    multiplier: Decimal,
    tree: ttk.Treeview | None = None,
    update_summary: Callable | None = None,
    update_totals: Callable | None = None,
) -> None:
    """Apply a quantity multiplier to a DataFrame row.

    The quantity is multiplied by ``multiplier`` while unit prices are divided
    by the same value so the line total remains unchanged. When a Treeview and
    update callbacks are provided, the visual row and aggregated totals are
    refreshed as well.

    Parameters
    ----------
    df:
        DataFrame containing invoice lines.
    idx:
        Index of the row to update.
    multiplier:
        Factor by which to multiply the normalized quantity.
    tree:
        Optional ``ttk.Treeview`` showing the invoice lines.
    update_summary:
        Callback to refresh the summary Treeview.
    update_totals:
        Callback to refresh aggregated totals.
    """
    if not isinstance(multiplier, Decimal):
        multiplier = Decimal(str(multiplier))

    old_qty = df.at[idx, "kolicina_norm"]
    old_price = df.at[idx, "cena_po_rabatu"]

    if "multiplier" not in df.columns:
        df["multiplier"] = Decimal("1")
    try:
        current = df.at[idx, "multiplier"]
    except Exception:
        current = Decimal("1")
    if not isinstance(current, Decimal):
        try:
            current = Decimal(str(current))
        except Exception:
            current = Decimal("1")
    df.at[idx, "multiplier"] = current * multiplier

    df.at[idx, "kolicina_norm"] *= multiplier
    df.at[idx, "cena_po_rabatu"] /= multiplier
    df.at[idx, "cena_pred_rabatom"] /= multiplier
    df.at[idx, "total_net"] = (
        df.at[idx, "kolicina_norm"] * df.at[idx, "cena_po_rabatu"]
    )

    log.debug(
        "Applied multiplier %s to row %s: quantity %s -> %s, price %s -> %s",
        multiplier,
        idx,
        old_qty,
        df.at[idx, "kolicina_norm"],
        old_price,
        df.at[idx, "cena_po_rabatu"],
    )

    if tree is not None:
        row_id = str(idx)
        tree.set(row_id, "kolicina_norm", _fmt(df.at[idx, "kolicina_norm"]))
        tree.set(
            row_id, "cena_pred_rabatom", _fmt(df.at[idx, "cena_pred_rabatom"])
        )
        tree.set(row_id, "cena_po_rabatu", _fmt(df.at[idx, "cena_po_rabatu"]))
        tree.set(row_id, "total_net", _fmt(df.at[idx, "total_net"]))

    if update_summary:
        update_summary()
    if update_totals:
        update_totals()


def review_links(
    df: pd.DataFrame,
    wsm_df: pd.DataFrame,
    links_file: Path,
    invoice_total: Decimal,
    invoice_path: Path | None = None,
    price_warn_pct: float | int | Decimal | None = None,
    invoice_gross: Decimal | None = None,
) -> pd.DataFrame:
    """Interactively map supplier invoice rows to WSM items.

    Parameters
    ----------
    df : pandas.DataFrame
        DataFrame with invoice line details which will be modified in-place.
    wsm_df : pandas.DataFrame
        Table of available WSM articles with codes and names.
    links_file : pathlib.Path
        Excel file containing saved mappings for the supplier.
    invoice_total : decimal.Decimal
        Net total of the invoice used for validating the amounts.
    invoice_path : pathlib.Path, optional
        Path to the invoice document from which additional metadata (date,
        invoice number, supplier name) may be extracted.
    price_warn_pct : float | int | Decimal, optional
        Threshold for price change warnings expressed in percent. When not
        provided, the value of ``PRICE_DIFF_THRESHOLD`` is used.
    invoice_gross : decimal.Decimal, optional
        Invoice grand total used when the XML is not available for extracting
        header amounts.

    Returns
    -------
    pandas.DataFrame
        The reviewed invoice lines including any document-level correction
        rows.
    """

    # Prepreči UnboundLocalError za 'pd' in 'Decimal' zaradi poznejših lokalnih
    # importov v tej funkciji ter poskrbi za Decimal util.
    import pandas as pd
    from decimal import Decimal, ROUND_HALF_UP

    log.info(
        "AUTO_APPLY_LINKS=%s → shranjene povezave %s.",
        AUTO_APPLY_LINKS,
        "BODO uveljavljene" if AUTO_APPLY_LINKS else "NE bodo",
    )

    df = df.copy()
    df = df.loc[:, ~df.columns.duplicated()].copy()
    log.debug("Initial invoice DataFrame:\n%s", df.to_string())
    if {"cena_bruto", "cena_netto"}.issubset(df.columns):
        for idx, row in df.iterrows():
            log.info(
                "XML[%s] bruto=%s neto=%s ddv=%s",
                idx,
                row.get("cena_bruto"),
                row.get("cena_netto"),
                row.get("ddv"),
            )
    price_warn_threshold = (
        Decimal(str(price_warn_pct))
        if price_warn_pct is not None
        else PRICE_DIFF_THRESHOLD
    )
    supplier_code: str = "Unknown"
    # Try to extract supplier code directly from the invoice XML
    if invoice_path and invoice_path.suffix.lower() == ".xml":
        try:
            tree = LET.parse(invoice_path, parser=XML_PARSER)
            supplier_code_raw = get_supplier_info(tree)
            supplier_code_norm = _norm_vat(supplier_code_raw)
            if supplier_code_norm and supplier_code_raw.upper().startswith(
                "SI"
            ):
                supplier_code = supplier_code_norm
            else:
                supplier_code = supplier_code_raw
            log.info("Supplier code extracted: %s", supplier_code)
        except Exception as exc:
            log.debug("Supplier code lookup failed: %s", exc)
    suppliers_file = links_file.parent.parent
    log.debug(f"Pot do mape links: {suppliers_file}")
    sup_map = _load_supplier_map(suppliers_file)

    log.info("Resolved supplier code: %s", supplier_code)
    supplier_info = sup_map.get(supplier_code, {})
    supplier_vat = supplier_info.get("vat")

    service_date = None
    invoice_number = None
    if invoice_path and invoice_path.suffix.lower() == ".xml":
        try:
            from wsm.parsing.eslog import (
                extract_service_date,
                extract_invoice_number,
            )

            service_date = extract_service_date(invoice_path)
            invoice_number = extract_invoice_number(invoice_path)
        except Exception as exc:
            log.warning(f"Napaka pri branju glave računa: {exc}")
    elif invoice_path and invoice_path.suffix.lower() == ".pdf":
        try:
            from wsm.parsing.pdf import (
                extract_service_date,
                extract_invoice_number,
            )

            service_date = extract_service_date(invoice_path)
            invoice_number = extract_invoice_number(invoice_path)
        except Exception as exc:
            log.warning(f"Napaka pri branju glave računa: {exc}")

    inv_name = None
    if invoice_path and invoice_path.suffix.lower() == ".xml":
        try:
            from wsm.parsing.eslog import (
                get_supplier_name,
                get_supplier_info_vat,
            )

            inv_name = get_supplier_name(invoice_path)
            if not supplier_vat:
                _, _, vat = get_supplier_info_vat(invoice_path)
                supplier_vat = vat
        except Exception:
            inv_name = None
    elif invoice_path and invoice_path.suffix.lower() == ".pdf":
        try:
            from wsm.parsing.pdf import get_supplier_name_from_pdf

            inv_name = get_supplier_name_from_pdf(invoice_path)
        except Exception:
            inv_name = None

    full_supplier_name = supplier_info.get("ime") or inv_name or supplier_code
    supplier_name = short_supplier_name(full_supplier_name)

    log.info(f"Default name retrieved: {supplier_name}")
    log.debug(f"Supplier info: {supplier_info}")

    header_totals = _build_header_totals(
        invoice_path, invoice_total, invoice_gross
    )

    service_date = (
        header_totals.get("service_date")
        or supplier_info.get("service_date")
        or ""
    )

    try:
        manual_old = pd.read_excel(links_file, dtype=str)
        log.info("Processing complete")
        log.info(
            "Število prebranih povezav iz %s: %d", links_file, len(manual_old)
        )
        log.debug(
            "Primer povezav iz %s: %s", links_file, manual_old.head().to_dict()
        )
        manual_old["sifra_dobavitelja"] = (
            manual_old["sifra_dobavitelja"].fillna("").astype(str)
        )
        empty_sifra_old = manual_old["sifra_dobavitelja"].eq("")
        if empty_sifra_old.any():
            log.warning(
                "Prazne vrednosti v sifra_dobavitelja v manual_old za "
                f"{empty_sifra_old.sum()} vrstic"
            )
            sample = manual_old[empty_sifra_old][
                ["naziv", "sifra_dobavitelja"]
            ]
            log.debug(
                "Primer vrstic s prazno sifra_dobavitelja: %s",
                sample.head().to_dict(),
            )
        manual_old["naziv_ckey"] = manual_old["naziv"].map(_clean)
    except Exception as e:
        manual_old = pd.DataFrame(
            columns=[
                "sifra_dobavitelja",
                "naziv",
                "wsm_sifra",
                "dobavitelj",
                "naziv_ckey",
            ]
        )
        log.debug(
            "Manual_old ni obstajal ali napaka pri branju: %s, "
            "ustvarjam prazen DataFrame",
            e,
        )

    existing_names = sorted(
        {
            short_supplier_name(n)
            for n in manual_old.get("dobavitelj", [])
            if isinstance(n, str) and n.strip()
        }
    )
    if supplier_name and supplier_name not in existing_names:
        existing_names.insert(0, supplier_name)
    supplier_name = existing_names[0] if existing_names else supplier_code
    df["dobavitelj"] = supplier_name
    log.debug(f"Supplier name nastavljen na: {supplier_name}")

    # Normalize codes before lookup
    df["sifra_dobavitelja"] = df["sifra_dobavitelja"].fillna("").astype(str)
    empty_sifra = df["sifra_dobavitelja"] == ""
    if empty_sifra.any():
        log.warning(
            "Prazne vrednosti v sifra_dobavitelja za "
            f"{empty_sifra.sum()} vrstic v df",
        )

    links_df = manual_old
    df["naziv_ckey"] = df["naziv"].map(_clean)
    globals()["_PENDING_LINKS_DF"] = links_df
    log.info("AUTO_APPLY_LINKS=%s", AUTO_APPLY_LINKS)
    if AUTO_APPLY_LINKS:
        try:
            df, upd_cnt = _apply_links_to_df(df, links_df)
            df = _fill_names_from_catalog(df, wsm_df)
            df = _normalize_wsm_display_columns(df)
            globals()["_CURRENT_GRID_DF"] = df
            log.info(
                "Samodejno uveljavljene povezave: %d vrstic posodobljenih.",
                upd_cnt,
            )
        except Exception as e:
            log.exception("Napaka pri auto-uveljavitvi povezav: %s", e)
    else:
        log.info(
            "AUTO_APPLY_LINKS=0 → shranjene povezave NE bodo "
            "uveljavljene samodejno."
        )

    # Poskrbi za prisotnost in tipe stolpcev za WSM povezave
    for c in ("wsm_sifra", "wsm_naziv"):
        if c not in df.columns:
            df[c] = pd.Series(pd.NA, index=df.index, dtype="string")
        else:
            df[c] = df[c].astype("string")

    # Enotno ime prikaznih stolpcev v gridu (tudi ko AUTO_APPLY_LINKS=0)
    df = _normalize_wsm_display_columns(df)

    if not AUTO_APPLY_LINKS:
        if "status" not in df.columns:
            df["status"] = ""
        mask_not_booked = df["status"].astype(str).str.upper().ne("POVEZANO")
        df.loc[mask_not_booked, ["wsm_sifra", "wsm_naziv"]] = pd.NA

    # Po morebitnem praznjenju ponovno poravnaj prikazne vrednosti
    df = _normalize_wsm_display_columns(df)

    df["multiplier"] = Decimal("1")
    log.debug(f"df po inicializaciji: {df.head().to_dict()}")

    df_doc = df[df["sifra_dobavitelja"] == "_DOC_"]
    # poskrbi, da je df_doc skladen z df
    df_doc = _normalize_wsm_display_columns(df_doc)
    df_doc = df_doc.loc[:, ~df_doc.columns.duplicated()].copy()

    doc_discount_raw = df_doc["vrednost"].sum()
    doc_discount = (
        doc_discount_raw
        if isinstance(doc_discount_raw, Decimal)
        else Decimal(str(doc_discount_raw))
    )
    log.debug("df before _DOC_ filter:\n%s", df.to_string())
    df = df[df["sifra_dobavitelja"] != "_DOC_"]
    df["ddv"] = df["ddv"].apply(
        lambda x: Decimal(str(x)) if not isinstance(x, Decimal) else x
    )  # ensure VAT values are Decimal for accurate totals
    # Ensure a clean sequential index so Treeview item IDs are predictable
    df = df.reset_index(drop=True)
    df["cena_pred_rabatom"] = df.apply(
        lambda r: (
            (r["vrednost"] + r["rabata"]) / r["kolicina"]
            if r["kolicina"]
            else Decimal("0")
        ),
        axis=1,
    )
    df["cena_po_rabatu"] = df.apply(
        lambda r: (
            r["vrednost"] / r["kolicina"] if r["kolicina"] else Decimal("0")
        ),
        axis=1,
    )
<<<<<<< HEAD
    for _c in ("vrednost", "rabata"):
        df[_c] = df[_c].apply(
            lambda x: x if isinstance(x, Decimal) else Decimal(str(x))
        )
    df["rabata_pct"] = df.apply(
        lambda r: (
            (
                r["rabata"] / (r["vrednost"] + r["rabata"]) * Decimal("100")
            ).quantize(Decimal("0.01"), ROUND_HALF_UP)
            if (r["vrednost"] + r["rabata"]) != 0
=======
    df["rabata_pct"] = df.apply(
        lambda r: (
            (r["rabata"] / (r["vrednost"] + r["rabata"]) * 100).quantize(
                Decimal("0.01"), ROUND_HALF_UP
            )
            if (r["vrednost"] + r["rabata"])
>>>>>>> 0fc56e5f
            else Decimal("0")
        ),
        axis=1,
    )
    df["total_net"] = df["vrednost"]
    df["is_gratis"] = df["rabata_pct"] >= Decimal("99.9")
    df["kolicina_norm"], df["enota_norm"] = zip(
        *[
            _norm_unit(Decimal(str(q)), u, n, vat, code)
            for q, u, n, vat, code in zip(
                df["kolicina"],
                df["enota"],
                df["naziv"],
                df["ddv_stopnja"],
                df.get("sifra_artikla"),
            )
        ]
    )
    # Keep ``kolicina_norm`` as ``Decimal`` to avoid losing precision in
    # subsequent calculations and when saving the file. Previously the column
    # was cast to ``float`` which could introduce rounding errors.
    df["warning"] = pd.NA

    # --- Lep opis rabata za prikaz v mreži ---
    def _q2(x):
        try:
            return (x if isinstance(x, Decimal) else Decimal(str(x))).quantize(
                DEC2, ROUND_HALF_UP
            )
        except Exception:
            return Decimal("0.00")

    def _fmt_eur(x: Decimal) -> str:
        return f"{_q2(x):.2f}"

    def _rab_opis(row) -> str:
        if bool(row.get("is_gratis")) or (
            _q2(row.get("rabata_pct", 0)) >= Decimal("99.90")
        ):
            return "100 % (GRATIS)"
        pct = _q2(row.get("rabata_pct", 0))
        if pct > 0:
            amt = _q2(row.get("rabata", 0))
            return f"{pct:.2f} % (−{_fmt_eur(amt)} €)"
        return ""

    df["rabat_opis"] = df.apply(_rab_opis, axis=1).astype("string")

    log.debug("df po normalizaciji: %s", df.head().to_dict())
    # Ensure 'multiplier' is a sane Decimal for later comparisons/UI
    if "multiplier" not in df.columns:
        df["multiplier"] = Decimal("1")
    else:
        df["multiplier"] = df["multiplier"].map(lambda v: _as_dec(v, "1"))

    # Naj povzetek in UI handlerji vedno uporabljajo zadnjo verzijo df
    globals()["_CURRENT_GRID_DF"] = df
    # STEP0: surovi podatki
    try:
        cols_dbg = [
            c
            for c in (
                "sifra_dobavitelja",
                "naziv",
                "naziv_ckey",
                "enota",
                "enota_norm",
                "Količina",
                "kolicina_norm",
                "vrednost",
                "Skupna neto",
                "Neto po rabatu",
                "cena_po_rabatu",
                "rabata",
                "rabata_pct",
                "eff_discount_pct",
                "line_bucket",
                "is_gratis",
            )
            if c in df.columns
        ]
        _t("STEP0 rows=%d, cols=%d -> %s", len(df), len(df.columns), cols_dbg)
        _t("STEP0 head=%s", df[cols_dbg].head(10).to_dict("records"))
    except Exception:
        pass

    # STEP0.5: skrij "glavine" vrstice iz eSLOG-a (npr. "Dobavnica: ..."),
    # ki imajo 0 količine in 0 vrednosti – te niso dejanski artikli,
    # ampak samo dokumentacijske postavke.
    # Možno izklopiti z WSM_HIDE_HEADER_LINES=0
    if os.environ.get("WSM_HIDE_HEADER_LINES", "1") != "0":
        try:
            _mask_hdr = _mask_header_like_rows(df)
            if _mask_hdr.any():
                removed = int(_mask_hdr.sum())
                examples = (
                    df.loc[_mask_hdr, "naziv"].head(2).tolist()
                    if "naziv" in df.columns
                    else []
                )
                df = df.loc[~_mask_hdr].reset_index(drop=True).copy()
                _t(
                    "STEP0.5 hidden header-like rows: %d (e.g. %s)",
                    removed,
                    examples,
                )
        except Exception:
            pass

    # (premaknjeno) opozorila bomo preračunali po združevanju

    # 1) obvezno: zagotovimo eff_discount_pct še pred merge
    df = _ensure_eff_discount_pct(df)
    _t(
        "STEP1 after ensure_eff_discount_pct: nulls=%s sample=%s",
        (
            df["eff_discount_pct"].isna().sum()
            if "eff_discount_pct" in df.columns
            else "n/a"
        ),
        (
            df[["eff_discount_pct"]].head(5).to_dict("records")
            if "eff_discount_pct" in df.columns
            else "n/a"
        ),
    )
    # 1a) če procenta še vedno ni, ga izračunamo iz cen pred/po
    before_backfill = (
        df["eff_discount_pct"].apply(_dec_or_zero)
        if "eff_discount_pct" in df.columns
        else None
    )
    df = _backfill_discount_pct_from_prices(df)
    if before_backfill is not None:
        after_backfill = df["eff_discount_pct"].apply(_dec_or_zero)
        changed = int(((before_backfill == 0) & (after_backfill != 0)).sum())
        _t("STEP1a backfilled discount pct from prices for %d rows", changed)

    # 1b) stolpec 'Rabat (%)' uporablja rabata_pct
    #     -> poravnaj iz eff_discount_pct
    try:
        if "eff_discount_pct" in df.columns:
            eff = df["eff_discount_pct"].apply(_dec_or_zero)
            if "rabata_pct" not in df.columns:
                df["rabata_pct"] = eff
                _t(
                    "STEP1b rabata_pct created from "
                    "eff_discount_pct for all rows"
                )
            else:
                rp = df["rabata_pct"].apply(_dec_or_zero)
                mask_sync = (rp == 0) & (eff != 0)
                if bool(mask_sync.any()):
                    df.loc[mask_sync, "rabata_pct"] = eff[mask_sync]
                    _t(
                        "STEP1b rabata_pct synced from "
                        "eff_discount_pct for %d rows",
                        int(mask_sync.sum()),
                    )
    except Exception as _e:
        _t("STEP1b sync skipped: %s", _e)

    # 1c) po sinhronizaciji ponovno zgradi prikazni opis rabata
    try:
        df["rabat_opis"] = df.apply(_rab_opis, axis=1).astype("string")
        _t("STEP1c rabat_opis rebuilt after pct sync")
    except Exception as _e:
        _t("STEP1c rabat_opis rebuild skipped: %s", _e)

    # Označi GRATIS vrstice (količina > 0 in neto = 0), da se ne izgubijo

    if "is_gratis" not in df.columns:
        df["is_gratis"] = False
    qty_s = first_existing_series(
        df, ["Količina", "kolicina_norm", "kolicina"]
    )
    total_s = first_existing_series(
        df, ["Skupna neto", "vrednost", "Neto po rabatu", "total_net"]
    )
    if qty_s is not None and total_s is not None:
        q = qty_s.map(
            lambda v: Decimal(str(v)) if v not in (None, "") else Decimal("0")
        )
        t = total_s.map(
            lambda v: Decimal(str(v)) if v not in (None, "") else Decimal("0")
        )
        df.loc[(q > 0) & (t == 0), "is_gratis"] = True
    _t(
        "STEP2 is_gratis count=%s",
        int(df["is_gratis"].sum()) if "is_gratis" in df.columns else "n/a",
    )

    # očisti morebitne nemogoče vrednosti rabata
    if "rabata_pct" in df.columns:

        def _clip(v):
            d = _safe_pct(v)
            if d is None:
                d = Decimal("0")
            return d.quantize(DEC2, rounding=ROUND_HALF_UP)

        df["rabata_pct"] = df["rabata_pct"].map(_clip)

    # 2) pripravimo 'discount bucket' za stabilno grupiranje
    if GROUP_BY_DISCOUNT:
        if "line_bucket" in df.columns:
            df["_discount_bucket"] = df["line_bucket"]
        else:
            df["_discount_bucket"] = df.apply(_discount_bucket, axis=1)

        # Sanacija: poskrbi, da je na VSAKI vrstici tuple (pct, unit)
        def _is_valid_bucket(val):
            return (
                isinstance(val, (tuple, list))
                and len(val) == 2
                and all(not pd.isna(x) for x in val)
            )

        def _coerce_bucket(row):
            val = row.get("_discount_bucket", None)
            if _is_valid_bucket(val):
                return tuple(val)
            # fallback iz trenutno vidnih polj (robustno)
            return _discount_bucket(row)

        df["_discount_bucket"] = df.apply(_coerce_bucket, axis=1)
        # nikoli ne dovoli implicitne pretvorbe v float (npr. zaradi NaN)
        df["_discount_bucket"] = df["_discount_bucket"].astype(object)

        try:
            bad = (
                df["_discount_bucket"]
                .apply(
                    lambda v: not (
                        isinstance(v, (tuple, list)) and len(v) == 2
                    )
                )
                .sum()
            )
            _t(
                "STEP3 bucket ready: rows=%d, invalid=%d, uniq=%s",
                len(df),
                int(bad),
                (
                    df["_discount_bucket"].nunique(dropna=False)
                    if "_discount_bucket" in df.columns
                    else "n/a"
                ),
            )
        except Exception:
            pass

        # Koliko unikatnih ključev (brez in z bucketom)
        try:
            base_cols = [
                c
                for c in (
                    "sifra_dobavitelja",
                    "naziv_ckey",
                    "enota_norm",
                )
                if c in df.columns
            ]
            base = (
                df[base_cols].drop_duplicates().shape[0]
                if base_cols
                else "n/a"
            )
            with_b = (
                df[base_cols + ["_discount_bucket"]].drop_duplicates().shape[0]
                if base_cols and "_discount_bucket" in df.columns
                else "n/a"
            )
            _t(
                "STEP3 unique groups base=%s, base+bucket=%s using %s",
                base,
                with_b,
                base_cols,
            )
        except Exception:
            pass

    if os.getenv("WSM_DEBUG_BUCKET") == "1":
        for i, r in df.iterrows():
            log.warning(
                "DBG key=(%s, %s, %s) eff=%s bucket=%s qty=%s "
                "total=%s gratis=%s",
                r.get("sifra_dobavitelja"),
                r.get("naziv_ckey"),
                r.get("enota_norm"),
                r.get("eff_discount_pct"),
                _discount_bucket(r),
                r.get("Količina")
                or r.get("kolicina_norm")
                or r.get("kolicina"),
                r.get("Skupna neto")
                or r.get("vrednost")
                or r.get("Neto po rabatu")
                or r.get("total_net"),
                r.get("is_gratis"),
            )

    # 3) šele zdaj združi enake postavke (ključ vključuje eff_discount_pct)
    _t("STEP4 call _merge_same_items on %d rows", len(df))
    # STEP4: združi iste artikle po bucketu/rabatu (GRATIS ostane ločeno)
    df = _merge_same_items(df)

    # -- po združevanju posodobi imena in prikazne stolpce za GRID --
    df = _fill_names_from_catalog(df, wsm_df)

    # poskrbi za prikazne stolpce (vedno prepiši iz baznih)
    if "WSM šifra" not in df.columns:
        df["WSM šifra"] = ""
    if "WSM Naziv" not in df.columns:
        df["WSM Naziv"] = ""
    df["WSM šifra"] = df.get("wsm_sifra").astype("string").fillna("")
    df["WSM Naziv"] = df.get("wsm_naziv").astype("string").fillna("")

    # --- Po MERGE: zagotovimo vse prikazne stolpce, ki jih GUI bere ---
    # 1) 'rabata_pct' – če ga ni, vzemi eff_discount_pct (ali 0)
    if "rabata_pct" not in df.columns:
        if "eff_discount_pct" in df.columns:
            df["rabata_pct"] = df["eff_discount_pct"].map(
                lambda v: Decimal(str(v or "0"))
            )
        else:
            df["rabata_pct"] = Decimal("0")
    else:
        # normaliziraj v Decimal
        df["rabata_pct"] = df["rabata_pct"].map(
            lambda v: Decimal(str(v or "0"))
        )

    # 2) 'cena_pred_rabatom' – enotna neto pred rabatom
    #    če ni na voljo, izračunaj iz 'cena_po_rabatu' in 'eff_discount_pct'
    if "cena_pred_rabatom" not in df.columns:
        if "cena_po_rabatu" in df.columns and "eff_discount_pct" in df.columns:

            def _unit_before(row):
                try:
                    ua = Decimal(str(row.get("cena_po_rabatu", "0") or "0"))
                    pct = Decimal(str(row.get("eff_discount_pct", "0") or "0"))
                    # ua / (1 - pct/100); pri 0% ali 100% fallback na ua
                    denom = Decimal("1") - (pct / Decimal("100"))
                    if denom == 0:
                        return ua.quantize(
                            Decimal("0.0001"), rounding=ROUND_HALF_UP
                        )
                    return (ua / denom).quantize(
                        Decimal("0.0001"), rounding=ROUND_HALF_UP
                    )
                except Exception:
                    return Decimal("0")

            df["cena_pred_rabatom"] = df.apply(_unit_before, axis=1)
        else:
            # brez podatkov o rabatu – prikaži isto kot po rabatu
            base = (
                df["cena_po_rabatu"]
                if "cena_po_rabatu" in df.columns
                else Decimal("0")
            )
            df["cena_pred_rabatom"] = base

    # 3) 'Skupna neto' – če manjka, privzemi 'vrednost'
    if "Skupna neto" not in df.columns and "vrednost" in df.columns:
        df["Skupna neto"] = df["vrednost"]

    # -------------------------------------------------------------------
    # Efektivni rabat (upošteva gratis) – samo za prikaz v GUI
    try:
        # raje normalizirana količina (če obstaja)
        qty_col = next(
            (
                c
                for c in ("kolicina_norm", "Količina", "kolicina")
                if c in df.columns
            ),
            None,
        )
        tot_col = next(
            (
                c
                for c in (
                    "Skupna neto",
                    "vrednost",
                    "Neto po rabatu",
                    "total_net",
                )
                if c in df.columns
            ),
            None,
        )
        # Za izračun efektivnega rabata grupiramo:
        # - če je vklopljeno grupiranje po ceni -> tudi po _discount_bucket
        # - sicer samo po artiklu (brez bucketa)
        base_grp = [
            c
            for c in ("sifra_dobavitelja", "naziv_ckey", "enota_norm")
            if c in df.columns
        ]
        if GROUP_BY_DISCOUNT and "_discount_bucket" in df.columns:
            grp_cols = base_grp + ["_discount_bucket"]
        else:
            grp_cols = base_grp
        if qty_col and tot_col and grp_cols:

            def _unit_from_bucket(r: pd.Series) -> Decimal:
                b = r.get("_discount_bucket")
                if isinstance(b, (tuple, list)) and len(b) == 2:
                    return _as_dec(b[1], "0")
                return _as_dec(r.get("cena_po_rabatu", "0"), "0")

            def _unit_row_effective(r: pd.Series) -> Decimal:
                # raje izračun iz vsote/količine, če je možen (ujema enote)
                try:
                    q = _as_dec(r.get(qty_col, "0"), "0")
                    t = _as_dec(r.get(tot_col, "0"), "0")
                    if q and q > 0:
                        return t / q
                except Exception:
                    pass
                return _unit_from_bucket(r)

            def _calc_group(g: pd.DataFrame) -> pd.Series:
                # Vsota imenovalca po vrsticah: sum(unit_i * qty_i)
                qty_vals = g[qty_col].map(lambda v: _as_dec(v, "0"))
                denom = Decimal("0")
                for idx, q in qty_vals.items():
                    if q and q > 0:
                        u = _unit_row_effective(g.loc[idx])
                        denom += u * q
                paid_mask = ~g.get(
                    "is_gratis", pd.Series(False, index=g.index)
                ).fillna(False)
                paid_tot = sum(
                    (_as_dec(x, "0") for x in g.loc[paid_mask, tot_col]),
                    Decimal("0"),
                )
                if denom == 0:
                    eff = None
                else:
                    eff = (Decimal("1") - (paid_tot / denom)) * Decimal("100")
                    eff = eff.quantize(DEC2, rounding=ROUND_HALF_UP)
                return pd.Series({"_eff_pct_group": eff})

            try:
                eff_df = (
                    df.groupby(grp_cols, dropna=False)
                    .apply(_calc_group, include_groups=False)
                    .reset_index()
                )
            except TypeError:
                eff_df = (
                    df.groupby(grp_cols, dropna=False)
                    .apply(_calc_group)
                    .reset_index()
                )
            df = df.merge(eff_df, on=grp_cols, how="left")
            mask_paid = ~df.get(
                "is_gratis", pd.Series(False, index=df.index)
            ).fillna(False)
            # zapiši efektivni rabat, če ga imamo; sicer pusti obstoječega
            df.loc[mask_paid & df["_eff_pct_group"].notna(), "rabata_pct"] = (
                df["_eff_pct_group"]
            )
            df.drop(columns=["_eff_pct_group"], inplace=True)
    except Exception as exc:
        log.debug("Efektivni rabat (GUI) preskočen: %s", exc)

    # po merge + po effekt. rabatu: prikaži 100% za GRATIS vrstice
    if "is_gratis" in df.columns and "rabata_pct" in df.columns:
        df.loc[df["is_gratis"].fillna(False), "rabata_pct"] = Decimal("100")

    # Normaliziraj -0 na 0 v rabata_pct
    if "rabata_pct" in df.columns:
        df["rabata_pct"] = df["rabata_pct"].map(_clean_neg_zero)

    # Mini airbag: derive 'cena_po_rabatu' from '_discount_bucket' if missing
    if "cena_po_rabatu" not in df.columns and "_discount_bucket" in df.columns:

        def _from_bucket(row: pd.Series) -> Decimal:
            b = row.get("_discount_bucket")
            if isinstance(b, (tuple, list)) and len(b) == 2:
                return _as_dec(b[1], "0")
            return _as_dec(row.get("cena_po_rabatu", "0"), "0")

        df["cena_po_rabatu"] = df.apply(_from_bucket, axis=1)

    # Za prikaz dosledno zaokroži rabata_pct na 2 decimalni mesti
    # (ustvari stolpec, če manjka)
    if "rabata_pct" not in df.columns:
        df["rabata_pct"] = Decimal("0")
    df["rabata_pct"] = df["rabata_pct"].map(
        lambda v: _as_dec(v, "0").quantize(DEC2, rounding=ROUND_HALF_UP)
    )

    # -- po merge-u format opozorila (če obstaja)
    try:
        df["warning"] = df.apply(_format_opozorilo, axis=1)
    except Exception as exc:
        log.debug("warning format (post-merge) failed: %s", exc)

    def _price_from_bucket(row):
        b = row.get("_discount_bucket")
        if isinstance(b, (tuple, list)) and len(b) == 2:
            return _as_dec(b[1], "0")
        return _as_dec(row.get("cena_po_rabatu", "0"), "0")

    if GROUP_BY_DISCOUNT and "_discount_bucket" in df.columns:
        # zgolj kozmetika – izračun cene iz bucket-a,
        # dejanska teža je že v 'Skupna neto'
        df["cena_po_rabatu"] = df.apply(_price_from_bucket, axis=1)
    _t(
        "STEP5 after merge: rows=%d head=%s",
        len(df),
        df[
            [
                c
                for c in (
                    "naziv",
                    "enota_norm",
                    "Količina",
                    "Skupna neto",
                    "_discount_bucket",
                    "is_gratis",
                )
                if c in df.columns
            ]
        ]
        .head(10)
        .to_dict("records"),
    )

    # Po združevanju lahko 'rabat_opis' izgine – ga ponovno zgradimo.
    try:
        if "rabata_pct" in df.columns:
            df["rabat_opis"] = df.apply(_rab_opis, axis=1).astype("string")
            _t("STEP5c rabat_opis rebuilt after merge")
        else:
            # V skrajnem primeru zagotovi prazen stolpec, da grid ne pade
            if "rabat_opis" not in df.columns:
                df["rabat_opis"] = ""
                _t("STEP5c rabat_opis added as empty (rabata_pct missing)")
    except Exception as _e:
        _t(f"STEP5c rabat_opis rebuild skipped: {_e}")

    # ------------------------------------------------------------------
    # BOOKING LOGIKA
    #  - Predlog (wsm_sifra) je le informativen.
    #  - "Dejansko knjiženje" (za grid in POVZETEK) držimo v _booked_sifra.
    #  - Privzeto je VSE pod "OSTALO".
    # ------------------------------------------------------------------
    def _init_booking_columns(df0: pd.DataFrame) -> None:
        if df0 is None or df0.empty:
            return

        # Predlog hranimo posebej (ne vpliva na povzetek)
        df0["_suggested_wsm_sifra"] = (
            df0["wsm_sifra"] if "wsm_sifra" in df0.columns else None
        )

        # Dejansko knjiženje – PRIVZETO SAMO "OSTALO"
        # (BREZ uporabe was_ever_booked / last_booked_sifra / booked_sifra)
        df0["_booked_sifra"] = "OSTALO"

        # Ključ za povzetek je vedno _booked_sifra
        df0["_summary_key"] = (
            df0["_booked_sifra"]
            .astype(object)
            .where(~pd.isna(df0["_booked_sifra"]), "OSTALO")
            .replace(
                {
                    None: "OSTALO",
                    "": "OSTALO",
                    "<NA>": "OSTALO",
                    "nan": "OSTALO",
                    "NaN": "OSTALO",
                }
            )
        )

        # Prikaz v gridu je vezan na dejansko knjiženje (_summary_key):
        #  - če je OSTALO: šifra prazna, naziv "Ostalo"
        #  - sicer: šifra = _summary_key, naziv = wsm_naziv
        def _disp_sifra(r):
            k = str(r.get("_summary_key", "") or "")
            return "" if k == "OSTALO" else k

        def _disp_naziv(r):
            k = str(r.get("_summary_key", "") or "")
            if k == "OSTALO":
                return "Ostalo"
            return str(r.get("wsm_naziv", "") or "")

        df0["WSM šifra"] = df0.apply(_disp_sifra, axis=1)
        df0["WSM naziv"] = df0.apply(_disp_naziv, axis=1)

    # počisti morebitne ostanke iz prejšnje seje
    df.drop(
        columns=["_booked_sifra", "_summary_key", "WSM šifra", "WSM naziv"],
        errors="ignore",
        inplace=True,
    )
    _init_booking_columns(df)

    # --- Povzetek po WSM šifri z varnim ključem "OSTALO" ---
    # Povzetek vedno temelji na _summary_key (tj. dejanskem knjiženju),
    # predlogi ne vplivajo na razporeditev v povzetku.
    try:
        sum_col = next(
            c
            for c in ("Skupna neto", "total_net", "vrednost")
            if c in df.columns
        )
    except StopIteration:
        sum_col = None

    if sum_col:
        # vedno uporabljaj sveže izračunan _summary_key
        summary_key_col = "_summary_key"

        # povzetek po ključu
        summary = (
            df.groupby(summary_key_col, dropna=False)[sum_col]
            .sum()
            .reset_index()
        )
        # "OSTALO" postavimo na konec (kozmetika)
        summary["_is_ostalo"] = (
            summary[summary_key_col].astype(str).eq("OSTALO")
        )
        summary = summary.sort_values(
            by=["_is_ostalo", sum_col], ascending=[True, False]
        ).drop(columns="_is_ostalo")

        # logiraj povzetek (Decimal-varno)
        for _, r in summary.iterrows():
            label = str(r[summary_key_col])
            log.info("SUMMARY[%s] cena=%s", label, r[sum_col])

    total_s = first_existing_series(
        df, ["total_net", "Neto po rabatu", "vrednost", "Skupna neto"]
    )
    if total_s is None:
        total_s = pd.Series([Decimal("0")] * len(df))
    net_total = (
        total_s.map(
            lambda v: Decimal(str(v)) if v not in (None, "") else Decimal("0")
        )
        .sum()
        .quantize(Decimal("0.01"))
    )

    # 3) shrani grid za povzetek
    global _CURRENT_GRID_DF
    _CURRENT_GRID_DF = df

    base_root = tk._default_root
    if base_root is not None:
        root = tk.Toplevel(base_root)
        is_toplevel = True
    else:
        root = tk.Tk()
        is_toplevel = False

    # Window title shows the full supplier name while the on-screen
    # header can be a bit shorter for readability.
    root.title(f"Ročna revizija – {full_supplier_name}")
    root.supplier_name = full_supplier_name
    root.supplier_code = supplier_code
    root.service_date = service_date

    closing = False
    _after_totals_id: str | None = None
    bindings: list[tuple[tk.Misc, str]] = []
    header_after_id: str | None = None
    price_tip: tk.Toplevel | None = None
    last_warn_item: str | None = None

    # Determine how many rows can fit based on the screen height. Roughly
    # 500px is taken by the header, summary and button sections so we convert
    # the remaining space to a row count assuming ~20px per row.
    screen_height = root.winfo_screenheight()
    tree_height = max(10, (screen_height - 500) // 20)
    # Start maximized but keep the window decorations visible
    try:
        root.state("zoomed")
    except tk.TclError:
        pass

    # Limit supplier name to 20 characters in the GUI header

    display_name = supplier_name[:20]
    header_var = tk.StringVar()
    supplier_var = tk.StringVar()
    date_var = tk.StringVar()
    date_var.set(service_date or "")
    invoice_var = tk.StringVar()

    def _refresh_header():
        parts_full = [full_supplier_name]
        parts_display = [display_name]
        if service_date:
            date_txt = str(service_date)
            if re.match(r"^\d{4}-\d{2}-\d{2}$", date_txt):
                y, m, d = date_txt.split("-")
                date_txt = f"{d}.{m}.{y}"
            elif re.match(r"^\d{8}$", date_txt):
                y, m, d = date_txt[:4], date_txt[4:6], date_txt[6:8]
                date_txt = f"{d}.{m}.{y}"
            parts_full.append(date_txt)
            parts_display.append(date_txt)
            date_var.set(date_txt)
        else:
            # Do not clear the value if ``service_date`` is missing so
            # previously set text in ``date_var`` remains visible.
            pass
        if invoice_number:
            parts_full.append(str(invoice_number))
            parts_display.append(str(invoice_number))
            invoice_var.set(str(invoice_number))
        else:
            # Preserve any existing invoice number displayed in the entry.
            pass
        supplier_var.set(full_supplier_name)
        header_var.set(" – ".join(parts_display))
        root.title(f"Ročna revizija – {' – '.join(parts_full)}")
        log.debug(
            f"_refresh_header: supplier_var={supplier_var.get()}, "
            f"date_var={date_var.get()}, invoice_var={invoice_var.get()}"
        )

    header_lbl = tk.Label(
        root,
        textvariable=header_var,
        font=("Arial", 24, "bold"),
        anchor="center",
        justify="center",
        pady=0,  # eliminate internal padding
    )
    # Remove extra space so the buttons sit right under the title
    header_lbl.pack(fill="x", pady=(0, 0))

    info_frame = tk.Frame(root)
    # Keep the buttons tight to the header but leave extra room below
    info_frame.pack(anchor="w", padx=8, pady=(0, 12))

    tk.Label(info_frame, text=full_supplier_name).grid(
        row=0, column=0, columnspan=3, sticky="w"
    )

    def _copy_to_clipboard(val: str) -> None:
        root.clipboard_clear()
        root.clipboard_append(val)

    def _copy_supplier():
        text = (root.supplier_name or root.supplier_code or "").strip()
        if text:
            _copy_to_clipboard(text)

    def _copy_service_date():
        dt = (root.service_date or "").strip()
        if dt:
            _copy_to_clipboard(dt)

    tk.Button(
        info_frame,
        text="Kopiraj dobavitelja",
        command=_copy_supplier,
    ).grid(row=1, column=0, sticky="w", padx=(0, 4))
    tk.Button(
        info_frame,
        text="Kopiraj datum storitve",
        command=_copy_service_date,
    ).grid(row=1, column=1, sticky="w", padx=(0, 4))

    def copy_invoice_number() -> None:
        _copy_to_clipboard(invoice_var.get())

    tk.Button(
        info_frame,
        text="Kopiraj številko računa",
        command=copy_invoice_number,
    ).grid(row=1, column=2, sticky="w", padx=(0, 4))

    # Refresh header once widgets exist. ``after_idle`` ensures widgets are
    # fully initialized before values are set so the entries show up
    header_after_id = root.after_idle(_refresh_header)
    log.debug(
        f"after_idle scheduled: supplier_var={supplier_var.get()}, "
        f"date_var={date_var.get()}, invoice_var={invoice_var.get()}"
    )

    # totals_frame and individual total labels have been removed in favor of
    # displaying aggregated totals only within ``total_frame``.

    # Allow Escape to restore the original window size
    root.bind("<Escape>", lambda e: root.state("normal"))
    bindings.append((root, "<Escape>"))

    # Mapiraj 'Skupna neto' -> 'total_net', če je to potrebno
    if "total_net" not in df.columns and "Skupna neto" in df.columns:
        df["total_net"] = df["Skupna neto"]

    frame = tk.Frame(root)
    frame.pack(fill="both", expand=True)
    cols = [
        "naziv",
        "kolicina_norm",
        "enota_norm",
        "rabata_pct",
        "cena_pred_rabatom",
        "cena_po_rabatu",
        "total_net",
        "warning",
        "WSM šifra",
        "WSM naziv",
        "rabat_opis",
        "status",
        "dobavitelj",
    ]
    heads = [
        "Naziv artikla",
        "Količina",
        "Enota",
        "Rabat (%)",
        "Net. pred rab.",
        "Net. po rab.",
        "Skupna neto",
        "Opozorilo",
        "WSM šifra",  # prikažemo dejansko knjiženje (OSTALO ali šifra)
        "WSM naziv",
        "Rabat",
        "Status",
        "Dobavitelj",
    ]
    tree = ttk.Treeview(
        frame, columns=cols, show="headings", height=tree_height
    )
    tree.tag_configure("price_warn", background="orange")
    tree.tag_configure("gratis", background="#ffe6cc")  # oranžna
    tree.tag_configure("linked", background="#ffe6cc")
    tree.tag_configure("suggestion", background="#ffe6cc")
    tree.tag_configure("autofix", background="#eeeeee", foreground="#444")
    tree.tag_configure("unbooked", background="lightpink")
    vsb = ttk.Scrollbar(frame, orient="vertical", command=tree.yview)
    tree.configure(yscrollcommand=vsb.set)
    vsb.pack(side="right", fill="y")
    tree.pack(side="left", fill="both", expand=True)

    if EDIT_ON_ENTER:
        try:
            tree.unbind("<Key>")
        except Exception:
            pass

    # Indikator "nikoli knjiženo" (za rdeče barvanje):
    #  - če obstaja was_ever_booked => True pomeni da JE bilo kdaj knjiženo
    #  - če obstaja le was_ever_linked, ga ne štejemo kot knjiženje
    if "_never_booked" not in df.columns:
        if "was_ever_booked" in df.columns:
            df["_never_booked"] = ~df["was_ever_booked"].astype(bool)
        else:
            # brez zgodovine ne ugibamo -> ne barvamo rdeče
            df["_never_booked"] = False

    # (opombo: barvanje izvedemo pri vsakem insertu vrstice spodaj)

    # --------------------------------------------------------
    # Urejanje: ENTER/F2 za začetek; po potrditvi NI kurzorja
    # (brez auto-typing ob navigaciji po Treeview)
    # --------------------------------------------------------

    # Guard flag: med programskim premikom selekcije
    # začasno blokiramo auto-edit
    _suspend_auto_edit = {"val": False}
    _block_next_begin = {"val": False}

    def _guard_select(evt: tk.Event):
        # blokiraj vse selekcijske side-effekte, ko program premika selekcijo
        # ali ko smo pravkar zaključili vnos in nočemo auto-edita
        if _suspend_auto_edit["val"] or _block_next_begin["val"]:
            return "break"

    # Vstavi "guard" bindtag pred obstoječe bindtage, da se izvede prej
    _GUARD_TAG = "TreeviewGuard"
    tree.bind_class(_GUARD_TAG, "<<TreeviewSelect>>", _guard_select, add="+")
    tree.bindtags((_GUARD_TAG, *tree.bindtags()))

    _active_editor = {"widget": None}

    def _remember_editor(evt: tk.Event):
        # Vsakokrat ko Entry/Combobox dobi fokus, si ga zapomnimo
        _active_editor["widget"] = evt.widget

    root.bind_class("Entry", "<FocusIn>", _remember_editor, add="+")
    root.bind_class("TEntry", "<FocusIn>", _remember_editor, add="+")
    root.bind_class("Combobox", "<FocusIn>", _remember_editor, add="+")
    root.bind_class("TCombobox", "<FocusIn>", _remember_editor, add="+")

    def _move_selection(delta: int = 1):
        cur = tree.focus()
        if not cur:
            children = tree.get_children("")
            if children:
                tree.focus(children[0])
                tree.selection_set(children[0])
            return
        kids = tree.get_children("")
        if cur in kids:
            i = kids.index(cur) + delta
            i = max(0, min(i, len(kids) - 1))
            nxt = kids[i]
            tree.focus(nxt)
            # začasno blokiraj auto-edit, dokler ne končamo premika
            _suspend_auto_edit["val"] = True
            try:
                tree.selection_set(nxt)
            finally:
                root.after_idle(
                    lambda: _suspend_auto_edit.__setitem__("val", False)
                )
            tree.see(nxt)

    def _finish_edit_and_move_next(evt: tk.Event | None = None):
        """
        Commit + zapri editor + premakni se navzdol,
        na naslednji vrstici pa naj se editor NE odpre sam.
        """
        try:
            # ➤ vklopi blokado TAKOJ (pred commit),
            #   da ujamemo morebitni "ostanek" Enterja
            _block_next_begin["val"] = True

            w = _active_editor.get("widget")
            if w and w.winfo_exists():
                try:
                    w.event_generate("<<Commit>>")
                except Exception:
                    pass
                try:
                    _update_summary()
                except Exception as e:
                    log.warning("Povzetka ni bilo mogoče osvežiti: %s", e)
                try:
                    w.destroy()
                except Exception:
                    pass

            tree.focus_set()  # brez kurzorja v polju
        except Exception:
            pass
        finally:
            _active_editor["widget"] = None

        _move_selection(+1)

        # utrdi fokus na tree in po malo daljšem času spusti blokado
        try:
            tree.focus_set()
            root.after(
                220, lambda: _block_next_begin.__setitem__("val", False)
            )
        except Exception:
            _block_next_begin["val"] = False
        return "break"

    # Potrditev edita: Enter / KP_Enter + preklic z Esc
    root.bind_class("Entry", "<Return>", _finish_edit_and_move_next, add="+")
    root.bind_class("TEntry", "<Return>", _finish_edit_and_move_next, add="+")
    root.bind_class("Entry", "<KP_Enter>", _finish_edit_and_move_next, add="+")
    root.bind_class(
        "TEntry", "<KP_Enter>", _finish_edit_and_move_next, add="+"
    )
    root.bind_class(
        "Entry", "<Escape>", lambda e: (tree.focus_set(), "break"), add="+"
    )
    root.bind_class(
        "TEntry", "<Escape>", lambda e: (tree.focus_set(), "break"), add="+"
    )

    root.bind_class(
        "Combobox", "<Return>", _finish_edit_and_move_next, add="+"
    )
    root.bind_class(
        "TCombobox", "<Return>", _finish_edit_and_move_next, add="+"
    )
    root.bind_class(
        "Combobox", "<KP_Enter>", _finish_edit_and_move_next, add="+"
    )
    root.bind_class(
        "TCombobox", "<KP_Enter>", _finish_edit_and_move_next, add="+"
    )
    root.bind_class(
        "Combobox", "<Escape>", lambda e: (tree.focus_set(), "break"), add="+"
    )
    root.bind_class(
        "TCombobox", "<Escape>", lambda e: (tree.focus_set(), "break"), add="+"
    )
    root.bind_class(
        "TCombobox",
        "<<ComboboxSelected>>",
        _finish_edit_and_move_next,
        add="+",
    )

    # V Treeviewu blokiraj tipkanje (da se edit ne začne sam od sebe).
    # Urejanje dovoli samo z Enter/KP_Enter/F2 (tvoj obstoječi handler).
    def _tree_keypress_guard(evt: tk.Event):
        if evt.keysym in ("Return", "KP_Enter", "F2"):
            return  # pusti obstoječim handlerjem
        ch = getattr(evt, "char", "") or ""
        if ch and ch.isprintable():
            return "break"  # blokiraj direktno tipkanje v grid

    tree.bind("<Key>", _tree_keypress_guard, add="+")

    # Eksplicitni začetek urejanja: ENTER / KP_Enter / F2 na izbrani vrstici
    def _begin_edit_current(evt=None):
        # če smo ravno zaključili prejšnji vnos, ignoriraj sprožitev
        if _block_next_begin["val"]:
            return "break"
        # če smo že v editorju, ne začenjaj znova
        try:
            w = _active_editor.get("widget")
            if w and w.winfo_exists():
                return "break"
        except Exception:
            pass
        # poskusi uporabiti obstoječo logiko za začetek edita
        # (npr. double-click handler)
        try:
            tree.event_generate("<Double-1>")
        except Exception:
            pass
        return "break"

    tree.bind("<Return>", _begin_edit_current, add="+")
    tree.bind("<KP_Enter>", _begin_edit_current, add="+")
    tree.bind("<F2>", _begin_edit_current, add="+")

    def _squelch_return_keypress_if_blocked(evt):
        if _block_next_begin["val"]:
            return "break"

    tree.bind(
        "<KeyPress-Return>", _squelch_return_keypress_if_blocked, add="+"
    )
    tree.bind(
        "<KeyPress-KP_Enter>", _squelch_return_keypress_if_blocked, add="+"
    )

    def _eat_return_release(evt):
        # po commit-u in premiku selekcije ne sme nič odpreti editorja
        return "break"

    tree.bind("<KeyRelease-Return>", _eat_return_release, add="+")
    tree.bind("<KeyRelease-KP_Enter>", _eat_return_release, add="+")

    # Če editor izgubi fokus (klik nekam drugam), zapri editor in skrij kurzor
    def _editor_focus_out(evt):
        """
        Če fokus prehaja na drug editor-like widget
        (npr. dropdown pri Comboboxu),
        ne jemlji fokusa – sicer pa fokus vrni na tree
        in počisti aktivni editor.
        """
        try:
            nf = root.focus_get()
            cls = ""
            if nf:
                try:
                    cls = nf.winfo_class()
                except Exception:
                    cls = ""
            # Pusti FokusOut pri prehodu na druge "editor" komponente
            # (vključno s Combobox dropdown)
            if cls in (
                "Entry",
                "TEntry",
                "Combobox",
                "TCombobox",
                "Listbox",
                "TComboboxPopdown",
            ):
                return
        except Exception:
            pass
        try:
            tree.focus_set()
        except Exception:
            pass
        _active_editor["widget"] = None

    root.bind_class("Entry", "<FocusOut>", _editor_focus_out, add="+")
    root.bind_class("TEntry", "<FocusOut>", _editor_focus_out, add="+")
    root.bind_class("Combobox", "<FocusOut>", _editor_focus_out, add="+")
    root.bind_class("TCombobox", "<FocusOut>", _editor_focus_out, add="+")

    # Poravnava prikaznih in internih WSM stolpcev, da povzetek šteje pravilno
    def _sync_wsm_cols_local():
        try:
            # 1) Poravnaj kodo: če se prikazna "WSM šifra" razlikuje
            #    od interne "wsm_sifra", prepiši interno
            if "wsm_sifra" in df.columns and "WSM šifra" in df.columns:
                src = df["WSM šifra"].astype("string")
                cur = df["wsm_sifra"].astype("string")
                diff = cur.ne(src)
                if bool(diff.any()):
                    df.loc[diff, "wsm_sifra"] = src[diff]

            # 2) Poravnaj naziv: če se "WSM Naziv" razlikuje od "wsm_naziv",
            #    prepiši interno
            if "wsm_naziv" in df.columns and "WSM Naziv" in df.columns:
                srcn = df["WSM Naziv"].astype("string")
                curn = df["wsm_naziv"].astype("string")
                diffn = curn.ne(srcn)
                if bool(diffn.any()):
                    df.loc[diffn, "wsm_naziv"] = srcn[diffn]

            # 3) Če je vnešena koda, naziv pa manjka ali je "Ostalo"
            #    → backfill iz kataloga
            if {"wsm_sifra", "wsm_naziv"}.issubset(df.columns):
                has_code = (
                    df["wsm_sifra"]
                    .astype("string")
                    .fillna("")
                    .str.strip()
                    .ne("")
                )
                _names = (
                    df["wsm_naziv"].astype("string").fillna("").str.strip()
                )
                no_name = _names.eq("") | _names.str.lower().eq("ostalo")
                mask = has_code & no_name
                if bool(mask.any()):
                    sdf = globals().get("sifre_df") or globals().get("wsm_df")
                    if sdf is not None and {"wsm_sifra", "wsm_naziv"}.issubset(
                        sdf.columns
                    ):
                        name_map = (
                            sdf.assign(
                                wsm_sifra=sdf["wsm_sifra"]
                                .astype(str)
                                .str.strip(),
                                wsm_naziv=sdf["wsm_naziv"].astype(str),
                            )
                            .dropna(subset=["wsm_naziv"])
                            .drop_duplicates("wsm_sifra")
                            .set_index("wsm_sifra")["wsm_naziv"]
                        )
                        filled = (
                            df.loc[mask, "wsm_sifra"]
                            .astype(str)
                            .str.strip()
                            .map(name_map)
                        )
                        df.loc[mask, "wsm_naziv"] = filled
                        if "WSM Naziv" in df.columns:
                            df.loc[mask, "WSM Naziv"] = filled.fillna("")
        except Exception as _e:
            _t(f"_sync_wsm_cols_local skipped: {_e}")

    def _refresh_summary_ui():
        import pandas as pd

        # poravnaj WSM stolpce (display → internal)
        _sync_wsm_cols_local()
        try:
            # Če je vnešena koda, posodobi '_booked_sifra' in status,
            # ter po potrebi napolni naziv iz kataloga
            if "wsm_sifra" in df.columns:
                cur = df["wsm_sifra"].astype("string").fillna("")

                booked = (
                    df["_booked_sifra"].astype("string").fillna("")
                    if "_booked_sifra" in df.columns
                    else pd.Series([""] * len(df), index=df.index)
                )
                st = (
                    df["status"].astype("string").fillna("")
                    if "status" in df.columns
                    else pd.Series([""] * len(df), index=df.index)
                )

                filled = cur.str.strip().ne("")
                empty_status = st.str.strip().eq("")
                changed_code = cur.ne(booked)
                mask = filled & (empty_status | changed_code)

                if bool(mask.any()):
                    df.loc[mask, "_booked_sifra"] = cur[mask]
                    if "status" in df.columns:
                        df.loc[mask, "status"] = "POVEZANO • ročno"
                        for idx in df.index[mask]:
                            rid = str(idx)
                            if tree.exists(rid) and _tree_has_col("status"):
                                v = _first_scalar(df.at[idx, "status"])
                                tree.set(
                                    rid,
                                    "status",
                                    "" if v is None or pd.isna(v) else str(v),
                                )

                    # Backfill naziva ob zamenjani kodi
                    # (ali če je bil prazen/"Ostalo")
                    try:
                        sdf = globals().get("sifre_df") or globals().get(
                            "wsm_df"
                        )
                        if sdf is not None and {
                            "wsm_sifra",
                            "wsm_naziv",
                        }.issubset(sdf.columns):
                            name_map = (
                                sdf.assign(
                                    wsm_sifra=sdf["wsm_sifra"]
                                    .astype(str)
                                    .str.strip(),
                                    wsm_naziv=sdf["wsm_naziv"].astype(str),
                                )
                                .dropna(subset=["wsm_naziv"])
                                .drop_duplicates("wsm_sifra")
                                .set_index("wsm_sifra")["wsm_naziv"]
                            )
                            fill = (
                                cur[mask].astype(str).str.strip().map(name_map)
                            )

                            if "wsm_naziv" in df.columns:
                                oldn = (
                                    df.loc[mask, "wsm_naziv"]
                                    .astype("string")
                                    .fillna("")
                                    .str.strip()
                                )
                                need = (
                                    oldn.eq("")
                                    | oldn.str.lower().eq("ostalo")
                                    | changed_code.loc[mask]
                                )
                                idx = need[need].index
                                df.loc[idx, "wsm_naziv"] = fill.reindex(
                                    idx
                                ).fillna(df.loc[idx, "wsm_naziv"])

                            if "WSM Naziv" in df.columns:
                                oldd = (
                                    df.loc[mask, "WSM Naziv"]
                                    .astype("string")
                                    .fillna("")
                                    .str.strip()
                                )
                                needd = (
                                    oldd.eq("")
                                    | oldd.str.lower().eq("ostalo")
                                    | changed_code.loc[mask]
                                )
                                idx2 = needd[needd].index
                                df.loc[idx2, "WSM Naziv"] = fill.reindex(
                                    idx2
                                ).fillna(df.loc[idx2, "WSM Naziv"])
                    except Exception as _e:
                        _t(
                            "catalog name backfill on code change failed: "
                            f"{_e}"
                        )
        except Exception as _e:
            _t(f"_refresh_summary_ui status sync skipped: {_e}")

        globals()["_CURRENT_GRID_DF"] = df
        try:
            _update_summary()
            _schedule_totals()
        except Exception as _e:
            _t(f"_refresh_summary_ui refresh skipped: {_e}")
        try:
            tree.focus_set()
        except Exception:
            pass

    # --- ENTER handlers: commit + close + clear + refresh summary ---
    def _on_combobox_return(event):
        try:
            # 0) commit kot FocusOut (zanesljivo zapiše vrednosti v df)
            _editor_focus_out(event)
        except Exception:
            pass
        try:
            # 1) sproži še <<ComboboxSelected>> (za obstoječe handlerje)
            event.widget.event_generate("<<ComboboxSelected>>")
        except Exception:
            pass
        try:
            # 2) zapri dropdown/popup (če je odprt)
            event.widget.event_generate("<Escape>")
        except Exception:
            pass
        try:
            # 3) počisti vnos in izbiro po idle (ne prepiši Tk handlerja)
            w = event.widget

            def _clear_after():
                try:
                    # odstrani izbrani index v listi in pobriši text
                    if hasattr(w, "current"):
                        w.current(-1)
                except Exception:
                    pass
                try:
                    w.set("")
                except Exception:
                    pass

            try:
                root.after_idle(_clear_after)
            except Exception:
                _clear_after()
        except Exception:
            pass
        try:
            # 4) osveži povzetek + fokus v grid
            _refresh_summary_ui()
        except Exception:
            pass
        return "break"

    def _on_entry_return(event):
        try:
            _editor_focus_out(event)
            _refresh_summary_ui()
        except Exception:
            pass
        return "break"

    for c, h in zip(cols, heads):
        tree.heading(c, text=h)
        width = (
            300
            if c == "naziv"
            else (
                80
                if c == "enota_norm"
                else (
                    160
                    if c == "warning"
                    else 140 if c == "rabat_opis" else 120
                )
            )
        )
        tree.column(c, width=width, anchor="w")

    def _tree_has_col(name: str) -> bool:
        """Ali ima Treeview stolpec z danim ID?

        Prepreči ``set()`` na neobstoječ stolpec.
        """
        try:
            return name in set(tree["columns"])
        except Exception:
            return False

    # ENTER naj deluje enako v vseh editorjih
    try:
        root.bind_class("Combobox", "<Return>", _on_combobox_return, add="+")
        root.bind_class("TCombobox", "<Return>", _on_combobox_return, add="+")
        root.bind_class("Entry", "<Return>", _on_entry_return, add="+")
        root.bind_class("TEntry", "<Return>", _on_entry_return, add="+")
        # Numpad Enter
        root.bind_class("Combobox", "<KP_Enter>", _on_combobox_return, add="+")
        root.bind_class(
            "TCombobox", "<KP_Enter>", _on_combobox_return, add="+"
        )
        root.bind_class("Entry", "<KP_Enter>", _on_entry_return, add="+")
        root.bind_class("TEntry", "<KP_Enter>", _on_entry_return, add="+")
        # Miškina izbira naj tudi osveži povzetek/sync

        def _on_combobox_selected(event):
            try:
                # 0) najprej zanesljivo zapiši vrednost (kot pri Enter)
                try:
                    _editor_focus_out(event)
                except Exception:
                    pass
                # 1) posodobi in tudi "pozabi" izbiro,
                #    da naslednje tipkanje začne na prazno
                _refresh_summary_ui()
                w = event.widget

                def _clear_after_sel():
                    try:
                        if hasattr(w, "current"):
                            w.current(-1)
                        # pobriši tudi vnosno polje
                        if hasattr(w, "set"):
                            w.set("")
                    except Exception:
                        pass

                try:
                    root.after_idle(_clear_after_sel)
                except Exception:
                    _clear_after_sel()
            except Exception:
                pass

        root.bind_class(
            "Combobox",
            "<<ComboboxSelected>>",
            _on_combobox_selected,
            add="+",
        )
        root.bind_class(
            "TCombobox",
            "<<ComboboxSelected>>",
            _on_combobox_selected,
            add="+",
        )
    except Exception:
        pass

    def _safe_get(row, col, default=""):
        try:
            return row.get(col, default)
        except Exception:
            return default

    for i, row in df.iterrows():
        vals = []
        for c in cols:
            v = _safe_get(row, c)
            # normaliziraj številke (odpravi -0, NaN) - bool ni število
            if (
                isinstance(v, Decimal)
                or isinstance(v, float)
                or (isinstance(v, int) and not isinstance(v, bool))
            ):
                v = _clean_neg_zero(v)
                vals.append(_fmt(v))
            else:
                if v is None or (hasattr(pd, "isna") and pd.isna(v)):
                    vals.append("")
                else:
                    vals.append(str(v))
        # obstoječa logika za določanje tagov (price_warn/gratis/linked/...)
        row_tags: list[str] = []
        if bool(row.get("_never_booked", False)):
            row_tags.append("unbooked")

        tree.insert("", "end", iid=str(i), values=vals, tags=tuple(row_tags))
        log.info(
            "GRID[%s] cena_po_rabatu=%s",
            i,
            row.get("cena_po_rabatu"),
        )
        label = f"{row['sifra_dobavitelja']} - {row['naziv']}"
        try:
            from wsm.utils import load_last_price

            prev_price = load_last_price(label, suppliers_file)
        except Exception as exc:  # pragma: no cover - robust against IO errors
            log.warning("Napaka pri branju zadnje cene: %s", exc)
            prev_price = None

        warn, tooltip = _apply_price_warning(
            row["cena_po_rabatu"],
            prev_price,
            threshold=price_warn_threshold,
        )
        # združi tag-e in uredi po prioriteti: gratis > unbooked > price_warn
        existing = tree.item(str(i), "tags") or ()
        tags = set(existing)
        if warn:
            tags.add("price_warn")
        else:
            tags.discard("price_warn")
        ordered: list[str] = []
        for t in ("gratis", "unbooked", "price_warn"):
            if t in tags:
                ordered.append(t)
                tags.remove(t)
        ordered.extend(sorted(tags))  # ostali tagi brez posebne prioritete
        tree.item(str(i), tags=tuple(ordered))
        df.at[i, "warning"] = tooltip
        if GROUP_BY_DISCOUNT and "_discount_bucket" in df.columns:
            val = df.at[i, "_discount_bucket"]
            if _is_valid_bucket(val):
                pct, ua = val
            else:
                # Fallback, če je karkoli ušlo (npr. NaN)
                pct, ua = _discount_bucket(row)
            tag = f"rabat {pct}% @ {ua}"
            warn_existing = df.at[i, "warning"]
            if warn_existing is None or pd.isna(warn_existing):
                warn_existing = ""
            else:
                warn_existing = str(warn_existing)
            df.at[i, "warning"] = (
                (warn_existing + " · ") if warn_existing else ""
            ) + tag
            tree.set(str(i), "warning", df.at[i, "warning"])
        if "is_gratis" in row and row["is_gratis"]:
            current_tags = tree.item(str(i), "tags") or ()
            # odstrani morebitne obstoječe 'gratis',
            # potem ga postavi na začetek
            current_tags = tuple(t for t in current_tags if t != "gratis")
            #  ➜ 'gratis' naj bo PRVI, da barva vedno prime
            tree.item(str(i), tags=("gratis",) + current_tags)

            #  ➜ besedilo v stolpcu »Opozorilo«
            df.at[i, "warning"] = (
                (df.at[i, "warning"] + " · ") if df.at[i, "warning"] else ""
            ) + "GRATIS"
            tree.set(str(i), "warning", df.at[i, "warning"])
    tree.focus("0")
    tree.selection_set("0")

    # Povzetek skupnih neto cen po WSM šifrah
    summary_frame = tk.Frame(root)
    summary_frame.pack(fill="both", expand=True, pady=10)
    tk.Label(
        summary_frame,
        text="Povzetek po WSM šifrah",
        font=("Arial", 12, "bold"),
    ).pack()

    # Levi info-panel za povzetek – ustvarjen enkrat, nato osvežujemo StringVar
    summary_info_frame = tk.Frame(summary_frame)
    summary_info_frame.pack(side="left", fill="y", padx=(0, 10))
    sum_booked_var = tk.StringVar()
    sum_unbooked_var = tk.StringVar()
    sum_booked_var.set("Knjiženo: 0")
    sum_unbooked_var.set(f"Ostane: {len(df)}")
    ttk.Label(summary_info_frame, textvariable=sum_booked_var).grid(
        row=0, column=0, sticky="w", padx=(2, 0)
    )
    ttk.Label(summary_info_frame, textvariable=sum_unbooked_var).grid(
        row=1, column=0, sticky="w", padx=(2, 0)
    )

    # Desni del: drevo povzetka z drsnim trakom v svojem podoknu
    summary_right = tk.Frame(summary_frame)
    summary_right.pack(side="left", fill="both", expand=True)

    # Column keys and headers derive from :mod:`summary_columns`
    # to stay in sync with :data:`SUMMARY_COLS` used throughout the project.
    summary_cols = SUMMARY_KEYS
    summary_heads = SUMMARY_HEADS
    assert SUMMARY_COLS == summary_heads

    # Fiksno mapiranje med internimi ključi in prikazanimi naslovi
    key2head = dict(zip(summary_cols, summary_heads))

    summary_tree = ttk.Treeview(
        summary_right, columns=summary_cols, show="headings", height=5
    )
    vsb_summary = ttk.Scrollbar(
        summary_right, orient="vertical", command=summary_tree.yview
    )
    summary_tree.configure(yscrollcommand=vsb_summary.set)
    vsb_summary.pack(side="right", fill="y")
    summary_tree.pack(side="left", fill="both", expand=True)

    numeric_pairs = [
        ("kolicina_norm", "Količina"),
        ("vrnjeno", "Vrnjeno"),
        ("vrednost", "Znesek"),
        ("rabata_pct", "Rabat (%)"),
        ("neto_po_rabatu", "Neto po rabatu"),
    ]
    numeric_cols = {k for k, _ in numeric_pairs} | {
        h for _, h in numeric_pairs
    }

    # glave in širine
    for c, h in zip(summary_cols, summary_heads):
        summary_tree.heading(c, text=h)
        summary_tree.column(
            c,
            width=120 if c in numeric_cols else 200,
            anchor="e" if c in numeric_cols else "w",
        )

    def _render_summary(df_summary: pd.DataFrame):
        """
        Vrstice v Treeview nariši robustno, ne glede na to ali je
        ``df_summary`` poimenovan z internimi ključi (``SUMMARY_KEYS``) ali
        z naslovi (``SUMMARY_HEADS``).
        """
        try:
            # 1) Odstrani podvojene stolpce v df (if any)
            # Če so v df_summary podvojene glave (npr. dva "WSM Naziv"),
            # izdamo opozorilo in obdržimo le prvo. _first_scalar poskrbi,
            # da ne izpišemo repr-ja Series kot večvrstičnega besedila.
            dup_cols = df_summary.columns[
                df_summary.columns.duplicated()
            ].tolist()
            if dup_cols:
                logging.getLogger(__name__).warning(
                    "SUMMARY duplicated columns: %s", dup_cols
                )
                df_summary = df_summary.loc[
                    :, ~df_summary.columns.duplicated()
                ].copy()
            cols_in_df = set(df_summary.columns.astype(str))

            # Po potrebi prerazporedi/ustvari stolpce v istem vrstnem redu
            # kot ``summary_cols`` (vrednosti za manjkajoče stolpce ostanejo
            # prazne)
            for iid in summary_tree.get_children():
                summary_tree.delete(iid)

            for i, row in df_summary.iterrows():
                values = []
                for key in summary_cols:
                    # Izberi pravi izvorni stolpec: najprej ključ, nato naslov
                    src_col = (
                        key if key in cols_in_df else key2head.get(key, key)
                    )
                    if src_col in cols_in_df:
                        v = _first_scalar(row[src_col])
                    else:
                        v = None

                    is_numeric = (key in numeric_cols) or (
                        src_col and src_col in numeric_cols
                    )
                    if is_numeric:
                        values.append(_fmt(v))
                    else:
                        if v is None:
                            values.append("")
                        else:
                            try:
                                txt = "" if pd.isna(v) else str(v)
                            except Exception:
                                txt = str(v) if v is not None else ""
                            # Treeview ne mara večvrstičnih vrednosti
                            if "\n" in txt or "\r" in txt:
                                txt = txt.replace("\r", " ").replace("\n", " ")
                            values.append(txt)

                summary_tree.insert("", "end", iid=str(i), values=values)
        except Exception as e:
            # Ne rušimo UI-ja zaradi renderja; samo zapišemo sled
            logging.getLogger(__name__).warning(
                "Render summary failed: %s (cols=%s)",
                e,
                list(df_summary.columns),
            )

    def _fallback_count_from_grid(df):
        import pandas as pd

        try:
            s = (
                df["wsm_sifra"].fillna("").astype(str).str.strip().str.upper()
                if "wsm_sifra" in df.columns
                else pd.Series("", index=df.index)
            )
            excluded = _excluded_codes_upper()
            by_code = s.ne("") & ~s.isin(excluded)

            by_status = (
                df["status"]
                .fillna("")
                .astype(str)
                .str.upper()
                .str.startswith(("POVEZANO", "AUTO"))
                if "status" in df.columns
                else pd.Series(False, index=df.index)
            )

            booked_mask = by_code | by_status

            # nikoli ne štej kot knjiženo, če je še vedno “OSTALO”
            if "wsm_naziv" in df.columns:
                nm = (
                    df["wsm_naziv"]
                    .fillna("")
                    .astype(str)
                    .str.strip()
                    .str.upper()
                )
                booked_mask &= nm != "OSTALO"

            booked = int(booked_mask.sum())
            remaining = int(len(df) - booked)
            return booked, remaining
        except Exception:
            return 0, len(df)

    def _update_summary():
        import pandas as pd
        from decimal import Decimal, ROUND_HALF_UP
        from wsm.ui.review.helpers import _norm_wsm_code as _norm_code

        # privzeto grupiraj po rabatu
        globals().setdefault("GROUP_BY_DISCOUNT", True)

        df = globals().get("_CURRENT_GRID_DF")
        if df is None:
            df = globals().get("df")
        df = (
            df.loc[:, ~df.columns.duplicated()].copy()
            if df is not None
            else None
        )
        if df is not None:
            dups = df.columns[df.columns.duplicated()].tolist()
            if dups:
                log.warning(
                    "SUMMARY: duplicated columns still present: %s", dups
                )
        if df is None or df.empty:
            _render_summary(summary_df_from_records([]))
            globals()["_SUMMARY_COUNTS"] = (0, 0)
            return

        def _col(frame, column):
            if column not in frame.columns:
                import pandas as pd

                return pd.Series([None] * len(frame), index=frame.index)
            s = frame[column]
            return s.iloc[:, 0] if hasattr(s, "ndim") and s.ndim == 2 else s

        # --- KOALESCENCA KODE: _booked_sifra → wsm_sifra →
        #     "WSM šifra" → _summary_key ---
        b = (
            _col(df, "_booked_sifra")
            if "_booked_sifra" in df.columns
            else None
        )
        f = first_existing_series(
            df, ["wsm_sifra", "WSM šifra", "_summary_key"]
        )
        if b is None:
            code_s = (
                f
                if f is not None
                else pd.Series([""] * len(df), index=df.index)
            )
        else:
            code_s = b.astype("string")
            if f is not None:
                f = f.astype("string")
                empty_b = code_s.fillna("").str.strip().eq("")
                code_s = code_s.where(~empty_b, f)

        code_s = code_s.astype("string").fillna("").map(_norm_code)
        df["_summary_key"] = code_s  # poravnava summary ključev

        excluded = _excluded_codes_upper()
        is_booked = ~code_s.str.upper().isin(excluded)
        df["_is_booked"] = is_booked
        code_or_ostalo = code_s.where(is_booked, "OSTALO")

        unit_s = first_existing_series(df, ["enota_norm", "enota"])
        if unit_s is None:
            unit_s = pd.Series([""] * len(df), index=df.index)
        unit_s = unit_s.astype(object).fillna("").map(str).str.strip()

        # Rabat za grouping: najprej rabata_pct, sicer eff_discount_pct
        def _to_dec(x):
            try:
                return x if isinstance(x, Decimal) else Decimal(str(x))
            except Exception:
                return Decimal("0")

        if "rabata_pct" in df.columns:
            rab_s = _col(df, "rabata_pct").apply(_to_dec)
        else:
            rab_s = _col(df, "eff_discount_pct").apply(_to_dec)

        def _q2p(d: Decimal) -> Decimal:
            q = d.quantize(Decimal("0.01"), ROUND_HALF_UP)
            return Decimal("0.00") if q == 0 else q

        rab_s = rab_s.map(_q2p)
        if not globals().get("GROUP_BY_DISCOUNT", True):
            rab_s[:] = Decimal("0.00")

        df["_summary_gkey"] = list(
            zip(code_or_ostalo.tolist(), unit_s.tolist(), rab_s.tolist())
        )

        # Ensure eff_discount_pct
        try:
            _ensure_eff_discount_pct(df)
        except NameError:
            pass

        # Priprava polj
        val_s = first_existing_series(
            df, ["Neto po rabatu", "Skupna neto", "vrednost", "total_net"]
        )
        bruto_s = first_existing_series(
            df, ["Bruto", "vrednost_bruto", "Skupna bruto", "vrednost"]
        )
        qty_s = first_existing_series(df, ["Količina", "kolicina_norm"])

        # Za naziv uporabljamo isto koalescentno kodo
        wsm_s = code_s

        # Naziv (serija)
        if "WSM Naziv" in df.columns:
            name_s = _col(df, "WSM Naziv").astype("string")
        elif "WSM naziv" in df.columns:
            name_s = _col(df, "WSM naziv").astype("string")
        elif "wsm_naziv" in df.columns:
            name_s = _col(df, "wsm_naziv").astype("string")
        else:
            name_s = pd.Series([""] * len(df), index=df.index, dtype="string")

        if wsm_s is not None:
            wsm_s = wsm_s.map(_norm_code).astype("string")

        name_s = name_s.astype("string").fillna("")
        if wsm_s is not None:
            _m = wsm_s.astype(str).eq("OSTALO")
            if _m.any():
                name_s = name_s.where(~_m, "Ostalo")

        if wsm_s is None or val_s is None:
            _render_summary(summary_df_from_records([]))
            return

        eff_s = (
            _col(df, "eff_discount_pct")
            if "eff_discount_pct" in df.columns
            else pd.Series([Decimal("0")] * len(df), index=df.index)
        )

        data = {
            "wsm_sifra": (
                wsm_s
                if wsm_s is not None
                else pd.Series(["OSTALO"] * len(df), index=df.index)
            ),
            "wsm_naziv": name_s,
            "znesek": (
                val_s
                if val_s is not None
                else pd.Series([Decimal("0")] * len(df), index=df.index)
            ),
            "kolicina": (
                qty_s
                if qty_s is not None
                else pd.Series([Decimal("0")] * len(df), index=df.index)
            ),
            "bruto": (
                bruto_s
                if bruto_s is not None
                else pd.Series([Decimal("0")] * len(df), index=df.index)
            ),
            "eff_discount_pct": eff_s,
            "_summary_gkey": _col(df, "_summary_gkey"),
        }
        if "status" in df.columns:
            data["status"] = _col(df, "status")

        # Varna konstrukcija DataFrame-a
        n = len(df)

        def _to_list(x):
            if isinstance(x, pd.Series):
                return x.reindex(df.index).tolist()
            if isinstance(x, pd.Index):
                return pd.Series(x).reindex(df.index).tolist()
            try:
                import numpy as np

                if isinstance(x, np.ndarray):
                    x = x.reshape(-1).tolist()
            except Exception:
                pass
            if isinstance(x, (list, tuple)):
                arr = list(x)
            else:
                arr = [x]
            if len(arr) == n:
                return arr
            if len(arr) == 1:
                return arr * n
            if len(arr) < n:
                return arr + [None] * (n - len(arr))
            return arr[:n]

        data = {k: _to_list(v) for k, v in data.items()}
        work = pd.DataFrame(data)

        # knjiženost
        try:
            if "status" in work.columns:
                work["_is_booked"] = (
                    _col(work, "status")
                    .fillna("")
                    .astype(str)
                    .str.upper()
                    .eq("POVEZANO")
                ).astype(int)
            else:
                work["_is_booked"] = _booked_mask_from(work).astype(int)
        except Exception:
            _ws = _col(work, "wsm_sifra").fillna("").astype(str).str.strip()
            work["_is_booked"] = _ws.ne("") & ~_ws.str.upper().isin(
                _excluded_codes_upper()
            )

        if globals().get("ONLY_BOOKED_IN_SUMMARY"):
            work = work[work["_is_booked"] > 0]
            if work.empty:
                _render_summary(summary_df_from_records([]))
                return

        from decimal import Decimal as _D

        def dsum(s):
            tot = _D("0")
            for v in s:
                try:
                    tot += v if isinstance(v, _D) else _D(str(v))
                except Exception:
                    pass
            return tot

        def dsum_neg(s):
            tot = _D("0")
            for v in s:
                try:
                    dv = v if isinstance(v, _D) else _D(str(v))
                    if dv < 0:
                        tot += abs(dv)
                except Exception:
                    pass
            return tot

        df_b = work.copy()
        groups = list(df_b.groupby("_summary_gkey", dropna=False))

        # katalog za fallback imena
        try:
            _sdf = globals().get("sifre_df") or globals().get("wsm_df")
            _CODE2NAME = (
                (
                    _sdf.assign(
                        wsm_sifra=_col(_sdf, "wsm_sifra")
                        .astype(str)
                        .str.strip(),
                        wsm_naziv=_col(_sdf, "wsm_naziv").astype(str),
                    )
                    .dropna(subset=["wsm_naziv"])
                    .drop_duplicates("wsm_sifra")
                    .set_index("wsm_sifra")["wsm_naziv"]
                    .to_dict()
                )
                if _sdf is not None
                and {"wsm_sifra", "wsm_naziv"}.issubset(_sdf.columns)
                else {}
            )
        except Exception as _e:
            log.warning("SUMMARY name map build failed: %s", _e)
            _CODE2NAME = {}

        records = []
        for key, g in groups:
            code, _, rab = key
            is_booked = code != "OSTALO"
            show_code = code if is_booked else "OSTALO"

            disp_name = ""
            nm_s = first_existing_series(
                g, ["WSM Naziv", "WSM naziv", "wsm_naziv"]
            )
            if nm_s is not None:
                _nm = nm_s.astype(str).str.strip()
                _nm = _nm[(_nm != "") & (_nm.str.lower() != "ostalo")]
                if len(_nm):
                    disp_name = _nm.iloc[0]

            if disp_name == "" and is_booked:
                code_str = str(code).strip()
                disp_name = _CODE2NAME.get(code_str, "")

            qty_series = first_existing_series(
                g, ["kolicina_norm", "Količina", "kolicina"]
            )
            qty_total = dsum(qty_series)
            qty_ret = dsum_neg(qty_series)

            records.append(
                {
                    "WSM šifra": show_code,
                    "WSM Naziv": disp_name if is_booked else "Ostalo",
                    "Količina": qty_total,
                    "Vrnjeno": qty_ret,
                    "Znesek": (
                        dsum(_col(g, "bruto"))
                        if bruto_s is not None
                        else dsum(_col(g, "znesek"))
                    ),
                    "Rabat (%)": rab,
                    "Neto po rabatu": dsum(_col(g, "znesek")),
                }
            )

        df_summary = summary_df_from_records(records)

        df_summary["WSM šifra"] = (
            first_existing_series(df_summary, ["WSM šifra", "wsm_sifra"])
            .fillna("")
            .astype(str)
        )
        df_summary["WSM Naziv"] = (
            first_existing_series(
                df_summary, ["WSM Naziv", "WSM naziv", "wsm_naziv"]
            )
            .fillna("")
            .astype(str)
        )

        try:
            bm = _booked_mask_from(df_summary)
        except Exception:
            _ws = (
                _col(df_summary, "WSM šifra")
                .fillna("")
                .astype(str)
                .str.strip()
            )
            bm = _ws.ne("") & ~_ws.str.upper().isin(_excluded_codes_upper())
        booked_mask_new = bm

        # Backfill imen po konsolidaciji, če je še prazno/"Ostalo"
        try:
            sdf = globals().get("sifre_df") or globals().get("wsm_df")
            if sdf is not None and {"wsm_sifra", "wsm_naziv"}.issubset(
                sdf.columns
            ):
                code2name = (
                    sdf.assign(
                        wsm_sifra=_col(sdf, "wsm_sifra")
                        .astype(str)
                        .str.strip(),
                        wsm_naziv=_col(sdf, "wsm_naziv").astype(str),
                    )
                    .dropna(subset=["wsm_naziv"])
                    .drop_duplicates("wsm_sifra")
                    .set_index("wsm_sifra")["wsm_naziv"]
                )
                names = df_summary["WSM Naziv"].astype(str)
                booked_mask_new = (
                    df_summary["WSM šifra"].astype(str).str.strip().ne("")
                )
                still_empty = names.str.strip().eq("") | names.str.lower().eq(
                    "ostalo"
                )
                mask = booked_mask_new & still_empty
                df_summary.loc[mask, "WSM Naziv"] = (
                    df_summary.loc[mask, "WSM šifra"]
                    .astype(str)
                    .str.strip()
                    .map(code2name)
                    .fillna(df_summary.loc[mask, "WSM Naziv"])
                )
        except Exception as e:
            log.warning("WSM Naziv backfill from catalog failed: %s", e)

        b, u = globals().get(
            "_fallback_count_from_grid", lambda df: (0, len(df))
        )(df)
        globals()["_SUMMARY_COUNTS"] = (b, u)
        try:
            sum_booked_var.set(f"Knjiženo: {b}")
            sum_unbooked_var.set(f"Ostane: {u}")
        except Exception:
            pass

        df_summary = df_summary.loc[:, ~df_summary.columns.duplicated()].copy()
        _render_summary(df_summary)

    # Skupni zneski pod povzetkom
    total_frame = tk.Frame(root)
    total_frame.pack(fill="x", pady=5)

    vat_val = header_totals["vat"]
    if not isinstance(vat_val, Decimal):
        vat_val = Decimal(str(vat_val))
    vat_total = vat_val.quantize(Decimal("0.01"))
    gross = net_total + vat_total
    inv_total = (
        header_totals["gross"]
        if isinstance(header_totals["gross"], Decimal)
        else Decimal(str(header_totals["gross"]))
    )
    tolerance = Decimal("0.01")
    diff = inv_total - gross
    if abs(diff) > tolerance:
        if doc_discount:
            diff2 = inv_total - (gross + abs(doc_discount))
            if abs(diff2) > tolerance:
                messagebox.showwarning(
                    "Opozorilo",
                    (
                        "Razlika med postavkami in računom je "
                        f"{diff2:+.2f} € in presega dovoljeno zaokroževanje."
                    ),
                )
        else:
            messagebox.showwarning(
                "Opozorilo",
                (
                    "Razlika med postavkami in računom je "
                    f"{diff:+.2f} € in presega dovoljeno zaokroževanje."
                ),
            )
    net = net_total
    vat = vat_total

    lbl_net = tk.Label(
        total_frame,
        text=f"Neto: {net:,.2f} €",
        font=("Arial", 10, "bold"),
        name="total_net",
    )
    lbl_net.pack(side="left", padx=10)
    lbl_vat = tk.Label(
        total_frame,
        text=f"DDV: {vat:,.2f} €",
        font=("Arial", 10, "bold"),
        name="total_vat",
    )
    lbl_vat.pack(side="left", padx=10)
    lbl_gross = tk.Label(
        total_frame,
        text=f"Skupaj: {gross:,.2f} €",
        font=("Arial", 10, "bold"),
        name="total_gross",
    )
    lbl_gross.pack(side="left", padx=10)

    # Placeholder label for backward compatibility with tests expecting a
    # single ``total_sum`` widget.
    tk.Label(total_frame, name="total_sum")

    style = ttk.Style()
    style.configure("Indicator.Green.TLabel", foreground="green")
    style.configure("Indicator.Red.TLabel", foreground="red")
    indicator_label = ttk.Label(
        total_frame, text="", style="Indicator.Red.TLabel"
    )
    indicator_label.pack(side="left", padx=5)
    _status_var = tk.StringVar(value="")
    status_count_label = ttk.Label(total_frame, textvariable=_status_var)
    status_count_label.pack(side="left", padx=5)

    _last_warn_msg = {"val": None}

    def _safe_update_totals():
        if closing or not root.winfo_exists():
            return

        net_raw = df["total_net"].sum()
        net_total = (
            Decimal(str(net_raw))
            if not isinstance(net_raw, Decimal)
            else net_raw
        ).quantize(Decimal("0.01"))
        vat_val = header_totals["vat"]
        if not isinstance(vat_val, Decimal):
            vat_val = Decimal(str(vat_val))
        vat_val = vat_val.quantize(Decimal("0.01"))
        calc_total = net_total + vat_val
        inv_total = (
            header_totals["gross"]
            if isinstance(header_totals["gross"], Decimal)
            else Decimal(str(header_totals["gross"]))
        )
        tolerance = Decimal("0.01")
        diff = inv_total - calc_total
        difference = abs(diff)
        discount = doc_discount
        if difference > tolerance:
            if discount:
                diff2 = inv_total - (calc_total + abs(discount))
                if abs(diff2) > tolerance:
                    msg = (
                        "Razlika med postavkami in računom je "
                        f"{diff2:+.2f} € in presega dovoljeno zaokroževanje."
                    )
                    if _last_warn_msg["val"] != msg:
                        _last_warn_msg["val"] = msg
                        messagebox.showwarning("Opozorilo", msg)
            else:
                msg = (
                    "Razlika med postavkami in računom je "
                    f"{diff:+.2f} € in presega dovoljeno zaokroževanje."
                )
                if _last_warn_msg["val"] != msg:
                    _last_warn_msg["val"] = msg
                    messagebox.showwarning("Opozorilo", msg)
        else:
            # razlika je OK -> dovoli prihodnja opozorila
            _last_warn_msg["val"] = None

        net = net_total
        vat = vat_val
        gross = calc_total
        try:
            if indicator_label is None or not indicator_label.winfo_exists():
                return
            indicator_label.config(
                text="✓" if difference <= tolerance else "✗",
                style=(
                    "Indicator.Green.TLabel"
                    if difference <= tolerance
                    else "Indicator.Red.TLabel"
                ),
            )
        except tk.TclError:
            return
        widget = total_frame.children.get("total_net")
        if widget and getattr(widget, "winfo_exists", lambda: True)():
            widget.config(text=f"Neto: {net:,.2f} €")
        widget = total_frame.children.get("total_vat")
        if widget and getattr(widget, "winfo_exists", lambda: True)():
            widget.config(text=f"DDV: {vat:,.2f} €")
        widget = total_frame.children.get("total_gross")
        if widget and getattr(widget, "winfo_exists", lambda: True)():
            widget.config(text=f"Skupaj: {gross:,.2f} €")
        widget = total_frame.children.get("total_sum")
        if widget and getattr(widget, "winfo_exists", lambda: True)():
            widget.config(
                text=(
                    f"Neto:   {net:,.2f} €\n"
                    f"DDV:    {vat:,.2f} €\n"
                    f"Skupaj: {gross:,.2f} €"
                )
            )

    def _schedule_totals():
        nonlocal _after_totals_id
        if closing or not root.winfo_exists():
            return
        _after_totals_id = root.after(250, _safe_update_totals)
        try:
            b, u = globals().get("_SUMMARY_COUNTS", (None, None))
            if b is None:
                raise KeyError
        except Exception:
            b, u = _fallback_count_from_grid(df)
        _status_var.set(f"Knjiženo: {b} | Ostane: {u}")

    def _on_close(_=None):
        nonlocal closing, _after_totals_id
        closing = True
        try:
            if _after_totals_id:
                root.after_cancel(_after_totals_id)
        except Exception:
            pass
        _cleanup()
        try:
            root.destroy()
        except tk.TclError:
            pass

    bottom = None  # backward-compatible placeholder for tests  # noqa: F841
    entry_frame = tk.Frame(root)
    entry_frame.pack(fill="x", padx=8)

    entry = ttk.Entry(entry_frame, width=120)
    lb = tk.Listbox(entry_frame, height=6)
    parent = entry.master
    try:
        parent.columnconfigure(0, weight=1)
    except Exception:
        pass
    entry.grid_configure(row=0, column=0, pady=5, sticky="ew")
    lb.grid_configure(row=1, column=0, sticky="ew")
    lb.grid_remove()

    btn_frame = tk.Frame(entry_frame)
    btn_frame.grid(row=2, column=0, pady=(0, 6), sticky="ew")

    def _apply_saved_links_now(_silent: bool = False):
        nonlocal df
        links_df = globals().get("_PENDING_LINKS_DF")
        if links_df is None or getattr(links_df, "empty", True):
            if not _silent:
                messagebox.showinfo(
                    "Povezave", "Ni shranjenih povezav za uveljavitev."
                )
            return
        try:
            df, upd_cnt = _apply_links_to_df(df, links_df)
            df = _fill_names_from_catalog(df, wsm_df)
            df = _normalize_wsm_display_columns(df)
            # osveži vidne celice v gridu (Treeview)
            try:
                for idx in df.index:
                    rid = str(idx)
                    if (
                        "WSM šifra" in df.columns
                        and tree.exists(rid)
                        and _tree_has_col("WSM šifra")
                    ):
                        val = _first_scalar(df.at[idx, "WSM šifra"])
                        tree.set(
                            rid,
                            "WSM šifra",
                            "" if val is None or pd.isna(val) else val,
                        )
                    # od tu naprej je ime enotno v df: "WSM Naziv"
                    if tree.exists(rid):
                        for col_alias in ("WSM Naziv", "WSM naziv"):
                            if _tree_has_col(col_alias):
                                v = (
                                    _first_scalar(df.at[idx, "WSM Naziv"])
                                    if "WSM Naziv" in df.columns
                                    else None
                                )
                                s = "" if v is None or pd.isna(v) else str(v)
                                tree.set(rid, col_alias, s)
                                break

                    if (
                        "rabat_opis" in df.columns
                        and tree.exists(rid)
                        and _tree_has_col("rabat_opis")
                    ):
                        v = _first_scalar(df.at[idx, "rabat_opis"])
                        tree.set(
                            rid,
                            "rabat_opis",
                            "" if v is None or pd.isna(v) else str(v),
                        )

                    if (
                        "status" in df.columns
                        and tree.exists(rid)
                        and _tree_has_col("status")
                    ):
                        v = _first_scalar(df.at[idx, "status"])
                        tree.set(
                            rid,
                            "status",
                            "" if v is None or pd.isna(v) else str(v),
                        )
                        if (
                            "rabata_pct" in df.columns
                            and tree.exists(rid)
                            and _tree_has_col("rabata_pct")
                        ):
                            tree.set(
                                rid,
                                "rabata_pct",
                                _fmt(df.at[idx, "rabata_pct"]),
                            )
            except Exception as e:
                log.warning("Osvežitev grid celic ni uspela: %s", e)
            # posodobi referenco na aktualni df pred povzetkom
            globals()["_CURRENT_GRID_DF"] = df
            _update_summary()
            _schedule_totals()
            if not _silent:
                messagebox.showinfo(
                    "Povezave", f"Uveljavljenih povezav: {upd_cnt}"
                )
        except Exception as e:
            log.exception("Ročna uveljavitev povezav ni uspela: %s", e)
            if not _silent:
                messagebox.showerror(
                    "Povezave", f"Napaka pri uveljavitvi povezav:\n{e}"
                )

    # --- Unit change widgets ---
    unit_options = ["kos", "kg", "L"]

    # Če smo povezave auto-uveljavili že ob odpiranju, zdaj osveži še grid.
    if AUTO_APPLY_LINKS:
        try:
            root.after(0, lambda: _apply_saved_links_now(_silent=True))
        except Exception as e:
            log.debug("AUTO refresh WSM stolpcev v gridu preskočen: %s", e)

    def _cleanup():
        nonlocal closing, price_tip, last_warn_item
        closing = True
        if header_after_id:
            try:
                root.after_cancel(header_after_id)
            except Exception:
                pass
        for widget, seq in bindings:
            try:
                widget.unbind(seq)
            except Exception:
                pass
        if price_tip is not None:
            try:
                price_tip.destroy()
            except Exception:
                pass
            price_tip = None
            last_warn_item = None

    def _finalize_and_save(_=None):
        _update_summary()
        _safe_update_totals()
        _cleanup()
        if is_toplevel:
            original_quit = root.quit
            root.quit = root.destroy
        else:
            original_quit = None
        try:
            _save_and_close(
                df,
                manual_old,
                wsm_df,
                links_file,
                root,
                supplier_name,
                supplier_code,
                sup_map,
                suppliers_file,
                invoice_path=invoice_path,
                vat=supplier_vat,
            )
        finally:
            if original_quit is not None:
                root.quit = original_quit

    save_btn = tk.Button(
        btn_frame,
        text="Shrani & zapri",
        width=14,
        command=_finalize_and_save,
    )

    def _exit():
        _on_close()

    exit_btn = tk.Button(
        btn_frame,
        text="Izhod",
        width=14,
        command=_exit,
    )
    try:
        btn_apply_links = ttk.Button(
            btn_frame,
            text="Uporabi shranjene povezave",
            command=_apply_saved_links_now,
        )
        btn_apply_links.grid(row=0, column=2, padx=(6, 0))
    except Exception:
        pass
    save_btn.grid(row=0, column=0, padx=(6, 0))
    exit_btn.grid(row=0, column=1, padx=(6, 0))

    root.bind("<F10>", _finalize_and_save)
    bindings.append((root, "<F10>"))

    root.bind("<Control-l>", lambda _e: _apply_saved_links_now())
    bindings.append((root, "<Control-l>"))

    nazivi = wsm_df["wsm_naziv"].dropna().tolist()
    n2s = dict(zip(wsm_df["wsm_naziv"], wsm_df["wsm_sifra"]))

    _accepting_enter = False
    _suggest_on_focus = {"val": False}

    def _dropdown_is_open(widget: tk.Listbox) -> bool:
        return widget.winfo_ismapped()

    def _close_suggestions(
        entry_widget: ttk.Entry, lb_widget: tk.Listbox
    ) -> None:
        """Hide the suggestion listbox and reset selection."""
        if not _dropdown_is_open(lb_widget):
            return
        lb_widget.grid_remove()
        lb_widget.selection_clear(0, "end")
        entry_widget.focus_set()

    def _accept_current_suggestion(
        entry_widget: ttk.Entry, lb_widget: tk.Listbox
    ):
        """Insert the selected suggestion into the entry widget."""
        if lb_widget.curselection():
            value = lb_widget.get(lb_widget.curselection()[0])
            entry_widget.delete(0, "end")
            entry_widget.insert(0, value)
            entry_widget.icursor("end")
        lb_widget.selection_clear(0, "end")
        _close_suggestions(entry_widget, lb_widget)
        return "break"

    def _start_edit(_=None):
        if not tree.focus():
            return "break"
        entry.delete(0, "end")
        _close_suggestions(entry, lb)
        _suggest_on_focus["val"] = True
        entry.focus_set()
        try:
            _open_suggestions_if_needed()
        except Exception:
            pass
        return "break"

    def _open_suggestions_if_needed():
        """Open the suggestion dropdown if it's not already visible."""
        txt = entry.get().strip().lower()
        lb.delete(0, "end")
        matches = [n for n in nazivi if not txt or txt in n.lower()]
        if matches:
            lb.grid()
            lb.update_idletasks()
            lb.lift()
            for m in matches:
                lb.insert("end", m)
            lb.selection_set(0)
            lb.activate(0)
            lb.see(0)
        else:
            _close_suggestions(entry, lb)

    def _suggest(evt=None):
        if evt and evt.keysym in {
            "Return",
            "Escape",
            "Up",
            "Down",
            "Tab",
            "Right",
            "Left",
        }:
            return
        if _dropdown_is_open(lb) and not lb.curselection():
            _close_suggestions(entry, lb)
        txt = entry.get().strip().lower()
        lb.delete(0, "end")
        if not txt:
            _close_suggestions(entry, lb)
            return
        matches = [n for n in nazivi if txt in n.lower()]
        if matches:
            lb.grid()
            lb.update_idletasks()
            lb.lift()
            for m in matches:
                lb.insert("end", m)
            lb.selection_set(0)
            lb.activate(0)
            lb.see(0)
        else:
            _close_suggestions(entry, lb)

    def _init_listbox(evt=None):
        """Give focus to the listbox and handle initial navigation."""
        if _dropdown_is_open(lb):
            lb.focus_set()
            if not lb.curselection():
                lb.selection_set(0)
                lb.activate(0)
                lb.see(0)
            if evt and evt.keysym == "Down":
                _nav_list(evt)
        return "break"

    def _confirm_and_move_down() -> None:
        nonlocal _accepting_enter
        if _accepting_enter:
            return
        _accepting_enter = True
        try:
            _confirm()
            _suggest_on_focus["val"] = False
            try:
                globals()["_CURRENT_GRID_DF"] = df
                _update_summary()
                _schedule_totals()
            except Exception:
                pass
            # → premik na NASLEDNJO vrstico
            cur = tree.focus()
            next_iid = tree.next(cur) or cur
            tree.selection_set(next_iid)
            tree.focus(next_iid)
            tree.see(next_iid)
            if EDIT_ON_ENTER:
                tree.focus_set()  # vnos se NE odpre – čaka na Enter
            else:
                entry.focus_set()
        finally:
            _accepting_enter = False

    def _on_focus_in(e):
        if _suggest_on_focus["val"]:
            _open_suggestions_if_needed()

    def _start_editing_from_tree(_evt=None):
        """Enter na tabeli začne vnos (focus v Entry + predlogi)."""
        try:
            entry.focus_set()
            _open_suggestions_if_needed()
        except Exception:
            pass
        return "break"

    def _on_return_accept(evt=None):
        nonlocal _accepting_enter
        if _accepting_enter:
            return "break"
        if _dropdown_is_open(lb):
            _accept_current_suggestion(entry, lb)
            entry.after(0, _confirm_and_move_down)
            return "break"
        # tudi brez dropdowna potrdi in pojdi na naslednjo vrstico
        entry.after(0, _confirm_and_move_down)
        return "break"

    def _on_entry_focus_out(evt):
        if entry.focus_get() is lb:
            return
        entry.after(10, lambda: _close_suggestions(entry, lb))

    def _on_entry_escape(evt):
        _close_suggestions(entry, lb)
        return "break"

    def _lb_escape(_):
        _close_suggestions(entry, lb)
        return "break"

    def _nav_list(evt):
        cur = lb.curselection()[0] if lb.curselection() else -1
        nxt = cur + 1 if evt.keysym == "Down" else cur - 1
        nxt = max(0, min(lb.size() - 1, nxt))
        lb.selection_clear(0, "end")
        lb.selection_set(nxt)
        lb.activate(nxt)
        lb.see(nxt)
        return "break"

    def _edit_unit(evt):
        """Handle double-clicks on the tree view."""
        col = tree.identify_column(evt.x)
        row_id = tree.identify_row(evt.y)
        if col != "#3":
            log.debug("Double-click outside Enota column -> starting edit")
            return _start_edit()
        if not row_id:
            return
        idx = int(row_id)

        log.debug(
            "Editing row %s current unit=%s", idx, df.at[idx, "enota_norm"]
        )

        top = tk.Toplevel(root)
        top.title("Spremeni enoto")
        var = tk.StringVar(value=df.at[idx, "enota_norm"])
        cb = ttk.Combobox(
            top, values=unit_options, textvariable=var, state="readonly"
        )
        cb.pack(padx=10, pady=10)
        log.debug("Edit dialog opened with value %s", var.get())

        def _apply(_=None):
            new_u = var.get()
            before = df.at[idx, "enota_norm"]
            # Only change the normalized value so the original
            # invoice unit remains intact. ``enota`` is needed to
            # detect H87 when applying saved overrides.
            df.at[idx, "enota_norm"] = new_u
            tree.set(row_id, "enota_norm", new_u)

            log.info("Updated row %s unit from %s to %s", idx, before, new_u)
            log.debug("Combobox in edit dialog value: %s", cb.get())

            _update_summary()
            _schedule_totals()
            top.destroy()

        tk.Button(top, text="OK", command=_apply).pack(pady=(0, 10))
        cb.bind("<Return>", _apply)
        cb.focus_set()
        return "break"

    def _hide_tooltip(_=None):
        nonlocal price_tip, last_warn_item
        if price_tip is not None:
            price_tip.destroy()
            price_tip = None
        if last_warn_item is not None:
            tags = ()
            idx = int(last_warn_item)
            if "is_gratis" in df.columns and df.at[idx, "is_gratis"]:
                tags = ("gratis",)
            tree.item(last_warn_item, tags=tags)
            last_warn_item = None

    def _show_tooltip(item_id: str, text: str | None) -> None:
        nonlocal price_tip, last_warn_item
        _hide_tooltip()
        if not text:
            return
        bbox = tree.bbox(item_id)
        if not bbox:
            return
        x, y, w, h = bbox
        price_tip = tk.Toplevel(root)
        price_tip.wm_overrideredirect(True)
        tk.Label(
            price_tip,
            text=text,
            background="#ffe6b3",
            relief="solid",
            borderwidth=1,
        ).pack()
        price_tip.geometry(f"+{tree.winfo_rootx()+x+w}+{tree.winfo_rooty()+y}")
        last_warn_item = item_id

    def _on_select(_=None):
        sel_i = tree.focus()
        if not sel_i:
            _hide_tooltip()
            return
        idx = int(sel_i)
        tooltip = df.at[idx, "warning"]
        _show_tooltip(sel_i, tooltip)

    def _confirm(_=None):
        sel_i = tree.focus()
        if not sel_i:
            return "break"
        choice = (
            lb.get(lb.curselection()[0])
            if lb.curselection()
            else entry.get().strip()
        )
        idx = int(sel_i)
        # 1) Ugotovi kodo tudi, če je uporabnik vpisal kodo (ne naziv)
        code = n2s.get(choice, pd.NA)
        if (pd.isna(code) or str(code).strip() == "") and str(
            choice
        ).strip() != "":
            try:
                s_codes = set(wsm_df["wsm_sifra"].astype(str))
            except Exception:
                s_codes = set()
            if str(choice).strip() in s_codes:
                code = str(choice).strip()

        # 2) Pridobi pravi naziv iz kataloga glede na kodo
        name_from_catalog = None
        if not pd.isna(code):
            try:
                _map = (
                    wsm_df.assign(wsm_sifra=wsm_df["wsm_sifra"].astype(str))
                    .dropna(subset=["wsm_naziv"])
                    .drop_duplicates("wsm_sifra")
                    .set_index("wsm_sifra")["wsm_naziv"]
                )
                name_from_catalog = _map.get(str(code))
            except Exception:
                name_from_catalog = None

        # 3) Odloči končni naziv:
        #    - če imamo naziv iz kataloga, uporabi njega
        #    - sicer, če je uporabniški 'choice' prazen ali 'ostalo',
        #      uporabi kar kodo
        #    - v nasprotnem primeru pusti 'choice'
        if name_from_catalog and str(name_from_catalog).strip():
            name = str(name_from_catalog)
        else:
            if (
                str(choice).strip() == ""
                or str(choice).strip().lower() == "ostalo"
            ):
                name = "" if pd.isna(code) else str(code)
            else:
                name = str(choice).strip()

        # VARNOSTNI PAS: nikoli ne pusti 'ostalo' pri knjiženih
        if name.strip().lower() == "ostalo" and not pd.isna(code):
            name = str(code)

        # Zapiši v DataFrame (interno in display kopije)
        df.at[idx, "wsm_sifra"] = pd.NA if pd.isna(code) else str(code)
        df.at[idx, "wsm_naziv"] = pd.NA if name == "" else str(name)
        df.at[idx, "status"] = "POVEZANO"
        if "WSM šifra" in df.columns:
            df.at[idx, "WSM šifra"] = "" if pd.isna(code) else str(code)
        # posodobi oba možna stolpca imena, če obstajata
        for name_col in ("WSM naziv", "WSM Naziv"):
            if name_col in df.columns:
                df.at[idx, name_col] = "" if name == "" else str(name)
        try:
            tree.set(sel_i, "WSM šifra", "" if pd.isna(code) else str(code))
            tree_cols = set(tree["columns"])
            if "WSM naziv" in tree_cols:
                tree.set(sel_i, "WSM naziv", "" if name == "" else str(name))
            elif "WSM Naziv" in tree_cols:
                tree.set(sel_i, "WSM Naziv", "" if name == "" else str(name))
        except Exception:
            pass
        # vizualni tagi
        try:
            tags = set(tree.item(sel_i, "tags"))
            tags.discard("unbooked")
            tags.add("linked")
            tree.item(sel_i, tags=tuple(tags))
        except Exception:
            pass
        df.at[idx, "dobavitelj"] = supplier_name
        if (
            pd.isna(df.at[idx, "sifra_dobavitelja"])
            or df.at[idx, "sifra_dobavitelja"] == ""
        ):
            log.warning("Prazna sifra_dobavitelja pri vnosu vrstice")
        label = f"{df.at[idx, 'sifra_dobavitelja']} - {df.at[idx, 'naziv']}"
        try:
            from wsm.utils import load_last_price

            prev_price = load_last_price(label, suppliers_file)
        except Exception as exc:  # pragma: no cover - robust against IO errors
            log.warning("Napaka pri branju zadnje cene: %s", exc)
            prev_price = None

        warn, tooltip = _apply_price_warning(
            df.at[idx, "cena_po_rabatu"],
            prev_price,
            threshold=price_warn_threshold,
        )
        # ohrani obstoječe tage; samo dodaj/odstrani "price_warn"
        try:
            tset = set(tree.item(sel_i, "tags"))
            if warn:
                tset.add("price_warn")
            else:
                tset.discard("price_warn")
            tree.item(sel_i, tags=tuple(tset))
        except Exception:
            pass

        df.at[idx, "warning"] = tooltip

        _show_tooltip(sel_i, tooltip)
        if "is_gratis" in df.columns and df.at[idx, "is_gratis"]:
            tset = set(tree.item(sel_i).get("tags", ()))
            tset.add("gratis")
            tree.item(sel_i, tags=tuple(tset))
            tree.set(sel_i, "warning", "GRATIS")

        def _safe_cell(idx, c, default=""):
            # Ne zaupaj, da stolpec vedno obstaja po merge/urejanju
            if c not in df.columns:
                return default
            try:
                v = df.at[idx, c]
            except Exception:
                return default
            if isinstance(v, (Decimal, float, int)) and not isinstance(
                v, bool
            ):
                return _fmt(_clean_neg_zero(v))
            if v is None or (hasattr(pd, "isna") and pd.isna(v)):
                return ""
            return str(v)

        new_vals = [_safe_cell(idx, c) for c in cols]
        for j, c in enumerate(cols):
            if _tree_has_col(c):
                tree.set(sel_i, c, new_vals[j])
        try:
            globals()["_CURRENT_GRID_DF"] = df
            _update_summary()
            # posodobi tudi skupne seštevke po potrditvi
            _schedule_totals()
        except Exception:
            pass
        log.info(
            "Potrjeno: idx=%s, wsm_sifra=%s, sifra_dobavitelja=%s",
            idx,
            df.at[idx, "wsm_sifra"],
            df.at[idx, "sifra_dobavitelja"],
        )
        entry.delete(0, "end")
        _close_suggestions(entry, lb)
        lb.selection_clear(0, "end")
        tree.focus_set()
        return "break"

    def _apply_multiplier_prompt(_=None):
        sel_i = tree.focus()
        if not sel_i:
            return "break"
        multiplier_val = simpledialog.askinteger(
            "Množitelj", "Vnesi množitelj:", parent=root, minvalue=2
        )
        if not multiplier_val:
            return "break"
        _apply_multiplier(
            df,
            int(sel_i),
            Decimal(multiplier_val),
            tree,
            _update_summary,
            _schedule_totals,
        )
        return "break"

    def _clear_wsm_connection(_=None):
        sel_i = tree.focus()
        if not sel_i:
            return "break"
        idx = int(sel_i)
        df.at[idx, "wsm_naziv"] = pd.NA
        df.at[idx, "wsm_sifra"] = pd.NA
        df.at[idx, "status"] = pd.NA
        if "WSM šifra" in df.columns:
            df.at[idx, "WSM šifra"] = ""
        if "WSM Naziv" in df.columns:
            df.at[idx, "WSM Naziv"] = ""
        try:
            tree.set(sel_i, "WSM šifra", "")
            tree.set(sel_i, "WSM Naziv", "")
        except Exception:
            pass
        new_vals = [
            (
                _fmt(df.at[idx, c])
                if isinstance(df.at[idx, c], (Decimal, float, int))
                else ("" if pd.isna(df.at[idx, c]) else str(df.at[idx, c]))
            )
            for c in cols
        ]
        tree.item(sel_i, values=new_vals)
        # vizualni tagi
        try:
            tags = set(tree.item(sel_i, "tags"))
            tags.discard("linked")
            tags.discard("price_warn")  # remove warning tag when unbooking
            tags.add("unbooked")
            tree.item(sel_i, tags=tuple(tags))
        except Exception:
            pass
        # počisti opozorilo/tooltip
        if "warning" in df.columns:
            df.at[idx, "warning"] = ""
        _hide_tooltip()
        log.debug(
            f"Povezava odstranjena: idx={idx}, wsm_naziv=NaN, wsm_sifra=NaN"
        )
        try:
            globals()["_CURRENT_GRID_DF"] = df
            _update_summary()
        except Exception:
            pass
        _schedule_totals()  # Update totals after clearing
        tree.focus_set()
        return "break"

    multiplier_btn = tk.Button(
        btn_frame,
        text="Pomnoži z količino X",
        command=_apply_multiplier_prompt,
    )
    multiplier_btn.grid(row=0, column=3, padx=(6, 0))

    def _tree_nav_up(_=None):
        """Select previous row and ensure it is visible."""
        prev_item = tree.prev(tree.focus()) or tree.focus()
        tree.selection_set(prev_item)
        tree.focus(prev_item)
        tree.see(prev_item)
        return "break"

    def _tree_nav_down(_=None):
        """Select next row and ensure it is visible."""
        next_item = tree.next(tree.focus()) or tree.focus()
        tree.selection_set(next_item)
        tree.focus(next_item)
        tree.see(next_item)
        return "break"

    # Vezave za tipke na tree
    # Dvojni klik na stolpec "Enota" odpre urejanje enote,
    # drugje pa sprozi urejanje vnosa.
    if EDIT_ON_ENTER:
        tree.bind("<Return>", _start_editing_from_tree)
        tree.bind("<KP_Enter>", _start_editing_from_tree)
        tree.bind("<F2>", _start_editing_from_tree)
    else:
        tree.bind("<Return>", _start_edit)
        tree.bind("<KP_Enter>", _start_edit)
        tree.bind("<F2>", _start_edit)
    bindings.append((tree, "<Return>"))
    bindings.append((tree, "<KP_Enter>"))
    bindings.append((tree, "<F2>"))
    tree.bind("<BackSpace>", _clear_wsm_connection)
    bindings.append((tree, "<BackSpace>"))
    tree.bind("<Control-m>", _apply_multiplier_prompt)
    bindings.append((tree, "<Control-m>"))
    tree.bind("<Up>", _tree_nav_up)
    bindings.append((tree, "<Up>"))
    tree.bind("<Down>", _tree_nav_down)
    bindings.append((tree, "<Down>"))
    tree.bind("<Double-Button-1>", _edit_unit)
    bindings.append((tree, "<Double-Button-1>"))
    tree.bind("<<TreeviewSelect>>", _on_select)
    bindings.append((tree, "<<TreeviewSelect>>"))

    # Vezave za entry in lb
    entry.bind("<FocusIn>", _on_focus_in)
    bindings.append((entry, "<FocusIn>"))
    entry.bind("<KeyRelease>", _suggest)
    bindings.append((entry, "<KeyRelease>"))
    entry.bind("<Down>", _init_listbox)
    bindings.append((entry, "<Down>"))
    entry.bind("<Tab>", _init_listbox)
    bindings.append((entry, "<Tab>"))
    entry.bind("<Right>", _init_listbox)
    bindings.append((entry, "<Right>"))
    entry.bind("<Return>", _on_return_accept)
    bindings.append((entry, "<Return>"))
    entry.bind("<KP_Enter>", _on_return_accept)
    bindings.append((entry, "<KP_Enter>"))
    entry.bind("<FocusOut>", _on_entry_focus_out)
    bindings.append((entry, "<FocusOut>"))
    entry.bind("<Escape>", _on_entry_escape)
    bindings.append((entry, "<Escape>"))
    lb.bind("<Return>", _on_return_accept)
    bindings.append((lb, "<Return>"))
    lb.bind("<KP_Enter>", _on_return_accept)
    bindings.append((lb, "<KP_Enter>"))
    lb.bind("<Escape>", _lb_escape)
    bindings.append((lb, "<Escape>"))

    def _on_lb_click(_):
        # izberi element pod miško, še preden potrdiš
        try:
            i = lb.nearest(lb.winfo_pointery() - lb.winfo_rooty())
            lb.selection_clear(0, "end")
            lb.selection_set(i)
        except Exception:
            pass
        _accept_current_suggestion(entry, lb)
        lb.after(0, _confirm_and_move_down)

    lb.bind("<ButtonRelease-1>", _on_lb_click)
    bindings.append((lb, "<ButtonRelease-1>"))
    lb.bind("<Double-Button-1>", _on_lb_click)
    bindings.append((lb, "<Double-Button-1>"))
    lb.bind("<Down>", _nav_list)
    bindings.append((lb, "<Down>"))
    lb.bind("<Up>", _nav_list)
    bindings.append((lb, "<Up>"))

    # poravnaj prikazne stolpce z internimi
    if "wsm_sifra" in df.columns and "WSM šifra" in df.columns:
        df["WSM šifra"] = df["wsm_sifra"]
    if "wsm_naziv" in df.columns and "WSM Naziv" in df.columns:
        df["WSM Naziv"] = df["wsm_naziv"]

    # Prvič osveži
    _update_summary()
    _schedule_totals()

    if is_toplevel:
        root.protocol("WM_DELETE_WINDOW", _on_close)
        root.wait_window()
    else:
        root.protocol("WM_DELETE_WINDOW", _on_close)
        root.mainloop()
    try:
        root.destroy()
    except Exception:
        pass
    if GROUP_BY_DISCOUNT and "_discount_bucket" in df.columns:
        df = df.drop(columns=["_discount_bucket"])

    # deduplikacija stolpcev in poravnava z df_doc,
    # da se concat ne zalomi in da je vrstni red stabilen
    df = df.loc[:, ~df.columns.duplicated()].copy()
    all_cols = list(
        dict.fromkeys(
            list(df.columns)
            + [c for c in df_doc.columns if c not in df.columns]
        )
    )
    df = df.reindex(columns=all_cols)
    df_doc = df_doc.reindex(columns=all_cols)

    return pd.concat([df, df_doc], ignore_index=True)<|MERGE_RESOLUTION|>--- conflicted
+++ resolved
@@ -1039,7 +1039,7 @@
         ),
         axis=1,
     )
-<<<<<<< HEAD
+
     for _c in ("vrednost", "rabata"):
         df[_c] = df[_c].apply(
             lambda x: x if isinstance(x, Decimal) else Decimal(str(x))
@@ -1050,14 +1050,7 @@
                 r["rabata"] / (r["vrednost"] + r["rabata"]) * Decimal("100")
             ).quantize(Decimal("0.01"), ROUND_HALF_UP)
             if (r["vrednost"] + r["rabata"]) != 0
-=======
-    df["rabata_pct"] = df.apply(
-        lambda r: (
-            (r["rabata"] / (r["vrednost"] + r["rabata"]) * 100).quantize(
-                Decimal("0.01"), ROUND_HALF_UP
-            )
-            if (r["vrednost"] + r["rabata"])
->>>>>>> 0fc56e5f
+
             else Decimal("0")
         ),
         axis=1,
