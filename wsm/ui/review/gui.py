# File: wsm/ui/review/gui.py
# -*- coding: utf-8 -*-
from __future__ import annotations

import logging
import os
import re
from collections.abc import Callable
from decimal import Decimal, ROUND_HALF_UP
from pathlib import Path
from typing import Tuple, Optional

import pandas as pd
import tkinter as tk
from tkinter import ttk, messagebox, simpledialog
import builtins
from lxml import etree as LET
from os import environ, getenv

from wsm.utils import short_supplier_name, _clean, _build_header_totals
from wsm.constants import (
    PRICE_DIFF_THRESHOLD,
    DEFAULT_TOLERANCE,
    SMART_TOLERANCE_ENABLED,
    TOLERANCE_BASE,
    MAX_TOLERANCE,
    ROUNDING_CORRECTION_ENABLED,
)
from wsm.parsing.eslog import get_supplier_info, XML_PARSER
from wsm.supplier_store import _norm_vat
from .helpers import (
    _fmt,
    _norm_unit,
    _merge_same_items,
    _apply_price_warning,
    first_existing_series,  # ← potrebujemo v _backfill_* in drugje
    _first_scalar,
    _norm_wsm_code,
)
from .io import _save_and_close, _load_supplier_map
from .summary_columns import SUMMARY_COLS, SUMMARY_KEYS, SUMMARY_HEADS
from .summary_utils import summary_df_from_records

builtins.tk = tk
builtins.simpledialog = simpledialog

# Feature flag controlling whether editing starts only after pressing Enter
EDIT_ON_ENTER = getenv("WSM_EDIT_ON_ENTER", "1") not in {
    "0",
    "false",
    "False",
}

# Feature flag controlling whether items are grouped by discount/price
GROUP_BY_DISCOUNT = getenv("WSM_GROUP_BY_DISCOUNT", "1") not in {
    "0",
    "false",
    "False",
}

# Should the summary include only booked items? (default NO)
ONLY_BOOKED_IN_SUMMARY = getenv("WSM_SUMMARY_ONLY_BOOKED", "0") not in {
    "0",
    "false",
    "False",
}

# Naj se shranjene povezave uporabijo samodejno ob odprtju?
# (privzeto NE)
_AUTO_APPLY_ENV = getenv("WSM_AUTO_APPLY_LINKS")
_AUTO_APPLY_ENV_SRC = "WSM_AUTO_APPLY_LINKS"
if _AUTO_APPLY_ENV is None:
    _AUTO_APPLY_ENV = getenv("AUTO_APPLY_LINKS", "0")
    _AUTO_APPLY_ENV_SRC = "AUTO_APPLY_LINKS"
AUTO_APPLY_LINKS_RAW = _AUTO_APPLY_ENV
AUTO_APPLY_LINKS_SOURCE = _AUTO_APPLY_ENV_SRC
AUTO_APPLY_LINKS = _AUTO_APPLY_ENV not in {
    "0",
    "false",
    "False",
}

# Ali naj pri knjiženih vrsticah prepišemo tudi 'Ostalo' z nazivom iz kataloga?
OVERWRITE_OSTALO_IN_GRID = getenv(
    "WSM_OVERWRITE_OSTALO_IN_GRID", "1"
) not in {"0", "false", "False"}

DEC2 = Decimal("0.01")
DEC_PCT_MIN = Decimal("-100")
DEC_PCT_MAX = Decimal("100")
DEC_SMALL_DISCOUNT = Decimal("0.1")

EXCLUDED_CODES = {"UNKNOWN", "OSTALO", "OTHER", "NAN"}


def _excluded_codes_upper() -> frozenset[str]:
    """Return ``EXCLUDED_CODES`` uppercased.

    Evaluated on each call so tests/plugins may adjust ``EXCLUDED_CODES`` at
    runtime without stale cached values.
    """
    return frozenset(x.upper() for x in EXCLUDED_CODES)


# Normalizira knjiženo kodo: prazna/None ali izključena šifra -> "OSTALO".
def _coerce_booked_code(code: object) -> str:
    norm = _norm_wsm_code(code)
    if not norm:
        return "OSTALO"
    upper = norm.upper()
    if upper in _excluded_codes_upper():
        return "OSTALO"
    return norm


# Regex za prepoznavo "glavin" vrstic (Dobavnica/Račun/...).
# Možno razširiti z okoljsko spremenljivko ``WSM_HEADER_PREFIX``.
HDR_PREFIX_RE = re.compile(
    environ.get(
        "WSM_HEADER_PREFIX",
        (
            r"(?i)^\s*(Dobavnica|Ra[cč]un|Predra[cč]un|"
            r"Dobropis|Bremepis|Storno|Stornirano)\b"
        ),
    )
)


def _mask_header_like_rows(
    df: pd.DataFrame,
    name_col: str = "naziv",
    qty_col: str = "kolicina_norm",
    val_col: str = "vrednost",
    eps: float = 1e-9,
) -> pd.Series:
    """Return True for rows that look like document headers.

    Header-like rows ("Dobavnica", "Račun", etc.) often appear in the XML
    with zero quantity and zero value.  Such rows should be hidden from the
    review grid and summary.
    """

    name = (
        df.get(name_col, pd.Series([""] * len(df), index=df.index))
        .fillna("")
        .astype(str)
    )
    qty = pd.to_numeric(
        df.get(qty_col, pd.Series([0] * len(df), index=df.index)),
        errors="coerce",
    ).fillna(0)
    val = pd.to_numeric(
        df.get(val_col, pd.Series([0] * len(df), index=df.index)),
        errors="coerce",
    ).fillna(0)
    return (
        name.str.match(HDR_PREFIX_RE, na=False)
        & (qty.abs() <= eps)
        & (val.abs() <= eps)
    )


def _normalize_wsm_display_columns(df: pd.DataFrame) -> pd.DataFrame:
    """
    Enotno poimenuj prikazne stolpce v gridu:
      - 'WSM naziv' (mali n) -> 'WSM Naziv' (veliki N)
      - posodobi 'WSM šifra' in 'WSM Naziv' iz baznih
        'wsm_sifra' / 'wsm_naziv'.
    Ne povzroči napake, če stolpcev ni.
    """
    if df is None or df.empty:
        return df
    # 1) preimenuj morebitni 'WSM naziv' -> 'WSM Naziv'
    rename_map = {}
    for c in list(df.columns):
        if c.strip().lower() == "wsm naziv".lower() and c != "WSM Naziv":
            rename_map[c] = "WSM Naziv"
    if rename_map:
        df = df.rename(columns=rename_map)
    # če imamo po naključju oba stolpca, združi in odstrani starega
    if "WSM naziv" in df.columns and "WSM Naziv" in df.columns:
        df["WSM Naziv"] = df["WSM Naziv"].fillna(df["WSM naziv"])
        df = df.drop(columns=["WSM naziv"])
    # 2) zapolni prikazne iz baznih, če obstajajo
    if "wsm_sifra" in df.columns:
        if "WSM šifra" not in df.columns:
            df["WSM šifra"] = pd.Series(pd.NA, index=df.index, dtype="string")
        df["WSM šifra"] = df["wsm_sifra"].astype("string").fillna("")
    if "wsm_naziv" in df.columns:
        if "WSM Naziv" not in df.columns:
            df["WSM Naziv"] = pd.Series(pd.NA, index=df.index, dtype="string")
        df["WSM Naziv"] = df["wsm_naziv"].astype("string").fillna("")
    return df


def _apply_links_to_df(
    df: pd.DataFrame,
    links_df: pd.DataFrame,
    *,
    apply_codes: bool = True,
) -> tuple[pd.DataFrame, int]:
    """Apply previously saved links to ``df``.

    Parameters
    ----------
    df:
        Current invoice lines that should receive saved metadata.
    links_df:
        DataFrame read from the Excel file with stored mappings.
    apply_codes:
        When ``True`` the WSM codes and booking status are restored.  When
        ``False`` only auxiliary information (``naziv_ckey`` normalization)
        is refreshed which is still required for multiplier lookups.

    Returns
    -------
    tuple[pandas.DataFrame, int]
        The (possibly modified) ``df`` and the number of rows where a WSM
        code was restored.
    """

    def _finalize(result_df: pd.DataFrame, count: int) -> tuple[pd.DataFrame, int]:
        log.info("Uveljavljeno %d povezav", count)
        return result_df, count

    if not isinstance(df, pd.DataFrame) or df.empty:
        return _finalize(df, 0)
    if not isinstance(links_df, pd.DataFrame) or links_df.empty:
        return _finalize(df, 0)

    log.info("=== MATCHING PROCESS ===")
    log.info("df ima %d vrstic", len(df))
    log.info("links_df ima %d vrstic", len(links_df))
    log.info("apply_codes=%s", apply_codes)
    log.debug(
        "Invoice keys:\n%s",
        df.reindex(columns=["sifra_dobavitelja", "naziv_ckey"]).head(),
    )
    log.debug(
        "Links keys:\n%s",
        links_df.reindex(columns=["sifra_dobavitelja", "naziv_ckey"]).head(),
    )

    if "sifra_dobavitelja" not in df.columns or "sifra_dobavitelja" not in links_df.columns:
        return _finalize(df, 0)

    def _strip_series(series: pd.Series) -> pd.Series:
        ser = series.astype("string").fillna("").replace("<NA>", "")
        return ser.str.strip()

    def _clean_series(series: pd.Series) -> pd.Series:
        ser = series.astype("string").fillna("").replace("<NA>", "")
        return ser.map(lambda val: _clean(val) if val else "")

    try:
        df["sifra_dobavitelja"] = _strip_series(df["sifra_dobavitelja"])
    except Exception:
        return _finalize(df, 0)

    if "naziv_ckey" in df.columns:
        df["naziv_ckey"] = _clean_series(df["naziv_ckey"])
    elif "naziv" in df.columns:
        df["naziv_ckey"] = _clean_series(df["naziv"])
    else:
        return _finalize(df, 0)

    link_df = links_df.copy()
    link_df["sifra_dobavitelja"] = _strip_series(link_df["sifra_dobavitelja"])
    if "naziv_ckey" in link_df.columns:
        link_df["naziv_ckey"] = _clean_series(link_df["naziv_ckey"])
    elif "naziv" in link_df.columns:
        link_df["naziv_ckey"] = _clean_series(link_df["naziv"])
    else:
        link_df["naziv_ckey"] = ""

    link_df = link_df.loc[
        (link_df["sifra_dobavitelja"] != "") & (link_df["naziv_ckey"] != "")
    ]
    log.info("Po filtriranju links_df ima %d vrstic", len(link_df))
    if not link_df.empty:
        log.debug(
            "Primer link_df ključev:\n%s",
            link_df[["sifra_dobavitelja", "naziv_ckey"]]
            .head(3)
            .to_string(),
        )
    if link_df.empty:
        return _finalize(df, 0)

    link_df = link_df.drop_duplicates(
        ["sifra_dobavitelja", "naziv_ckey"], keep="last"
    )
    link_idx = link_df.set_index(["sifra_dobavitelja", "naziv_ckey"])

    df_keys = list(zip(df["sifra_dobavitelja"], df["naziv_ckey"]))
    log.info("df_keys ima %d elementov", len(df_keys))
    log.debug("Prvi 3 df_keys: %s", df_keys[:3])
    try:
        matched = link_idx.reindex(df_keys)
    except Exception:
        matched = link_idx.loc[link_idx.index.intersection(df_keys)].reindex(df_keys)

    matched = matched.reset_index(drop=True)
    matched.index = df.index

    log.info("=== CODES APPLICATION ===")
    log.info("matched ima stolpce: %s", matched.columns.tolist())
    if "wsm_sifra" in matched.columns:
        valid_codes = matched["wsm_sifra"].notna().sum()
        log.info("matched ima %d veljavnih wsm_sifra", valid_codes)
        log.debug(
            "Primer wsm_sifra iz matched: %s",
            matched["wsm_sifra"].head().tolist(),
        )

    updated_count = 0
    if apply_codes and "wsm_sifra" in matched.columns:
        codes = matched["wsm_sifra"].map(_norm_wsm_code)
        if isinstance(codes, pd.Series):
            codes = codes.astype("string").fillna("").str.strip()
            mask = codes.ne("")
            updated_count = int(mask.sum()) if mask.any() else 0
            if updated_count:
                if "wsm_sifra" not in df.columns:
                    df["wsm_sifra"] = pd.Series(pd.NA, index=df.index, dtype="string")
                df.loc[mask, "wsm_sifra"] = codes.loc[mask]

                if "wsm_naziv" not in df.columns:
                    df["wsm_naziv"] = pd.Series(pd.NA, index=df.index, dtype="string")
                if "wsm_naziv" in matched.columns:
                    saved_names = (
                        matched["wsm_naziv"]
                        .astype("string")
                        .fillna("")
                        .str.strip()
                    )
                    df.loc[mask, "wsm_naziv"] = saved_names.loc[mask].where(
                        saved_names.loc[mask].ne(""), df.loc[mask, "wsm_naziv"]
                    )

                if "status" not in df.columns:
                    df["status"] = ""
                df.loc[mask, "status"] = "POVEZANO"

                if "dobavitelj" in matched.columns and "dobavitelj" in df.columns:
                    saved_suppliers = (
                        matched["dobavitelj"]
                        .astype("string")
                        .fillna("")
                        .str.strip()
                    )
                    df.loc[mask, "dobavitelj"] = saved_suppliers.loc[mask].where(
                        saved_suppliers.loc[mask].ne(""),
                        df.loc[mask, "dobavitelj"],
                    )

                if "_booked_sifra" in df.columns:
                    df.loc[mask, "_booked_sifra"] = codes.loc[mask]
                if "_summary_key" in df.columns:
                    df.loc[mask, "_summary_key"] = codes.loc[mask]
                if "WSM šifra" in df.columns:
                    df.loc[mask, "WSM šifra"] = codes.loc[mask]

                display_name_cols = [c for c in ("WSM Naziv", "WSM naziv") if c in df.columns]
                if display_name_cols:
                    display_names = (
                        df.loc[mask, "wsm_naziv"].astype("string").fillna("")
                    )
                    for col in display_name_cols:
                        df.loc[mask, col] = display_names

    return _finalize(df, updated_count)


def _fill_names_from_catalog(
    df: pd.DataFrame, wsm_df: pd.DataFrame
) -> pd.DataFrame:
    """Zapolni/poravna ``wsm_naziv`` iz kataloga glede na kodo."""
    if not isinstance(wsm_df, pd.DataFrame) or not {
        "wsm_sifra",
        "wsm_naziv",
    }.issubset(wsm_df.columns):
        return df
    if "wsm_sifra" not in df.columns:
        return df

    nm = (
        wsm_df.drop_duplicates("wsm_sifra")
        .assign(wsm_sifra=lambda d: d["wsm_sifra"].astype(str).str.strip())
        .set_index("wsm_sifra")["wsm_naziv"]
    )

    excluded = _excluded_codes_upper()
    codes = df["wsm_sifra"].astype(str).str.strip()
    has_code = codes.ne("") & ~codes.str.upper().isin(excluded)

    cur = df.get("wsm_naziv")
    if cur is None:
        df["wsm_naziv"] = pd.Series(pd.NA, index=df.index, dtype="string")
        cur = df["wsm_naziv"]
    cur_s = cur.astype(str)

    # manjkajoče ime ali 'ostalo' – slednje le, če stikalo to dovoli
    need_fill = cur.isna() | cur_s.str.strip().eq("")
    if globals().get("OVERWRITE_OSTALO_IN_GRID", True):
        need_fill = need_fill | cur_s.str.strip().str.lower().eq("ostalo")

    fill_mask = has_code & need_fill
    val = codes[fill_mask].map(nm)
    df.loc[fill_mask, "wsm_naziv"] = val.where(
        val.notna(), cur.loc[fill_mask]
    ).astype("string")
    return df


def _dec_or_zero(x):
    try:
        return Decimal(str(x))
    except Exception:
        return Decimal("0")


def _dec_or_none(x):
    try:
        return Decimal(str(x))
    except Exception:
        return None


def _zero_small_discount(val: object) -> Decimal:
    """Treat rounding-level discounts (|pct| < 0.1) as zero."""

    pct = _dec_or_zero(val)
    return Decimal("0") if pct.copy_abs() < DEC_SMALL_DISCOUNT else pct


def _ensure_eff_discount_pct(df: pd.DataFrame) -> pd.DataFrame:
    """
    UI uporablja eff_discount_pct za prikaz (kolona 'Rabat (%)' in za
    'Opozorilo'). Če je ta stolpec prazen ali 0, ga zapolnimo iz rabata_pct.
    """
    if "eff_discount_pct" not in df.columns:
        df["eff_discount_pct"] = None
    df["eff_discount_pct"] = df["eff_discount_pct"].apply(_dec_or_zero)
    if "rabata_pct" in df.columns:
        rp = df["rabata_pct"].apply(_dec_or_zero)
        mask = df["eff_discount_pct"].isna() | (df["eff_discount_pct"] == 0)
        df.loc[mask, "eff_discount_pct"] = rp[mask]
        df["rabata_pct"] = rp.map(_zero_small_discount)
    df["eff_discount_pct"] = df["eff_discount_pct"].fillna(Decimal("0"))
    df["eff_discount_pct"] = df["eff_discount_pct"].apply(_zero_small_discount)
    return df


def _backfill_discount_pct_from_prices(df: pd.DataFrame) -> pd.DataFrame:
    """
    Če procenta še nimamo, ga izračunamo iz cene pred/po rabatu:
        pct = (1 - cena_po / cena_pred) * 100
    Vzame prvi razpoložljivi par stolpcev (robustno preko
    `first_existing_series`).
    """

    if df is None or df.empty:
        return df

    # poskusi najti 'ceno pred' in 'ceno po' v različnih možnih imenih
    s_pred = first_existing_series(
        df, ["cena_bruto", "Neto pred rab.", "Neto pred rabatu", "cena_pred"]
    )
    s_po = first_existing_series(
        df, ["cena_po_rabatu", "cena_netto", "Neto po rab.", "Neto po rabatu"]
    )
    if s_pred is None or s_po is None:
        return df

    pred = s_pred.apply(_dec_or_zero)
    po = s_po.apply(_dec_or_zero)

    if "eff_discount_pct" not in df.columns:
        df["eff_discount_pct"] = Decimal("0")
    eff = df["eff_discount_pct"].apply(_dec_or_zero)

    # maska: tam kjer eff=0 in cena_pred > 0
    mask = (eff == 0) & (pred != 0)
    if bool(mask.any()):

        def _calc(p_before, p_after):
            try:
                pct = (
                    (p_before - p_after) / p_before * Decimal("100")
                ).quantize(Decimal("0.01"), ROUND_HALF_UP)
                return _zero_small_discount(pct)
            except Exception:
                return Decimal("0")

        df.loc[mask, "eff_discount_pct"] = [
            _calc(pb, pa) for pb, pa in zip(pred[mask], po[mask])
        ]
        if "rabata_pct" in df.columns:
            rp = df["rabata_pct"].apply(_dec_or_zero)
            df.loc[(rp == 0) & mask, "rabata_pct"] = df.loc[
                (rp == 0) & mask, "eff_discount_pct"
            ]
    return df


def _booked_mask_from(df_or_sr: pd.DataFrame | pd.Series) -> pd.Series:
    """True, če vrstica vsebuje dejansko knjiženo kodo."""

    excluded = _excluded_codes_upper()

    if isinstance(df_or_sr, pd.Series):
        sr = df_or_sr.astype("string").map(_norm_wsm_code)
        sr = sr.fillna("").str.upper()
        return sr.ne("") & ~sr.isin(excluded)

    if not isinstance(df_or_sr, pd.DataFrame):
        return pd.Series(dtype="bool")

    df = df_or_sr

    # Najprej poskusi z dejanskim knjiženjem (_summary_key/_booked_sifra).
    cols = ["_summary_key", "_booked_sifra", "WSM šifra", "wsm_sifra"]
    try:
        code_series = first_existing_series(df, cols)
    except Exception:
        code_series = None

    if code_series is not None:
        codes = code_series.astype("string").map(_norm_wsm_code)
        codes = codes.fillna("").str.upper()
        mask = codes.ne("") & ~codes.isin(excluded)
        return mask

    if "status" in df.columns:
        st = df["status"].fillna("").astype(str).str.upper().str.strip()
        return st.str.startswith(("POVEZANO", "AUTO"))

    return pd.Series(False, index=df.index)


def _safe_pct(v) -> Optional[Decimal]:
    try:
        d = _to_dec(v)
    except Exception:  # pragma: no cover - defensive
        return None
    if d < DEC_PCT_MIN or d > DEC_PCT_MAX:
        return None
    return d


def _to_dec(v: object) -> Decimal:
    """Best-effort conversion to :class:`Decimal`."""
    try:
        if isinstance(v, Decimal):
            return v
        if v is None or v == "":
            return Decimal("0")
        return Decimal(str(v))
    except Exception:  # pragma: no cover - defensive
        return Decimal("0")


def _discount_bucket(row: dict) -> Tuple[Decimal, Decimal]:
    """
    Vrni podpis rabata: (rabat_%, enotna_neto_po_rabatu).
    – rabat% zaokrožimo na 2 dec,
    – enotno ceno po rabatu na 3 dec.
    Robustno poiščemo stolpce tudi z GUI imeni:
    'Net. pred rab.', 'Net. po rab.'.
    Če je mogoče, unit_after preračunamo iz Skupna neto / Količina.
    """
    # 1) najprej išči izračunan efektivni rabat; šele nato surove vrednosti
    rab_keys = ("eff_discount_pct", "rabata_pct", "Rabat (%)", "rabat_pct")
    before_keys = (
        "cena_pred_rabatom",
        "net_pred_rab",
        "unit_net_before",
        "Net. pred rab.",
        "Net. pred rab",
    )
    after_keys = (
        "cena_po_rabatu",
        "net_po_rab",
        "unit_net_after",
        "unit_price_net",
        "Net. po rabatu",
        "Net. po rab.",
        "Net. po rab",
    )
    # pomembno: raje uporabi normalizirano količino, če obstaja
    qty_keys = ("kolicina_norm", "Količina", "kolicina")
    total_net_keys = ("Skupna neto", "vrednost", "Neto po rabatu", "total_net")

    pct = None
    for k in rab_keys:
        if k in row:
            pct = _safe_pct(row.get(k))
            if pct is not None:
                break

    unit_before = None
    for k in before_keys:
        if k in row and row.get(k) not in (None, ""):
            unit_before = _to_dec(row.get(k))
            break

    unit_after = None
    for k in after_keys:
        if k in row and row.get(k) not in (None, ""):
            unit_after = _to_dec(row.get(k))
            break

    # ❶ Poskusi bolj zanesljivo izračunati enotno ceno po rabatu iz total/qty
    qty = None
    for k in qty_keys:
        if k in row and row.get(k) not in (None, ""):
            qty = _to_dec(row.get(k))
            break
    total_net = None
    for k in total_net_keys:
        if k in row and row.get(k) not in (None, ""):
            total_net = _to_dec(row.get(k))
            break
    if qty and qty > 0 and total_net is not None:
        ua_calc = total_net / qty
        # Uporabi izračunano enotno ceno, če unit_after manjka ali
        # očitno ne ustreza
        if (
            unit_after is None
            or unit_after == 0
            or (ua_calc - (unit_after or 0)).copy_abs() > Decimal("0.00005")
        ):
            unit_after = ua_calc

    # če % še vedno nimamo, ga izračunaj iz unit_before/after
    if (
        pct is None
        and unit_before
        and unit_before > 0
        and unit_after is not None
    ):
        pct = (Decimal("1") - (unit_after / unit_before)) * Decimal("100")

    if pct is None:
        pct = Decimal("0")

    pct = pct.quantize(DEC2, rounding=ROUND_HALF_UP)
    pct = _zero_small_discount(pct)
    pct = pct.quantize(DEC2, rounding=ROUND_HALF_UP)
    # manj občutljivo na drobne razlike: 3 decimalke
    ua3 = (unit_after if unit_after is not None else Decimal("0")).quantize(
        Decimal("0.001"), rounding=ROUND_HALF_UP
    )
    return (pct, ua3)


# Logger setup
log = logging.getLogger(__name__)
TRACE = getenv("WSM_TRACE", "0") not in {"0", "false", "False"}
if TRACE:
    logging.getLogger().setLevel(logging.DEBUG)


def _t(msg, *args):
    if TRACE:
        log.warning("[TRACE GUI] " + msg, *args)


# Lepo formatirano opozorilo za grid
def _format_opozorilo(row: pd.Series) -> str:
    try:
        if bool(row.get("is_gratis")):
            unit = None
            db = row.get("_discount_bucket")
            if isinstance(db, (tuple, list)) and len(db) == 2:
                unit = db[1]
            if unit is None:
                unit = row.get("cena_po_rabatu", "0")
            unit = _as_dec(unit, "0").quantize(
                Decimal("0.0000"), rounding=ROUND_HALF_UP
            )
            return f"rabat 100.00% @ {unit} - GRATIS"
        # uporabi efektivni rabat; če ga ni, vzemi surovega
        # (negativno ničlo sproti počistimo)
        pct = row.get("eff_discount_pct", row.get("rabata_pct", Decimal("0")))
        if not isinstance(pct, Decimal):
            try:
                import pandas as pd

                if pd.isna(pct):
                    pct = Decimal("0")
                else:
                    pct = Decimal(str(pct))
            except Exception:
                pct = Decimal(str(pct or "0"))
        unit = None
        db = row.get("_discount_bucket")
        if isinstance(db, (tuple, list)) and len(db) == 2:
            unit = db[1]
        if unit is None:
            unit = row.get("cena_po_rabatu", 0)
        unit = _as_dec(unit, default="0").quantize(
            Decimal("0.0000"), rounding=ROUND_HALF_UP
        )
        pct = _zero_small_discount(pct)
        pct = _clean_neg_zero(pct).quantize(DEC2, rounding=ROUND_HALF_UP)
        return f"rabat {pct}% @ {unit}"
    except Exception:
        return ""


# --- robust Decimal coercion (prevents InvalidOperation on NaN/None/strings)
def _as_dec(x, default: str = "0") -> Decimal:
    """
    Convert value to Decimal safely.
    Any NaN/None/empty/invalid → Decimal(default).
    Also normalizes comma decimals.
    """
    try:
        if isinstance(x, Decimal):
            return x if x.is_finite() else Decimal(default)
        # pandas/numpy NaN or None
        try:
            import pandas as pd  # local import to avoid hard dep

            if x is None or pd.isna(x):
                return Decimal(default)
        except Exception:
            if x is None:
                return Decimal(default)
        s = str(x).strip()
        if not s:
            return Decimal(default)
        s = s.replace(",", ".")
        d = Decimal(s)
        return d if d.is_finite() else Decimal(default)
    except Exception:
        return Decimal(default)


def _sum_decimal(values) -> Decimal:
    """Return the Decimal sum of ``values``."""

    total = Decimal("0")
    for value in values:
        total += _as_dec(value, "0")
    return total


def _calculate_smart_tolerance(
    net_total: Decimal, invoice_gross: Decimal
) -> Decimal:
    """Return an adaptive tolerance based on invoice size."""

    base_amount = max(
        _as_dec(net_total, "0").copy_abs(),
        _as_dec(invoice_gross, "0").copy_abs(),
    )
    base_min = max(DEFAULT_TOLERANCE, Decimal("0.01"))
    small = max(base_min, TOLERANCE_BASE)
    if base_amount <= Decimal("100"):
        return small
    if base_amount <= Decimal("1000"):
        return max(small, Decimal("0.05"))
    if base_amount <= Decimal("10000"):
        return max(small, Decimal("0.10"))
    return max(small, Decimal("0.50"))


def _resolve_tolerance(net_total: Decimal, invoice_gross: Decimal) -> Decimal:
    """Determine the effective rounding tolerance for totals."""

    base_min = max(DEFAULT_TOLERANCE, Decimal("0.01"))
    tolerance = base_min
    if SMART_TOLERANCE_ENABLED:
        tolerance = max(
            tolerance, _calculate_smart_tolerance(net_total, invoice_gross)
        )
    max_limit = max(base_min, MAX_TOLERANCE)
    tolerance = min(tolerance, max_limit)
    tolerance = tolerance.quantize(Decimal("0.01"), rounding=ROUND_HALF_UP)
    log.debug(
        "Tolerance calculation: net=%s, gross=%s, resolved=%s",
        net_total,
        invoice_gross,
        tolerance,
    )
    return tolerance


def _append_rounding_row(df: pd.DataFrame, difference: Decimal) -> pd.DataFrame:
    """Append a rounding correction row to ``df``."""

    diff_q = difference.quantize(Decimal("0.01"), rounding=ROUND_HALF_UP)
    row = {col: pd.NA for col in df.columns}
    row.update(
        {
            "sifra_dobavitelja": "_ROUND_",
            "naziv": "Zaokrožitev",
            "kolicina": Decimal("1"),
            "enota": "kos",
            "vrednost": diff_q,
            "rabata": Decimal("0"),
            "ddv": Decimal("0"),
            "ddv_stopnja": Decimal("0"),
        }
    )
    if "naziv_ckey" in df.columns:
        row["naziv_ckey"] = _clean("Zaokrožitev")
    if "status" in df.columns:
        row["status"] = "AUTO_CORRECTION"
    if "wsm_sifra" in df.columns:
        row["wsm_sifra"] = "OSTALO"
    if "WSM šifra" in df.columns:
        row["WSM šifra"] = "OSTALO"
    if "wsm_naziv" in df.columns:
        row["wsm_naziv"] = "Zaokrožitev"
    if "WSM Naziv" in df.columns:
        row["WSM Naziv"] = "Zaokrožitev"
    if "multiplier" in df.columns:
        row["multiplier"] = Decimal("1")
    return pd.concat([df, pd.DataFrame([row])], ignore_index=True)


def _maybe_apply_rounding_correction(
    df: pd.DataFrame,
    header_totals: dict[str, Decimal],
    doc_discount: Decimal,
) -> pd.DataFrame:
    """Add an automatic rounding row when the difference exceeds tolerance."""

    if not ROUNDING_CORRECTION_ENABLED:
        return df

    if any(
        column in df.columns
        and df[column].astype(str).eq(marker).any()
        for column, marker in (
            ("status", "AUTO_CORRECTION"),
            ("sifra_dobavitelja", "_ROUND_"),
        )
    ):
        log.debug("Rounding correction row already exists, skipping")
        return df

    doc_total = _as_dec(doc_discount, "0")
    line_total = _sum_decimal(df.get("vrednost", []))
    calc_net_total = line_total + doc_total
    invoice_gross = _as_dec(header_totals.get("gross"), calc_net_total)
    tolerance = _resolve_tolerance(calc_net_total, invoice_gross)
    header_net = _as_dec(header_totals.get("net"), "0")
    difference = header_net - calc_net_total
    if abs(difference) <= tolerance:
        return df

    df = _append_rounding_row(df, difference)
    log.info(
        "Dodana korekcijska vrstica za zaokroževanje: %s (toleranca %s)",
        f"{difference.quantize(Decimal('0.01'), rounding=ROUND_HALF_UP):+.2f} €",
        tolerance,
    )
    return df


def _clean_neg_zero(val):
    """Normalize Decimal('-0') or -0.00 to plain zero."""
    d = _as_dec(val, default="0")
    return d if d != 0 else _as_dec("0", default="0")


_CURRENT_GRID_DF: pd.DataFrame | None = None


def _apply_multiplier(
    df: pd.DataFrame,
    idx: int,
    multiplier: Decimal,
    tree: ttk.Treeview | None = None,
    update_summary: Callable | None = None,
    update_totals: Callable | None = None,
) -> None:
    """Apply a quantity multiplier to a DataFrame row.

    The quantity is multiplied by ``multiplier`` while unit prices are divided
    by the same value so the line total remains unchanged. When a Treeview and
    update callbacks are provided, the visual row and aggregated totals are
    refreshed as well.

    Parameters
    ----------
    df:
        DataFrame containing invoice lines.
    idx:
        Index of the row to update.
    multiplier:
        Factor by which to multiply the normalized quantity.
    tree:
        Optional ``ttk.Treeview`` showing the invoice lines.
    update_summary:
        Callback to refresh the summary Treeview.
    update_totals:
        Callback to refresh aggregated totals.
    """
    if not isinstance(multiplier, Decimal):
        multiplier = Decimal(str(multiplier))

    old_qty = df.at[idx, "kolicina_norm"]
    old_price = df.at[idx, "cena_po_rabatu"]

    if "multiplier" not in df.columns:
        df["multiplier"] = Decimal("1")
    try:
        current = df.at[idx, "multiplier"]
    except Exception:
        current = Decimal("1")
    if not isinstance(current, Decimal):
        try:
            current = Decimal(str(current))
        except Exception:
            current = Decimal("1")
    df.at[idx, "multiplier"] = current * multiplier

    df.at[idx, "kolicina_norm"] *= multiplier
    df.at[idx, "cena_po_rabatu"] /= multiplier
    df.at[idx, "cena_pred_rabatom"] /= multiplier
    df.at[idx, "total_net"] = (
        df.at[idx, "kolicina_norm"] * df.at[idx, "cena_po_rabatu"]
    )

    log.debug(
        "Applied multiplier %s to row %s: quantity %s -> %s, price %s -> %s",
        multiplier,
        idx,
        old_qty,
        df.at[idx, "kolicina_norm"],
        old_price,
        df.at[idx, "cena_po_rabatu"],
    )

    if tree is not None:
        row_id = str(idx)
        tree.set(row_id, "kolicina_norm", _fmt(df.at[idx, "kolicina_norm"]))
        tree.set(
            row_id, "cena_pred_rabatom", _fmt(df.at[idx, "cena_pred_rabatom"])
        )
        tree.set(row_id, "cena_po_rabatu", _fmt(df.at[idx, "cena_po_rabatu"]))
        tree.set(row_id, "total_net", _fmt(df.at[idx, "total_net"]))

    if update_summary:
        update_summary()
    if update_totals:
        update_totals()


def _apply_saved_multipliers(
    df: pd.DataFrame,
    links_df: pd.DataFrame,
    *,
    tree: ttk.Treeview | None = None,
    update_summary: Callable | None = None,
    update_totals: Callable | None = None,
) -> int:
    """Apply stored quantity multipliers to ``df``.

    Parameters
    ----------
    df:
        DataFrame with the current invoice rows.
    links_df:
        Saved mapping DataFrame containing the ``multiplier`` column.
    tree:
        Optional Treeview used to refresh the visual grid when adjustments are
        applied after the GUI is initialised.
    update_summary / update_totals:
        Optional callbacks that refresh aggregated information when provided.

    Returns
    -------
    int
        Number of rows for which a multiplier adjustment was applied.
    """

    if not isinstance(df, pd.DataFrame) or df.empty:
        return 0
    if not isinstance(links_df, pd.DataFrame) or links_df.empty:
        return 0
    if "sifra_dobavitelja" not in df.columns or "multiplier" not in links_df.columns:
        return 0
    required = {"kolicina_norm", "cena_po_rabatu", "cena_pred_rabatom"}
    if not required.issubset(df.columns):
        return 0

    def _strip_series(series: pd.Series) -> pd.Series:
        ser = series.astype("string").fillna("").replace("<NA>", "")
        return ser.str.strip()

    def _clean_series(series: pd.Series) -> pd.Series:
        ser = series.astype("string").fillna("").replace("<NA>", "")
        return ser.map(lambda val: _clean(val) if val else "")

    invoice_codes = _strip_series(df["sifra_dobavitelja"])
    if "naziv_ckey" in df.columns:
        invoice_names = _clean_series(df["naziv_ckey"])
    elif "naziv" in df.columns:
        invoice_names = _clean_series(df["naziv"])
    else:
        return 0

    link_df = links_df.copy()
    link_df["sifra_dobavitelja"] = _strip_series(link_df["sifra_dobavitelja"])
    if "naziv_ckey" in link_df.columns:
        link_df["naziv_ckey"] = _clean_series(link_df["naziv_ckey"])
    elif "naziv" in link_df.columns:
        link_df["naziv_ckey"] = _clean_series(link_df["naziv"])
    else:
        link_df["naziv_ckey"] = ""

    link_df = link_df.loc[
        (link_df["sifra_dobavitelja"] != "") & (link_df["naziv_ckey"] != "")
    ]
    if link_df.empty:
        return 0

    link_df = link_df.drop_duplicates(
        ["sifra_dobavitelja", "naziv_ckey"], keep="last"
    )
    link_idx = link_df.set_index(["sifra_dobavitelja", "naziv_ckey"])

    df_keys = list(zip(invoice_codes, invoice_names))
    try:
        matched = link_idx.reindex(df_keys)
    except Exception:
        matched = link_idx.loc[link_idx.index.intersection(df_keys)].reindex(df_keys)

    matched = matched.reset_index(drop=True)
    matched.index = df.index

    multipliers = matched.get("multiplier")
    if multipliers is None:
        return 0

    def _maybe_decimal(value) -> Decimal | None:
        if isinstance(value, Decimal):
            return value if value.is_finite() else None
        try:
            if pd.isna(value):
                return None
        except Exception:
            pass
        if value in (None, "", " "):
            return None
        try:
            candidate = Decimal(str(value))
            return candidate if candidate.is_finite() else None
        except Exception:
            return None

    saved = multipliers.map(_maybe_decimal)
    if saved is None:
        return 0

    actions: list[tuple[int, Decimal]] = []
    for idx, target in saved.items():
        if target is None or target <= 0:
            continue
        current_raw = df.at[idx, "multiplier"] if "multiplier" in df.columns else Decimal("1")
        current = _maybe_decimal(current_raw) or Decimal("1")
        if current == 0:
            continue
        if target == current:
            continue
        try:
            factor = target / current
        except Exception:
            continue
        if factor == 1:
            continue
        actions.append((idx, factor))

    if not actions:
        return 0

    log.info("Applying multipliers for %s rows", len(actions))
    applied = 0
    for idx, factor in actions:
        try:
            _apply_multiplier(
                df,
                idx,
                factor,
                tree=tree,
                update_summary=update_summary,
                update_totals=update_totals,
            )
            applied += 1
        except Exception as exc:
            log.warning(
                "Napaka pri samodejni uporabi množitelja za vrstico %s: %s",
                idx,
                exc,
            )
    return applied


def review_links(
    df: pd.DataFrame,
    wsm_df: pd.DataFrame,
    links_file: Path,
    invoice_total: Decimal,
    invoice_path: Path | None = None,
    price_warn_pct: float | int | Decimal | None = None,
    invoice_gross: Decimal | None = None,
) -> pd.DataFrame:
    """Interactively map supplier invoice rows to WSM items.

    Parameters
    ----------
    df : pandas.DataFrame
        DataFrame with invoice line details which will be modified in-place.
    wsm_df : pandas.DataFrame
        Table of available WSM articles with codes and names.
    links_file : pathlib.Path
        Excel file containing saved mappings for the supplier.
    invoice_total : decimal.Decimal
        Net total of the invoice used for validating the amounts.
    invoice_path : pathlib.Path, optional
        Path to the invoice document from which additional metadata (date,
        invoice number, supplier name) may be extracted.
    price_warn_pct : float | int | Decimal, optional
        Threshold for price change warnings expressed in percent. When not
        provided, the value of ``PRICE_DIFF_THRESHOLD`` is used.
    invoice_gross : decimal.Decimal, optional
        Invoice grand total used when the XML is not available for extracting
        header amounts.

    Returns
    -------
    pandas.DataFrame
        The reviewed invoice lines including any document-level correction
        rows.
    """

    # Prepreči UnboundLocalError za 'pd' in 'Decimal' zaradi poznejših lokalnih
    # importov v tej funkciji ter poskrbi za Decimal util.
    import pandas as pd
    from decimal import Decimal, ROUND_HALF_UP

    log.info("=== ENVIRONMENT CHECK ===")
    log.info("AUTO_APPLY_LINKS = %s", AUTO_APPLY_LINKS)
    log.info(
        "AUTO_APPLY_LINKS raw (%s) = %s",
        AUTO_APPLY_LINKS_SOURCE,
        AUTO_APPLY_LINKS_RAW,
    )
    log.info("WSM_AUTO_APPLY_LINKS env = %s", os.getenv("WSM_AUTO_APPLY_LINKS"))
    log.info("AUTO_APPLY_LINKS env = %s", os.getenv("AUTO_APPLY_LINKS"))

    log.info(
        "AUTO_APPLY_LINKS=%s → shranjene povezave %s.",
        AUTO_APPLY_LINKS,
        "BODO uveljavljene" if AUTO_APPLY_LINKS else "NE bodo",
    )

    df = df.copy()
    df = df.loc[:, ~df.columns.duplicated()].copy()
    log.debug("Initial invoice DataFrame:\n%s", df.to_string())
    if {"cena_bruto", "cena_netto"}.issubset(df.columns):
        for idx, row in df.iterrows():
            log.info(
                "XML[%s] bruto=%s neto=%s ddv=%s",
                idx,
                row.get("cena_bruto"),
                row.get("cena_netto"),
                row.get("ddv"),
            )
    price_warn_threshold = (
        Decimal(str(price_warn_pct))
        if price_warn_pct is not None
        else PRICE_DIFF_THRESHOLD
    )
    supplier_code: str = "Unknown"
    # Try to extract supplier code directly from the invoice XML
    if invoice_path and invoice_path.suffix.lower() == ".xml":
        try:
            tree = LET.parse(invoice_path, parser=XML_PARSER)
            supplier_code_raw = get_supplier_info(tree)
            supplier_code_norm = _norm_vat(supplier_code_raw)
            if supplier_code_norm and supplier_code_raw.upper().startswith(
                "SI"
            ):
                supplier_code = supplier_code_norm
            else:
                supplier_code = supplier_code_raw
            log.info("Supplier code extracted: %s", supplier_code)
        except Exception as exc:
            log.debug("Supplier code lookup failed: %s", exc)
    suppliers_file = links_file.parent.parent
    log.debug(f"Pot do mape links: {suppliers_file}")
    sup_map = _load_supplier_map(suppliers_file)

    log.info("Resolved supplier code: %s", supplier_code)
    supplier_info = sup_map.get(supplier_code, {})
    supplier_vat = supplier_info.get("vat")

    service_date = None
    invoice_number = None
    if invoice_path and invoice_path.suffix.lower() == ".xml":
        try:
            from wsm.parsing.eslog import (
                extract_service_date,
                extract_invoice_number,
            )

            service_date = extract_service_date(invoice_path)
            invoice_number = extract_invoice_number(invoice_path)
        except Exception as exc:
            log.warning(f"Napaka pri branju glave računa: {exc}")
    elif invoice_path and invoice_path.suffix.lower() == ".pdf":
        try:
            from wsm.parsing.pdf import (
                extract_service_date,
                extract_invoice_number,
            )

            service_date = extract_service_date(invoice_path)
            invoice_number = extract_invoice_number(invoice_path)
        except Exception as exc:
            log.warning(f"Napaka pri branju glave računa: {exc}")

    inv_name = None
    if invoice_path and invoice_path.suffix.lower() == ".xml":
        try:
            from wsm.parsing.eslog import (
                get_supplier_name,
                get_supplier_info_vat,
            )

            inv_name = get_supplier_name(invoice_path)
            if not supplier_vat:
                _, _, vat = get_supplier_info_vat(invoice_path)
                supplier_vat = vat
        except Exception:
            inv_name = None
    elif invoice_path and invoice_path.suffix.lower() == ".pdf":
        try:
            from wsm.parsing.pdf import get_supplier_name_from_pdf

            inv_name = get_supplier_name_from_pdf(invoice_path)
        except Exception:
            inv_name = None

    full_supplier_name = (
        (supplier_info.get("ime") or inv_name or supplier_code or "")
        .strip()
    )

    supplier_vat_norm = _norm_vat(supplier_vat or "")
    if not supplier_vat_norm:
        supplier_vat_norm = _norm_vat(supplier_code)
    supplier_vat = supplier_vat_norm or (supplier_vat if supplier_vat else None)

    vat_cf = supplier_vat.casefold() if isinstance(supplier_vat, str) else ""
    missing_name = not full_supplier_name
    if vat_cf and not missing_name:
        name_cf = full_supplier_name.casefold()
        missing_name = name_cf == vat_cf or name_cf in {"unknown", "neznano"}
    if vat_cf and missing_name:
        for info in sup_map.values():
            candidate_vat = _norm_vat(info.get("vat") or "")
            if candidate_vat and candidate_vat.casefold() == vat_cf:
                candidate_name = (info.get("ime") or "").strip()
                if candidate_name and candidate_name.casefold() not in {
                    vat_cf,
                    "unknown",
                    "neznano",
                }:
                    full_supplier_name = candidate_name
                    log.debug(
                        "Resolved supplier name %s from VAT %s",
                        candidate_name,
                        supplier_vat,
                    )
                    break

    if not full_supplier_name:
        full_supplier_name = supplier_code
    else:
        full_supplier_name = full_supplier_name.strip()
    supplier_name = short_supplier_name(full_supplier_name)

    log.debug(f"Supplier info: {supplier_info}")

    header_totals = _build_header_totals(
        invoice_path, invoice_total, invoice_gross
    )

    service_date = (
        header_totals.get("service_date")
        or supplier_info.get("service_date")
        or ""
    )

    try:
        manual_old = pd.read_excel(links_file, dtype=str)
        log.info("=== EXCEL BRANJE ===")
        log.info("Povezave naložene: %s vrstic", len(manual_old))
        log.info("Stolpci v Excel: %s", manual_old.columns.tolist())
        if "status" in manual_old.columns:
            povezano_count = (
                manual_old["status"].astype(str).str.upper() == "POVEZANO"
            ).sum()
            log.info("Vrstic s status=POVEZANO: %d", povezano_count)
            log.debug(
                "Primer status vrednosti: %s",
                manual_old["status"].head().tolist(),
            )
        else:
            log.warning("Excel nima stolpca 'status'!")

        if "wsm_sifra" in manual_old.columns:
            wsm_count = manual_old["wsm_sifra"].notna().sum()
            log.info("Vrstic z wsm_sifra: %d", wsm_count)

        log.debug(
            "Prvi 3 zapisi iz Excel:\n%s",
            manual_old.head(3).to_string(),
        )
        log.debug("Primer ročno shranjenih povezav:\n%s", manual_old.head())
        manual_old["sifra_dobavitelja"] = (
            manual_old["sifra_dobavitelja"].fillna("").astype(str)
        )
        empty_sifra_old = manual_old["sifra_dobavitelja"].eq("")
        if empty_sifra_old.any():
            log.warning(
                "Prazne vrednosti v sifra_dobavitelja v manual_old za "
                f"{empty_sifra_old.sum()} vrstic"
            )
            sample = manual_old[empty_sifra_old][
                ["naziv", "sifra_dobavitelja"]
            ]
            log.debug(
                "Primer vrstic s prazno sifra_dobavitelja: %s",
                sample.head().to_dict(),
            )
        manual_old["naziv_ckey"] = manual_old["naziv"].map(_clean)
    except Exception as e:
        manual_old = pd.DataFrame(
            columns=[
                "sifra_dobavitelja",
                "naziv",
                "wsm_sifra",
                "dobavitelj",
                "naziv_ckey",
            ]
        )
        log.debug(
            "Manual_old ni obstajal ali napaka pri branju: %s, "
            "ustvarjam prazen DataFrame",
            e,
        )

    raw_supplier_names = [
        str(n).strip()
        for n in manual_old.get("dobavitelj", [])
        if isinstance(n, str)
    ]
    manual_supplier_names = [name for name in raw_supplier_names if name]

    def _is_placeholder_name(value: str | None) -> bool:
        if not value:
            return True
        normalized = str(value).strip()
        if not normalized:
            return True
        lowered = normalized.casefold()
        if lowered in {"unknown", "neznano"}:
            return True
        compact = re.sub(r"[^0-9A-Za-z]", "", normalized)
        if compact.isdigit():
            return True
        if re.fullmatch(r"SI?\d{6,}", compact, re.IGNORECASE):
            return True
        if supplier_code and lowered == str(supplier_code).strip().casefold():
            return True
        vat_norm = _norm_vat(normalized)
        if vat_norm and vat_norm.casefold() == normalized.casefold():
            return True
        if vat_norm and vat_norm.casefold() == compact.casefold():
            return True
        return False

    manual_full_name = next(
        (name for name in manual_supplier_names if not _is_placeholder_name(name)),
        "",
    )
    if manual_full_name and _is_placeholder_name(full_supplier_name):
        full_supplier_name = manual_full_name

    short_manual_names: list[str] = []
    for candidate in manual_supplier_names:
        short = short_supplier_name(candidate)
        if short and short not in short_manual_names:
            short_manual_names.append(short)

    short_from_full = short_supplier_name(full_supplier_name)
    if short_from_full:
        supplier_name = short_from_full

    if supplier_name and supplier_name not in short_manual_names:
        short_manual_names.insert(0, supplier_name)
    elif short_manual_names:
        supplier_name = short_manual_names[0]

    if not supplier_name:
        supplier_name = supplier_code

    if _is_placeholder_name(full_supplier_name):
        full_supplier_name = supplier_name or supplier_code

    df["dobavitelj"] = supplier_name
    log.debug(f"Supplier name nastavljen na: {supplier_name}")
    log.debug("Full supplier name after resolution: %s", full_supplier_name)
    log.info("Resolved supplier display name: %s", supplier_name)

    # Normalize codes before lookup
    df["sifra_dobavitelja"] = df["sifra_dobavitelja"].fillna("").astype(str)
    empty_sifra = df["sifra_dobavitelja"] == ""
    if empty_sifra.any():
        log.warning(
            "Prazne vrednosti v sifra_dobavitelja za "
            f"{empty_sifra.sum()} vrstic v df",
        )

    links_df = manual_old
    log.info(
        "Branje povezav iz: %s (exists=%s)",
        links_file,
        links_file.exists(),
    )
    df["naziv_ckey"] = df["naziv"].map(_clean)
    globals()["_PENDING_LINKS_DF"] = links_df
    log.info("Klic _apply_links_to_df with apply_codes=%s", AUTO_APPLY_LINKS)
    df, auto_upd_cnt = _apply_links_to_df(
        df, links_df, apply_codes=AUTO_APPLY_LINKS
    )
    # Shrani trenutno stanje mreže tako, da je na voljo tudi drugim handlerjem,
    # še preden morebitne kasnejše operacije dodatno prilagodijo DataFrame.
    globals()["_CURRENT_GRID_DF"] = df
    log.info("AUTO_APPLY_LINKS=%s", AUTO_APPLY_LINKS)
    saved_status = df["status"].copy() if "status" in df.columns else None
    if AUTO_APPLY_LINKS:
        try:
            df = _fill_names_from_catalog(df, wsm_df)
            df = _normalize_wsm_display_columns(df)
            globals()["_CURRENT_GRID_DF"] = df
            log.info(
                "Samodejno uveljavljene povezave: %d vrstic posodobljenih.",
                auto_upd_cnt,
            )
        except Exception as e:
            log.exception("Napaka pri auto-uveljavitvi povezav: %s", e)
        finally:
            if saved_status is not None:
                df["status"] = saved_status
    else:
        log.info(
            "AUTO_APPLY_LINKS=0 → shranjene povezave NE bodo "
            "uveljavljene samodejno.",
        )

    # Poskrbi za prisotnost in tipe stolpcev za WSM povezave
    for c in ("wsm_sifra", "wsm_naziv"):
        if c not in df.columns:
            df[c] = pd.Series(pd.NA, index=df.index, dtype="string")
        else:
            df[c] = df[c].astype("string")

    # Enotno ime prikaznih stolpcev v gridu (tudi ko AUTO_APPLY_LINKS=0)
    status_before_normalize = (
        df["status"].copy() if "status" in df.columns else None
    )
    df = _normalize_wsm_display_columns(df)
    if status_before_normalize is not None:
        df["status"] = status_before_normalize

    if not AUTO_APPLY_LINKS:
        if "status" not in df.columns:
            df["status"] = ""
        mask_not_booked = df["status"].astype(str).str.upper().ne("POVEZANO")
        df.loc[mask_not_booked, ["wsm_sifra", "wsm_naziv"]] = pd.NA

    # Po morebitnem praznjenju ponovno poravnaj prikazne vrednosti
    status_before_second_normalize = (
        df["status"].copy() if "status" in df.columns else None
    )
    df = _normalize_wsm_display_columns(df)
    if status_before_second_normalize is not None:
        df["status"] = status_before_second_normalize

    df["multiplier"] = Decimal("1")
    log.debug(f"df po inicializaciji: {df.head().to_dict()}")

    df_doc = df[df["sifra_dobavitelja"] == "_DOC_"]
    # poskrbi, da je df_doc skladen z df
    df_doc = _normalize_wsm_display_columns(df_doc)
    df_doc = df_doc.loc[:, ~df_doc.columns.duplicated()].copy()

    doc_discount_raw = df_doc["vrednost"].sum()
    doc_discount = (
        doc_discount_raw
        if isinstance(doc_discount_raw, Decimal)
        else Decimal(str(doc_discount_raw))
    )
    log.debug("df before _DOC_ filter:\n%s", df.to_string())
    df = df[df["sifra_dobavitelja"] != "_DOC_"]
    before_correction_len = len(df)
    df = _maybe_apply_rounding_correction(df, header_totals, doc_discount)
    correction_added = len(df) > before_correction_len
    if correction_added:
        doc_discount_raw = df_doc["vrednost"].sum()
        doc_discount = (
            doc_discount_raw
            if isinstance(doc_discount_raw, Decimal)
            else Decimal(str(doc_discount_raw))
        )
        df_doc = _normalize_wsm_display_columns(df_doc)
        df_doc = df_doc.loc[:, ~df_doc.columns.duplicated()].copy()
        effective_gross = (
            invoice_gross if invoice_gross is not None else header_totals.get("gross")
        )
        header_totals = _build_header_totals(
            invoice_path,
            _sum_decimal(df.get("vrednost", [])) + _as_dec(doc_discount, "0"),
            effective_gross,
        )
    df["ddv"] = df["ddv"].apply(
        lambda x: Decimal(str(x)) if not isinstance(x, Decimal) else x
    )  # ensure VAT values are Decimal for accurate totals
    # Ensure a clean sequential index so Treeview item IDs are predictable
    df = df.reset_index(drop=True)
    df["cena_pred_rabatom"] = df.apply(
        lambda r: (
            (r["vrednost"] + r["rabata"]) / r["kolicina"]
            if r["kolicina"]
            else Decimal("0")
        ),
        axis=1,
    )
    df["cena_po_rabatu"] = df.apply(
        lambda r: (
            r["vrednost"] / r["kolicina"] if r["kolicina"] else Decimal("0")
        ),
        axis=1,
    )

    for _c in ("vrednost", "rabata"):
        df[_c] = df[_c].apply(
            lambda x: x if isinstance(x, Decimal) else Decimal(str(x))
        )
    df["rabata_pct"] = df.apply(
        lambda r: (
            (
                r["rabata"] / (r["vrednost"] + r["rabata"]) * Decimal("100")
            ).quantize(Decimal("0.01"), ROUND_HALF_UP)
            if r["vrednost"] != 0 and (r["vrednost"] + r["rabata"]) != 0
            else Decimal("0")
        ),
        axis=1,
    )
    df["total_net"] = df["vrednost"]
    df["is_gratis"] = df["rabata_pct"] >= Decimal("99.9")
    df["kolicina_norm"], df["enota_norm"] = zip(
        *[
            _norm_unit(Decimal(str(q)), u, n, vat, code)
            for q, u, n, vat, code in zip(
                df["kolicina"],
                df["enota"],
                df["naziv"],
                df["ddv_stopnja"],
                df.get("sifra_artikla"),
            )
        ]
    )
    # Keep ``kolicina_norm`` as ``Decimal`` to avoid losing precision in
    # subsequent calculations and when saving the file. Previously the column
    # was cast to ``float`` which could introduce rounding errors.
    df["warning"] = pd.NA

    # --- Lep opis rabata za prikaz v mreži ---
    def _q2(x):
        try:
            return (x if isinstance(x, Decimal) else Decimal(str(x))).quantize(
                DEC2, ROUND_HALF_UP
            )
        except Exception:
            return Decimal("0.00")

    def _fmt_eur(x: Decimal) -> str:
        return f"{_q2(x):.2f}"

    def _rab_opis(row) -> str:
        if bool(row.get("is_gratis")) or (
            _q2(row.get("rabata_pct", 0)) >= Decimal("99.90")
        ):
            return "100 % (GRATIS)"
        pct = _q2(row.get("rabata_pct", 0))
        if pct > 0:
            amt = _q2(row.get("rabata", 0))
            return f"{pct:.2f} % (−{_fmt_eur(amt)} €)"
        return ""

    df["rabat_opis"] = df.apply(_rab_opis, axis=1).astype("string")

    log.debug("df po normalizaciji: %s", df.head().to_dict())
    # Ensure 'multiplier' is a sane Decimal for later comparisons/UI
    if "multiplier" not in df.columns:
        df["multiplier"] = Decimal("1")
    else:
        df["multiplier"] = df["multiplier"].map(lambda v: _as_dec(v, "1"))

    _apply_saved_multipliers(df, links_df)

    # Naj povzetek in UI handlerji vedno uporabljajo zadnjo verzijo df
    globals()["_CURRENT_GRID_DF"] = df
    # STEP0: surovi podatki
    try:
        cols_dbg = [
            c
            for c in (
                "sifra_dobavitelja",
                "naziv",
                "naziv_ckey",
                "enota",
                "enota_norm",
                "Količina",
                "kolicina_norm",
                "vrednost",
                "Skupna neto",
                "Neto po rabatu",
                "cena_po_rabatu",
                "rabata",
                "rabata_pct",
                "eff_discount_pct",
                "line_bucket",
                "is_gratis",
            )
            if c in df.columns
        ]
        _t("STEP0 rows=%d, cols=%d -> %s", len(df), len(df.columns), cols_dbg)
        _t("STEP0 head=%s", df[cols_dbg].head(10).to_dict("records"))
    except Exception:
        pass

    # STEP0.5: skrij "glavine" vrstice iz eSLOG-a (npr. "Dobavnica: ..."),
    # ki imajo 0 količine in 0 vrednosti – te niso dejanski artikli,
    # ampak samo dokumentacijske postavke.
    # Možno izklopiti z WSM_HIDE_HEADER_LINES=0
    if environ.get("WSM_HIDE_HEADER_LINES", "1") != "0":
        try:
            _mask_hdr = _mask_header_like_rows(df)
            if _mask_hdr.any():
                removed = int(_mask_hdr.sum())
                examples = (
                    df.loc[_mask_hdr, "naziv"].head(2).tolist()
                    if "naziv" in df.columns
                    else []
                )
                df = df.loc[~_mask_hdr].reset_index(drop=True).copy()
                _t(
                    "STEP0.5 hidden header-like rows: %d (e.g. %s)",
                    removed,
                    examples,
                )
        except Exception:
            pass

    # (premaknjeno) opozorila bomo preračunali po združevanju

    # 1) obvezno: zagotovimo eff_discount_pct še pred merge
    df = _ensure_eff_discount_pct(df)
    _t(
        "STEP1 after ensure_eff_discount_pct: nulls=%s sample=%s",
        (
            df["eff_discount_pct"].isna().sum()
            if "eff_discount_pct" in df.columns
            else "n/a"
        ),
        (
            df[["eff_discount_pct"]].head(5).to_dict("records")
            if "eff_discount_pct" in df.columns
            else "n/a"
        ),
    )
    # 1a) če procenta še vedno ni, ga izračunamo iz cen pred/po
    before_backfill = (
        df["eff_discount_pct"].apply(_dec_or_zero)
        if "eff_discount_pct" in df.columns
        else None
    )
    df = _backfill_discount_pct_from_prices(df)
    if before_backfill is not None:
        after_backfill = df["eff_discount_pct"].apply(_dec_or_zero)
        changed = int(((before_backfill == 0) & (after_backfill != 0)).sum())
        _t("STEP1a backfilled discount pct from prices for %d rows", changed)

    # 1b) stolpec 'Rabat (%)' uporablja rabata_pct
    #     -> poravnaj iz eff_discount_pct
    try:
        if "eff_discount_pct" in df.columns:
            eff = df["eff_discount_pct"].apply(_dec_or_zero)
            if "rabata_pct" not in df.columns:
                df["rabata_pct"] = eff
                _t(
                    "STEP1b rabata_pct created from "
                    "eff_discount_pct for all rows"
                )
            else:
                rp = df["rabata_pct"].apply(_dec_or_zero)
                mask_sync = (rp == 0) & (eff != 0)
                if bool(mask_sync.any()):
                    df.loc[mask_sync, "rabata_pct"] = eff[mask_sync]
                    _t(
                        "STEP1b rabata_pct synced from "
                        "eff_discount_pct for %d rows",
                        int(mask_sync.sum()),
                    )
    except Exception as _e:
        _t("STEP1b sync skipped: %s", _e)

    # 1c) po sinhronizaciji ponovno zgradi prikazni opis rabata
    try:
        df["rabat_opis"] = df.apply(_rab_opis, axis=1).astype("string")
        _t("STEP1c rabat_opis rebuilt after pct sync")
    except Exception as _e:
        _t("STEP1c rabat_opis rebuild skipped: %s", _e)

    # Označi GRATIS vrstice (količina > 0 in neto = 0), da se ne izgubijo

    if "is_gratis" not in df.columns:
        df["is_gratis"] = False
    qty_s = first_existing_series(
        df, ["Količina", "kolicina_norm", "kolicina"]
    )
    total_s = first_existing_series(
        df, ["Skupna neto", "vrednost", "Neto po rabatu", "total_net"]
    )
    if qty_s is not None and total_s is not None:
        q = qty_s.map(
            lambda v: Decimal(str(v)) if v not in (None, "") else Decimal("0")
        )
        t = total_s.map(
            lambda v: Decimal(str(v)) if v not in (None, "") else Decimal("0")
        )
        df.loc[(q > 0) & (t == 0), "is_gratis"] = True
    _t(
        "STEP2 is_gratis count=%s",
        int(df["is_gratis"].sum()) if "is_gratis" in df.columns else "n/a",
    )

    # očisti morebitne nemogoče vrednosti rabata
    if "rabata_pct" in df.columns:

        def _clip(v):
            d = _safe_pct(v)
            if d is None:
                d = Decimal("0")
            d = d.quantize(DEC2, rounding=ROUND_HALF_UP)
            d = _zero_small_discount(d)
            return d.quantize(DEC2, rounding=ROUND_HALF_UP)

        df["rabata_pct"] = df["rabata_pct"].map(_clip)

    # 2) pripravimo 'discount bucket' za stabilno grupiranje
    if GROUP_BY_DISCOUNT:
        if "line_bucket" in df.columns:
            df["_discount_bucket"] = df["line_bucket"]
        else:
            df["_discount_bucket"] = df.apply(_discount_bucket, axis=1)

        # Sanacija: poskrbi, da je na VSAKI vrstici tuple (pct, unit)
        def _is_valid_bucket(val):
            return (
                isinstance(val, (tuple, list))
                and len(val) == 2
                and all(not pd.isna(x) for x in val)
            )

        def _coerce_bucket(row):
            val = row.get("_discount_bucket", None)
            if _is_valid_bucket(val):
                return tuple(val)
            # fallback iz trenutno vidnih polj (robustno)
            return _discount_bucket(row)

        df["_discount_bucket"] = df.apply(_coerce_bucket, axis=1)
        # nikoli ne dovoli implicitne pretvorbe v float (npr. zaradi NaN)
        df["_discount_bucket"] = df["_discount_bucket"].astype(object)

        try:
            bad = (
                df["_discount_bucket"]
                .apply(
                    lambda v: not (
                        isinstance(v, (tuple, list)) and len(v) == 2
                    )
                )
                .sum()
            )
            _t(
                "STEP3 bucket ready: rows=%d, invalid=%d, uniq=%s",
                len(df),
                int(bad),
                (
                    df["_discount_bucket"].nunique(dropna=False)
                    if "_discount_bucket" in df.columns
                    else "n/a"
                ),
            )
        except Exception:
            pass

        # Koliko unikatnih ključev (brez in z bucketom)
        try:
            base_cols = [
                c
                for c in (
                    "sifra_dobavitelja",
                    "naziv_ckey",
                    "enota_norm",
                )
                if c in df.columns
            ]
            base = (
                df[base_cols].drop_duplicates().shape[0]
                if base_cols
                else "n/a"
            )
            with_b = (
                df[base_cols + ["_discount_bucket"]].drop_duplicates().shape[0]
                if base_cols and "_discount_bucket" in df.columns
                else "n/a"
            )
            _t(
                "STEP3 unique groups base=%s, base+bucket=%s using %s",
                base,
                with_b,
                base_cols,
            )
        except Exception:
            pass

    if getenv("WSM_DEBUG_BUCKET") == "1":
        for i, r in df.iterrows():
            log.warning(
                "DBG key=(%s, %s, %s) eff=%s bucket=%s qty=%s "
                "total=%s gratis=%s",
                r.get("sifra_dobavitelja"),
                r.get("naziv_ckey"),
                r.get("enota_norm"),
                r.get("eff_discount_pct"),
                _discount_bucket(r),
                r.get("Količina")
                or r.get("kolicina_norm")
                or r.get("kolicina"),
                r.get("Skupna neto")
                or r.get("vrednost")
                or r.get("Neto po rabatu")
                or r.get("total_net"),
                r.get("is_gratis"),
            )

    # 3) šele zdaj združi enake postavke (ključ vključuje eff_discount_pct)
    _t("STEP4 call _merge_same_items on %d rows", len(df))
    # STEP4: združi iste artikle po bucketu/rabatu (GRATIS ostane ločeno)
    df = _merge_same_items(df)

    # -- po združevanju posodobi imena in prikazne stolpce za GRID --
    df = _fill_names_from_catalog(df, wsm_df)

    # poskrbi za prikazne stolpce (vedno prepiši iz baznih)
    if "WSM šifra" not in df.columns:
        df["WSM šifra"] = ""
    if "WSM Naziv" not in df.columns:
        df["WSM Naziv"] = ""
    df["WSM šifra"] = df.get("wsm_sifra").astype("string").fillna("")
    df["WSM Naziv"] = df.get("wsm_naziv").astype("string").fillna("")

    # --- Po MERGE: zagotovimo vse prikazne stolpce, ki jih GUI bere ---
    # 1) 'rabata_pct' – če ga ni, vzemi eff_discount_pct (ali 0)
    if "rabata_pct" not in df.columns:
        if "eff_discount_pct" in df.columns:
            df["rabata_pct"] = df["eff_discount_pct"].map(
                lambda v: Decimal(str(v or "0"))
            )
        else:
            df["rabata_pct"] = Decimal("0")
    else:
        # normaliziraj v Decimal
        df["rabata_pct"] = df["rabata_pct"].map(
            lambda v: Decimal(str(v or "0"))
        )

    # 2) 'cena_pred_rabatom' – enotna neto pred rabatom
    #    če ni na voljo, izračunaj iz 'cena_po_rabatu' in 'eff_discount_pct'
    if "cena_pred_rabatom" not in df.columns:
        if "cena_po_rabatu" in df.columns and "eff_discount_pct" in df.columns:

            def _unit_before(row):
                try:
                    ua = Decimal(str(row.get("cena_po_rabatu", "0") or "0"))
                    pct = Decimal(str(row.get("eff_discount_pct", "0") or "0"))
                    # ua / (1 - pct/100); pri 0% ali 100% fallback na ua
                    denom = Decimal("1") - (pct / Decimal("100"))
                    if denom == 0:
                        return ua.quantize(
                            Decimal("0.0001"), rounding=ROUND_HALF_UP
                        )
                    return (ua / denom).quantize(
                        Decimal("0.0001"), rounding=ROUND_HALF_UP
                    )
                except Exception:
                    return Decimal("0")

            df["cena_pred_rabatom"] = df.apply(_unit_before, axis=1)
        else:
            # brez podatkov o rabatu – prikaži isto kot po rabatu
            base = (
                df["cena_po_rabatu"]
                if "cena_po_rabatu" in df.columns
                else Decimal("0")
            )
            df["cena_pred_rabatom"] = base

    # 3) 'Skupna neto' – če manjka, privzemi 'vrednost'
    if "Skupna neto" not in df.columns and "vrednost" in df.columns:
        df["Skupna neto"] = df["vrednost"]

    # -------------------------------------------------------------------
    # Efektivni rabat (upošteva gratis) – samo za prikaz v GUI
    try:
        # raje normalizirana količina (če obstaja)
        qty_col = next(
            (
                c
                for c in ("kolicina_norm", "Količina", "kolicina")
                if c in df.columns
            ),
            None,
        )
        tot_col = next(
            (
                c
                for c in (
                    "Skupna neto",
                    "vrednost",
                    "Neto po rabatu",
                    "total_net",
                )
                if c in df.columns
            ),
            None,
        )
        # Za izračun efektivnega rabata grupiramo:
        # - če je vklopljeno grupiranje po ceni -> tudi po _discount_bucket
        # - sicer samo po artiklu (brez bucketa)
        base_grp = [
            c
            for c in ("sifra_dobavitelja", "naziv_ckey", "enota_norm")
            if c in df.columns
        ]
        if GROUP_BY_DISCOUNT and "_discount_bucket" in df.columns:
            grp_cols = base_grp + ["_discount_bucket"]
        else:
            grp_cols = base_grp
        if qty_col and tot_col and grp_cols:

            def _unit_from_bucket(r: pd.Series) -> Decimal:
                b = r.get("_discount_bucket")
                if isinstance(b, (tuple, list)) and len(b) == 2:
                    return _as_dec(b[1], "0")
                return _as_dec(r.get("cena_po_rabatu", "0"), "0")

            def _unit_row_effective(r: pd.Series) -> Decimal:
                # raje izračun iz vsote/količine, če je možen (ujema enote)
                try:
                    q = _as_dec(r.get(qty_col, "0"), "0")
                    t = _as_dec(r.get(tot_col, "0"), "0")
                    if q and q > 0:
                        return t / q
                except Exception:
                    pass
                return _unit_from_bucket(r)

            def _calc_group(g: pd.DataFrame) -> pd.Series:
                # Vsota imenovalca po vrsticah: sum(unit_i * qty_i)
                qty_vals = g[qty_col].map(lambda v: _as_dec(v, "0"))
                denom = Decimal("0")
                for idx, q in qty_vals.items():
                    if q and q > 0:
                        u = _unit_row_effective(g.loc[idx])
                        denom += u * q
                paid_mask = ~g.get(
                    "is_gratis", pd.Series(False, index=g.index)
                ).fillna(False)
                paid_tot = sum(
                    (_as_dec(x, "0") for x in g.loc[paid_mask, tot_col]),
                    Decimal("0"),
                )
                if denom == 0:
                    eff = None
                else:
                    eff = (Decimal("1") - (paid_tot / denom)) * Decimal("100")
                    eff = eff.quantize(DEC2, rounding=ROUND_HALF_UP)
                return pd.Series({"_eff_pct_group": eff})

            try:
                eff_df = (
                    df.groupby(grp_cols, dropna=False)
                    .apply(_calc_group, include_groups=False)
                    .reset_index()
                )
            except TypeError:
                eff_df = (
                    df.groupby(grp_cols, dropna=False)
                    .apply(_calc_group)
                    .reset_index()
                )
            df = df.merge(eff_df, on=grp_cols, how="left")
            mask_paid = ~df.get(
                "is_gratis", pd.Series(False, index=df.index)
            ).fillna(False)
            # zapiši efektivni rabat, če ga imamo; sicer pusti obstoječega
            df.loc[mask_paid & df["_eff_pct_group"].notna(), "rabata_pct"] = (
                df["_eff_pct_group"]
            )
            df.drop(columns=["_eff_pct_group"], inplace=True)
    except Exception as exc:
        log.debug("Efektivni rabat (GUI) preskočen: %s", exc)

    # po merge + po effekt. rabatu: prikaži 100% za GRATIS vrstice
    if "is_gratis" in df.columns and "rabata_pct" in df.columns:
        df.loc[df["is_gratis"].fillna(False), "rabata_pct"] = Decimal("100")

    # Normaliziraj -0 na 0 v rabata_pct
    if "rabata_pct" in df.columns:
        df["rabata_pct"] = df["rabata_pct"].map(_clean_neg_zero)

    # Mini airbag: derive 'cena_po_rabatu' from '_discount_bucket' if missing
    if "cena_po_rabatu" not in df.columns and "_discount_bucket" in df.columns:

        def _from_bucket(row: pd.Series) -> Decimal:
            b = row.get("_discount_bucket")
            if isinstance(b, (tuple, list)) and len(b) == 2:
                return _as_dec(b[1], "0")
            return _as_dec(row.get("cena_po_rabatu", "0"), "0")

        df["cena_po_rabatu"] = df.apply(_from_bucket, axis=1)

    # Za prikaz dosledno zaokroži rabata_pct na 2 decimalni mesti
    # (ustvari stolpec, če manjka)
    if "rabata_pct" not in df.columns:
        df["rabata_pct"] = Decimal("0")
    df["rabata_pct"] = df["rabata_pct"].map(
        lambda v: _as_dec(v, "0").quantize(DEC2, rounding=ROUND_HALF_UP)
    )

    # -- po merge-u format opozorila (če obstaja)
    try:
        df["warning"] = df.apply(_format_opozorilo, axis=1)
    except Exception as exc:
        log.debug("warning format (post-merge) failed: %s", exc)

    def _price_from_bucket(row):
        b = row.get("_discount_bucket")
        if isinstance(b, (tuple, list)) and len(b) == 2:
            return _as_dec(b[1], "0")
        return _as_dec(row.get("cena_po_rabatu", "0"), "0")

    if GROUP_BY_DISCOUNT and "_discount_bucket" in df.columns:
        # zgolj kozmetika – izračun cene iz bucket-a,
        # dejanska teža je že v 'Skupna neto'
        df["cena_po_rabatu"] = df.apply(_price_from_bucket, axis=1)
    _t(
        "STEP5 after merge: rows=%d head=%s",
        len(df),
        df[
            [
                c
                for c in (
                    "naziv",
                    "enota_norm",
                    "Količina",
                    "Skupna neto",
                    "_discount_bucket",
                    "is_gratis",
                )
                if c in df.columns
            ]
        ]
        .head(10)
        .to_dict("records"),
    )

    # Po združevanju lahko 'rabat_opis' izgine – ga ponovno zgradimo.
    try:
        if "rabata_pct" in df.columns:
            df["rabat_opis"] = df.apply(_rab_opis, axis=1).astype("string")
            _t("STEP5c rabat_opis rebuilt after merge")
        else:
            # V skrajnem primeru zagotovi prazen stolpec, da grid ne pade
            if "rabat_opis" not in df.columns:
                df["rabat_opis"] = ""
                _t("STEP5c rabat_opis added as empty (rabata_pct missing)")
    except Exception as _e:
        _t(f"STEP5c rabat_opis rebuild skipped: {_e}")

    # ------------------------------------------------------------------
    # BOOKING LOGIKA
    #  - Predlog (wsm_sifra) je le informativen.
    #  - "Dejansko knjiženje" (za grid in POVZETEK) držimo v _booked_sifra.
    #  - Privzeto je VSE pod "OSTALO".
    # ------------------------------------------------------------------
    def _init_booking_columns(df0: pd.DataFrame) -> None:
        if df0 is None or df0.empty:
            return

        # Predlog hranimo posebej (ne vpliva na povzetek)
        df0["_suggested_wsm_sifra"] = (
            df0["wsm_sifra"] if "wsm_sifra" in df0.columns else None
        )

        # Dejansko knjiženje – PRIVZETO SAMO "OSTALO"
        # (BREZ uporabe was_ever_booked / last_booked_sifra / booked_sifra)
        df0["_booked_sifra"] = "OSTALO"

        # Ključ za povzetek je vedno _booked_sifra
        df0["_summary_key"] = (
            df0["_booked_sifra"]
            .astype(object)
            .where(~pd.isna(df0["_booked_sifra"]), "OSTALO")
            .replace(
                {
                    None: "OSTALO",
                    "": "OSTALO",
                    "<NA>": "OSTALO",
                    "nan": "OSTALO",
                    "NaN": "OSTALO",
                }
            )
        )

        # Prikaz v gridu je vezan na dejansko knjiženje (_summary_key):
        #  - če je OSTALO: šifra prazna, naziv "Ostalo"
        #  - sicer: šifra = _summary_key, naziv = wsm_naziv
        def _disp_sifra(r):
            k = str(r.get("_summary_key", "") or "")
            return "" if k == "OSTALO" else k

        def _disp_naziv(r):
            k = str(r.get("_summary_key", "") or "")
            if k == "OSTALO":
                return "Ostalo"
            return str(r.get("wsm_naziv", "") or "")

        df0["WSM šifra"] = df0.apply(_disp_sifra, axis=1)
        df0["WSM naziv"] = df0.apply(_disp_naziv, axis=1)

    # počisti morebitne ostanke iz prejšnje seje
    df.drop(
        columns=["_booked_sifra", "_summary_key", "WSM šifra", "WSM naziv"],
        errors="ignore",
        inplace=True,
    )
    _init_booking_columns(df)

    try:
        if {"status", "wsm_sifra"}.issubset(df.columns):
            status_series = (
                df["status"].astype("string").fillna("").str.strip().str.upper()
            )
            codes_series = (
                df["wsm_sifra"].map(_norm_wsm_code).astype("string").fillna("").str.strip()
            )
            linked_mask = status_series.str.startswith("POVEZANO") & codes_series.ne("")
            if linked_mask.any():
                df.loc[linked_mask, "_booked_sifra"] = codes_series.loc[linked_mask]
                df.loc[linked_mask, "_summary_key"] = codes_series.loc[linked_mask]
                if "WSM šifra" in df.columns:
                    df.loc[linked_mask, "WSM šifra"] = codes_series.loc[linked_mask]
                if "wsm_naziv" in df.columns:
                    display_names = (
                        df.loc[linked_mask, "wsm_naziv"].astype("string").fillna("")
                    )
                    for col in ("WSM Naziv", "WSM naziv"):
                        if col in df.columns:
                            df.loc[linked_mask, col] = display_names
    except Exception as exc:  # pragma: no cover - defensive sync
        log.debug("Initial linked status sync skipped: %s", exc)

    # --- Povzetek po WSM šifri z varnim ključem "OSTALO" ---
    # Povzetek vedno temelji na _summary_key (tj. dejanskem knjiženju),
    # predlogi ne vplivajo na razporeditev v povzetku.
    try:
        sum_col = next(
            c
            for c in ("Skupna neto", "total_net", "vrednost")
            if c in df.columns
        )
    except StopIteration:
        sum_col = None

    if sum_col:
        # vedno uporabljaj sveže izračunan _summary_key
        summary_key_col = "_summary_key"

        # povzetek po ključu
        summary = (
            df.groupby(summary_key_col, dropna=False)[sum_col]
            .sum()
            .reset_index()
        )
        # "OSTALO" postavimo na konec (kozmetika)
        summary["_is_ostalo"] = (
            summary[summary_key_col].astype(str).eq("OSTALO")
        )
        summary = summary.sort_values(
            by=["_is_ostalo", sum_col], ascending=[True, False]
        ).drop(columns="_is_ostalo")

        # logiraj povzetek (Decimal-varno)
        for _, r in summary.iterrows():
            label = str(r[summary_key_col])
            log.info("SUMMARY[%s] cena=%s", label, r[sum_col])

    total_s = first_existing_series(
        df, ["total_net", "Neto po rabatu", "vrednost", "Skupna neto"]
    )
    if total_s is None:
        total_s = pd.Series([Decimal("0")] * len(df))
    net_total = (
        total_s.map(
            lambda v: Decimal(str(v)) if v not in (None, "") else Decimal("0")
        )
        .sum()
        .quantize(Decimal("0.01"))
    )

    # 3) shrani grid za povzetek
    global _CURRENT_GRID_DF
    _CURRENT_GRID_DF = df

    base_root = tk._default_root
    if base_root is not None:
        root = tk.Toplevel(base_root)
        is_toplevel = True
    else:
        root = tk.Tk()
        is_toplevel = False

    # Window title shows the full supplier name while the on-screen
    # header can be a bit shorter for readability.
    root.title(f"Ročna revizija – {full_supplier_name}")
    root.supplier_name = full_supplier_name
    root.supplier_code = supplier_code
    root.service_date = service_date

    closing = False
    _after_totals_id: str | None = None
    bindings: list[tuple[tk.Misc, str]] = []
    header_after_id: str | None = None
    price_tip: tk.Toplevel | None = None
    last_warn_item: str | None = None

    # Determine how many rows can fit based on the screen height. Roughly
    # 500px is taken by the header, summary and button sections so we convert
    # the remaining space to a row count assuming ~20px per row.
    screen_height = root.winfo_screenheight()
    tree_height = max(10, (screen_height - 500) // 20)
    # Start maximized but keep the window decorations visible
    try:
        root.state("zoomed")
    except tk.TclError:
        pass

    # Supplier name is shown alongside the VAT number in the GUI header

    display_name = supplier_name or ""
    vat_display = (supplier_vat or _norm_vat(supplier_code) or "").strip()
    header_prefix_full: list[str] = []
    header_prefix_display: list[str] = []

    if vat_display:
        header_prefix_full.append(vat_display)
        header_prefix_display.append(vat_display)

    normalized_full_supplier = (full_supplier_name or "").strip()
    display_short = (display_name or supplier_name or "").strip()
    if normalized_full_supplier:
        if not vat_display or normalized_full_supplier.casefold() != vat_display.casefold():
            header_prefix_full.append(normalized_full_supplier)
            header_prefix_display.append(display_short or normalized_full_supplier)

<<<<<<< HEAD
=======
    display_name = supplier_name[:20] if supplier_name else ""
    vat_display = (supplier_vat or _norm_vat(supplier_code) or "").strip()
    header_prefix_full: list[str] = []
    header_prefix_display: list[str] = []

    if vat_display:
        header_prefix_full.append(vat_display)
        header_prefix_display.append(vat_display)

    normalized_full_supplier = (full_supplier_name or "").strip()
    display_short = (display_name or supplier_name or "").strip()
    if normalized_full_supplier:
        if not vat_display or normalized_full_supplier.casefold() != vat_display.casefold():
            header_prefix_full.append(normalized_full_supplier)
            header_prefix_display.append(display_short or normalized_full_supplier)

>>>>>>> 4cb62183
    header_var = tk.StringVar()
    supplier_var = tk.StringVar()
    date_var = tk.StringVar()
    date_var.set(service_date or "")
    invoice_var = tk.StringVar()

    def _refresh_header():
        parts_full = list(header_prefix_full)
        parts_display = list(header_prefix_display)
        if service_date:
            date_txt = str(service_date)
            if re.match(r"^\d{4}-\d{2}-\d{2}$", date_txt):
                y, m, d = date_txt.split("-")
                date_txt = f"{d}.{m}.{y}"
            elif re.match(r"^\d{8}$", date_txt):
                y, m, d = date_txt[:4], date_txt[4:6], date_txt[6:8]
                date_txt = f"{d}.{m}.{y}"
            parts_full.append(date_txt)
            parts_display.append(date_txt)
            date_var.set(date_txt)
        else:
            # Do not clear the value if ``service_date`` is missing so
            # previously set text in ``date_var`` remains visible.
            pass
        if invoice_number:
            invoice_var.set(str(invoice_number))
        else:
            # Preserve any existing invoice number displayed in the entry.
            pass
        supplier_var.set(normalized_full_supplier or full_supplier_name)
        header_text = " – ".join(p for p in parts_display if p)
        header_var.set(header_text)
        title_parts = [p for p in parts_full if p]
        if title_parts:
            root.title(f"Ročna revizija – {' – '.join(title_parts)}")
        else:
            root.title("Ročna revizija")
        log.debug(
            f"_refresh_header: supplier_var={supplier_var.get()}, "
            f"date_var={date_var.get()}, invoice_var={invoice_var.get()}"
        )

    header_lbl = tk.Label(
        root,
        textvariable=header_var,
        font=("Arial", 24, "bold"),
        anchor="center",
        justify="center",
        pady=0,  # eliminate internal padding
    )
    # Remove extra space so the buttons sit right under the title
    header_lbl.pack(fill="x", pady=(0, 0))

    info_frame = tk.Frame(root)
    # Keep the buttons tight to the header but leave extra room below
    info_frame.pack(anchor="w", padx=8, pady=(0, 12))

    tk.Label(info_frame, text=full_supplier_name).grid(
        row=0, column=0, columnspan=3, sticky="w"
    )

    def _copy_to_clipboard(val: str) -> None:
        root.clipboard_clear()
        root.clipboard_append(val)

    def _copy_supplier():
        text = (root.supplier_name or root.supplier_code or "").strip()
        if text:
            _copy_to_clipboard(text)

    def _copy_service_date():
        dt = (root.service_date or "").strip()
        if dt:
            _copy_to_clipboard(dt)

    tk.Button(
        info_frame,
        text="Kopiraj dobavitelja",
        command=_copy_supplier,
    ).grid(row=1, column=0, sticky="w", padx=(0, 4))
    tk.Button(
        info_frame,
        text="Kopiraj datum storitve",
        command=_copy_service_date,
    ).grid(row=1, column=1, sticky="w", padx=(0, 4))

    def copy_invoice_number() -> None:
        _copy_to_clipboard(invoice_var.get())

    tk.Button(
        info_frame,
        text="Kopiraj številko računa",
        command=copy_invoice_number,
    ).grid(row=1, column=2, sticky="w", padx=(0, 4))

    # Refresh header once widgets exist. ``after_idle`` ensures widgets are
    # fully initialized before values are set so the entries show up
    header_after_id = root.after_idle(_refresh_header)
    log.debug(
        f"after_idle scheduled: supplier_var={supplier_var.get()}, "
        f"date_var={date_var.get()}, invoice_var={invoice_var.get()}"
    )

    # totals_frame and individual total labels have been removed in favor of
    # displaying aggregated totals only within ``total_frame``.

    # Allow Escape to restore the original window size
    root.bind("<Escape>", lambda e: root.state("normal"))
    bindings.append((root, "<Escape>"))

    # Mapiraj 'Skupna neto' -> 'total_net', če je to potrebno
    if "total_net" not in df.columns and "Skupna neto" in df.columns:
        df["total_net"] = df["Skupna neto"]

    frame = tk.Frame(root)
    frame.pack(fill="both", expand=True)
    cols = [
        "naziv",
        "kolicina_norm",
        "enota_norm",
        "rabata_pct",
        "cena_pred_rabatom",
        "cena_po_rabatu",
        "total_net",
        "warning",
        "WSM šifra",
        "WSM naziv",
        "rabat_opis",
        "status",
        "dobavitelj",
    ]
    heads = [
        "Naziv artikla",
        "Količina",
        "Enota",
        "Rabat (%)",
        "Net. pred rab.",
        "Net. po rab.",
        "Skupna neto",
        "Opozorilo",
        "WSM šifra",  # prikažemo dejansko knjiženje (OSTALO ali šifra)
        "WSM naziv",
        "Rabat",
        "Status",
        "Dobavitelj",
    ]
    tree = ttk.Treeview(
        frame, columns=cols, show="headings", height=tree_height
    )
    tree.tag_configure("price_warn", background="orange")
    tree.tag_configure("gratis", background="#ffe6cc")  # oranžna
    tree.tag_configure("linked", background="#ffe6cc")
    tree.tag_configure("suggestion", background="#ffe6cc")
    tree.tag_configure("autofix", background="#eeeeee", foreground="#444")
    tree.tag_configure("unbooked", background="lightpink")
    vsb = ttk.Scrollbar(frame, orient="vertical", command=tree.yview)
    tree.configure(yscrollcommand=vsb.set)
    vsb.pack(side="right", fill="y")
    tree.pack(side="left", fill="both", expand=True)

    if EDIT_ON_ENTER:
        try:
            tree.unbind("<Key>")
        except Exception:
            pass

    # Indikator "nikoli knjiženo" (za rdeče barvanje):
    #  - če obstaja was_ever_booked => True pomeni da JE bilo kdaj knjiženo
    #  - če obstaja le was_ever_linked, ga ne štejemo kot knjiženje
    if "_never_booked" not in df.columns:
        if "was_ever_booked" in df.columns:
            df["_never_booked"] = ~df["was_ever_booked"].astype(bool)
        else:
            # brez zgodovine ne ugibamo -> ne barvamo rdeče
            df["_never_booked"] = False

    # (opombo: barvanje izvedemo pri vsakem insertu vrstice spodaj)

    # --------------------------------------------------------
    # Urejanje: ENTER/F2 za začetek; po potrditvi NI kurzorja
    # (brez auto-typing ob navigaciji po Treeview)
    # --------------------------------------------------------

    # Guard flag: med programskim premikom selekcije
    # začasno blokiramo auto-edit
    _suspend_auto_edit = {"val": False}
    _block_next_begin = {"val": False}

    def _guard_select(evt: tk.Event):
        # blokiraj vse selekcijske side-effekte, ko program premika selekcijo
        # ali ko smo pravkar zaključili vnos in nočemo auto-edita
        if _suspend_auto_edit["val"] or _block_next_begin["val"]:
            return "break"

    # Vstavi "guard" bindtag pred obstoječe bindtage, da se izvede prej
    _GUARD_TAG = "TreeviewGuard"
    tree.bind_class(_GUARD_TAG, "<<TreeviewSelect>>", _guard_select, add="+")
    tree.bindtags((_GUARD_TAG, *tree.bindtags()))

    _active_editor = {"widget": None}

    def _remember_editor(evt: tk.Event):
        # Vsakokrat ko Entry/Combobox dobi fokus, si ga zapomnimo
        _active_editor["widget"] = evt.widget

    root.bind_class("Entry", "<FocusIn>", _remember_editor, add="+")
    root.bind_class("TEntry", "<FocusIn>", _remember_editor, add="+")
    root.bind_class("Combobox", "<FocusIn>", _remember_editor, add="+")
    root.bind_class("TCombobox", "<FocusIn>", _remember_editor, add="+")

    def _move_selection(delta: int = 1):
        cur = tree.focus()
        if not cur:
            children = tree.get_children("")
            if children:
                tree.focus(children[0])
                tree.selection_set(children[0])
            return
        kids = tree.get_children("")
        if cur in kids:
            i = kids.index(cur) + delta
            i = max(0, min(i, len(kids) - 1))
            nxt = kids[i]
            tree.focus(nxt)
            # začasno blokiraj auto-edit, dokler ne končamo premika
            _suspend_auto_edit["val"] = True
            try:
                tree.selection_set(nxt)
            finally:
                root.after_idle(
                    lambda: _suspend_auto_edit.__setitem__("val", False)
                )
            tree.see(nxt)

    def _finish_edit_and_move_next(evt: tk.Event | None = None):
        """
        Commit + zapri editor + premakni se navzdol,
        na naslednji vrstici pa naj se editor NE odpre sam.
        """
        try:
            # ➤ vklopi blokado TAKOJ (pred commit),
            #   da ujamemo morebitni "ostanek" Enterja
            _block_next_begin["val"] = True

            w = _active_editor.get("widget")
            if w and w.winfo_exists():
                try:
                    w.event_generate("<<Commit>>")
                except Exception:
                    pass
                try:
                    _update_summary()
                except Exception as e:
                    log.warning("Povzetka ni bilo mogoče osvežiti: %s", e)
                try:
                    w.destroy()
                except Exception:
                    pass

            tree.focus_set()  # brez kurzorja v polju
        except Exception:
            pass
        finally:
            _active_editor["widget"] = None

        _move_selection(+1)

        # utrdi fokus na tree in po malo daljšem času spusti blokado
        try:
            tree.focus_set()
            root.after(
                220, lambda: _block_next_begin.__setitem__("val", False)
            )
        except Exception:
            _block_next_begin["val"] = False
        return "break"

    # Potrditev edita: Enter / KP_Enter + preklic z Esc
    root.bind_class("Entry", "<Return>", _finish_edit_and_move_next, add="+")
    root.bind_class("TEntry", "<Return>", _finish_edit_and_move_next, add="+")
    root.bind_class("Entry", "<KP_Enter>", _finish_edit_and_move_next, add="+")
    root.bind_class(
        "TEntry", "<KP_Enter>", _finish_edit_and_move_next, add="+"
    )
    root.bind_class(
        "Entry", "<Escape>", lambda e: (tree.focus_set(), "break"), add="+"
    )
    root.bind_class(
        "TEntry", "<Escape>", lambda e: (tree.focus_set(), "break"), add="+"
    )

    root.bind_class(
        "Combobox", "<Return>", _finish_edit_and_move_next, add="+"
    )
    root.bind_class(
        "TCombobox", "<Return>", _finish_edit_and_move_next, add="+"
    )
    root.bind_class(
        "Combobox", "<KP_Enter>", _finish_edit_and_move_next, add="+"
    )
    root.bind_class(
        "TCombobox", "<KP_Enter>", _finish_edit_and_move_next, add="+"
    )
    root.bind_class(
        "Combobox", "<Escape>", lambda e: (tree.focus_set(), "break"), add="+"
    )
    root.bind_class(
        "TCombobox", "<Escape>", lambda e: (tree.focus_set(), "break"), add="+"
    )
    root.bind_class(
        "TCombobox",
        "<<ComboboxSelected>>",
        _finish_edit_and_move_next,
        add="+",
    )

    # V Treeviewu blokiraj tipkanje (da se edit ne začne sam od sebe).
    # Urejanje dovoli samo z Enter/KP_Enter/F2 (tvoj obstoječi handler).
    def _tree_keypress_guard(evt: tk.Event):
        if evt.keysym in ("Return", "KP_Enter", "F2"):
            return  # pusti obstoječim handlerjem
        ch = getattr(evt, "char", "") or ""
        if ch and ch.isprintable():
            return "break"  # blokiraj direktno tipkanje v grid

    tree.bind("<Key>", _tree_keypress_guard, add="+")

    # Eksplicitni začetek urejanja: ENTER / KP_Enter / F2 na izbrani vrstici
    def _begin_edit_current(evt=None):
        # če smo ravno zaključili prejšnji vnos, ignoriraj sprožitev
        if _block_next_begin["val"]:
            return "break"
        # če smo že v editorju, ne začenjaj znova
        try:
            w = _active_editor.get("widget")
            if w and w.winfo_exists():
                return "break"
        except Exception:
            pass
        # poskusi uporabiti obstoječo logiko za začetek edita
        # (npr. double-click handler)
        try:
            tree.event_generate("<Double-1>")
        except Exception:
            pass
        return "break"

    tree.bind("<Return>", _begin_edit_current, add="+")
    tree.bind("<KP_Enter>", _begin_edit_current, add="+")
    tree.bind("<F2>", _begin_edit_current, add="+")

    def _squelch_return_keypress_if_blocked(evt):
        if _block_next_begin["val"]:
            return "break"

    tree.bind(
        "<KeyPress-Return>", _squelch_return_keypress_if_blocked, add="+"
    )
    tree.bind(
        "<KeyPress-KP_Enter>", _squelch_return_keypress_if_blocked, add="+"
    )

    def _eat_return_release(evt):
        # po commit-u in premiku selekcije ne sme nič odpreti editorja
        return "break"

    tree.bind("<KeyRelease-Return>", _eat_return_release, add="+")
    tree.bind("<KeyRelease-KP_Enter>", _eat_return_release, add="+")

    # Če editor izgubi fokus (klik nekam drugam), zapri editor in skrij kurzor
    def _editor_focus_out(evt):
        """
        Če fokus prehaja na drug editor-like widget
        (npr. dropdown pri Comboboxu),
        ne jemlji fokusa – sicer pa fokus vrni na tree
        in počisti aktivni editor.
        """
        try:
            nf = root.focus_get()
            cls = ""
            if nf:
                try:
                    cls = nf.winfo_class()
                except Exception:
                    cls = ""
            # Pusti FokusOut pri prehodu na druge "editor" komponente
            # (vključno s Combobox dropdown)
            if cls in (
                "Entry",
                "TEntry",
                "Combobox",
                "TCombobox",
                "Listbox",
                "TComboboxPopdown",
            ):
                return
        except Exception:
            pass
        try:
            tree.focus_set()
        except Exception:
            pass
        _active_editor["widget"] = None

    root.bind_class("Entry", "<FocusOut>", _editor_focus_out, add="+")
    root.bind_class("TEntry", "<FocusOut>", _editor_focus_out, add="+")
    root.bind_class("Combobox", "<FocusOut>", _editor_focus_out, add="+")
    root.bind_class("TCombobox", "<FocusOut>", _editor_focus_out, add="+")

    # Poravnava prikaznih in internih WSM stolpcev, da povzetek šteje pravilno
    def _sync_wsm_cols_local():
        try:
            # 1) Poravnaj kodo: če se prikazna "WSM šifra" razlikuje
            #    od interne "wsm_sifra", prepiši interno
            if "wsm_sifra" in df.columns and "WSM šifra" in df.columns:
                src = df["WSM šifra"].astype("string")
                cur = df["wsm_sifra"].astype("string")
                diff = cur.ne(src)
                if bool(diff.any()):
                    df.loc[diff, "wsm_sifra"] = src[diff]

            # 2) Poravnaj naziv: če se "WSM Naziv" razlikuje od "wsm_naziv",
            #    prepiši interno
            if "wsm_naziv" in df.columns and "WSM Naziv" in df.columns:
                srcn = df["WSM Naziv"].astype("string")
                curn = df["wsm_naziv"].astype("string")
                diffn = curn.ne(srcn)
                if bool(diffn.any()):
                    df.loc[diffn, "wsm_naziv"] = srcn[diffn]

            # 3) Če je vnešena koda, naziv pa manjka ali je "Ostalo"
            #    → backfill iz kataloga
            if {"wsm_sifra", "wsm_naziv"}.issubset(df.columns):
                has_code = (
                    df["wsm_sifra"]
                    .astype("string")
                    .fillna("")
                    .str.strip()
                    .ne("")
                )
                _names = (
                    df["wsm_naziv"].astype("string").fillna("").str.strip()
                )
                no_name = _names.eq("") | _names.str.lower().eq("ostalo")
                mask = has_code & no_name
                if bool(mask.any()):
                    sdf = globals().get("sifre_df") or globals().get("wsm_df")
                    if sdf is not None and {"wsm_sifra", "wsm_naziv"}.issubset(
                        sdf.columns
                    ):
                        name_map = (
                            sdf.assign(
                                wsm_sifra=sdf["wsm_sifra"]
                                .astype(str)
                                .str.strip(),
                                wsm_naziv=sdf["wsm_naziv"].astype(str),
                            )
                            .dropna(subset=["wsm_naziv"])
                            .drop_duplicates("wsm_sifra")
                            .set_index("wsm_sifra")["wsm_naziv"]
                        )
                        filled = (
                            df.loc[mask, "wsm_sifra"]
                            .astype(str)
                            .str.strip()
                            .map(name_map)
                        )
                        df.loc[mask, "wsm_naziv"] = filled
                        if "WSM Naziv" in df.columns:
                            df.loc[mask, "WSM Naziv"] = filled.fillna("")
        except Exception as _e:
            _t(f"_sync_wsm_cols_local skipped: {_e}")

    def _refresh_summary_ui():
        import pandas as pd

        # poravnaj WSM stolpce (display → internal)
        _sync_wsm_cols_local()
        try:
            # Če je vnešena koda, posodobi '_booked_sifra' in status,
            # ter po potrebi napolni naziv iz kataloga
            if "wsm_sifra" in df.columns:
                cur = df["wsm_sifra"].astype("string").fillna("")

                booked = (
                    df["_booked_sifra"].astype("string").fillna("")
                    if "_booked_sifra" in df.columns
                    else pd.Series([""] * len(df), index=df.index)
                )
                st = (
                    df["status"].astype("string").fillna("")
                    if "status" in df.columns
                    else pd.Series([""] * len(df), index=df.index)
                )

                filled = cur.str.strip().ne("")
                empty_status = st.str.strip().eq("")
                changed_code = cur.ne(booked)
                mask = filled & (empty_status | changed_code)

                if bool(mask.any()):
                    normalized = cur[mask].map(_coerce_booked_code)
                    df.loc[mask, "_booked_sifra"] = normalized
                    if "_summary_key" in df.columns:
                        df.loc[mask, "_summary_key"] = normalized
                    if "status" in df.columns:
                        df.loc[mask, "status"] = "POVEZANO • ročno"
                        for idx in df.index[mask]:
                            rid = str(idx)
                            if tree.exists(rid) and _tree_has_col("status"):
                                v = _first_scalar(df.at[idx, "status"])
                                tree.set(
                                    rid,
                                    "status",
                                    "" if v is None or pd.isna(v) else str(v),
                                )

                    # Backfill naziva ob zamenjani kodi
                    # (ali če je bil prazen/"Ostalo")
                    try:
                        sdf = globals().get("sifre_df") or globals().get(
                            "wsm_df"
                        )
                        if sdf is not None and {
                            "wsm_sifra",
                            "wsm_naziv",
                        }.issubset(sdf.columns):
                            name_map = (
                                sdf.assign(
                                    wsm_sifra=sdf["wsm_sifra"]
                                    .astype(str)
                                    .str.strip(),
                                    wsm_naziv=sdf["wsm_naziv"].astype(str),
                                )
                                .dropna(subset=["wsm_naziv"])
                                .drop_duplicates("wsm_sifra")
                                .set_index("wsm_sifra")["wsm_naziv"]
                            )
                            fill = (
                                cur[mask].astype(str).str.strip().map(name_map)
                            )

                            if "wsm_naziv" in df.columns:
                                oldn = (
                                    df.loc[mask, "wsm_naziv"]
                                    .astype("string")
                                    .fillna("")
                                    .str.strip()
                                )
                                need = (
                                    oldn.eq("")
                                    | oldn.str.lower().eq("ostalo")
                                    | changed_code.loc[mask]
                                )
                                idx = need[need].index
                                df.loc[idx, "wsm_naziv"] = fill.reindex(
                                    idx
                                ).fillna(df.loc[idx, "wsm_naziv"])

                            if "WSM Naziv" in df.columns:
                                oldd = (
                                    df.loc[mask, "WSM Naziv"]
                                    .astype("string")
                                    .fillna("")
                                    .str.strip()
                                )
                                needd = (
                                    oldd.eq("")
                                    | oldd.str.lower().eq("ostalo")
                                    | changed_code.loc[mask]
                                )
                                idx2 = needd[needd].index
                                df.loc[idx2, "WSM Naziv"] = fill.reindex(
                                    idx2
                                ).fillna(df.loc[idx2, "WSM Naziv"])
                    except Exception as _e:
                        _t(
                            "catalog name backfill on code change failed: "
                            f"{_e}"
                        )
        except Exception as _e:
            _t(f"_refresh_summary_ui status sync skipped: {_e}")

        globals()["_CURRENT_GRID_DF"] = df
        try:
            _update_summary()
            _schedule_totals()
        except Exception as _e:
            _t(f"_refresh_summary_ui refresh skipped: {_e}")
        try:
            tree.focus_set()
        except Exception:
            pass

    # --- ENTER handlers: commit + close + clear + refresh summary ---
    def _on_combobox_return(event):
        try:
            # 0) commit kot FocusOut (zanesljivo zapiše vrednosti v df)
            _editor_focus_out(event)
        except Exception:
            pass
        try:
            # 1) sproži še <<ComboboxSelected>> (za obstoječe handlerje)
            event.widget.event_generate("<<ComboboxSelected>>")
        except Exception:
            pass
        try:
            # 2) zapri dropdown/popup (če je odprt)
            event.widget.event_generate("<Escape>")
        except Exception:
            pass
        try:
            # 3) počisti vnos in izbiro po idle (ne prepiši Tk handlerja)
            w = event.widget

            def _clear_after():
                try:
                    # odstrani izbrani index v listi in pobriši text
                    if hasattr(w, "current"):
                        w.current(-1)
                except Exception:
                    pass
                try:
                    w.set("")
                except Exception:
                    pass

            try:
                root.after_idle(_clear_after)
            except Exception:
                _clear_after()
        except Exception:
            pass
        try:
            # 4) osveži povzetek + fokus v grid
            _refresh_summary_ui()
        except Exception:
            pass
        return "break"

    def _on_entry_return(event):
        try:
            _editor_focus_out(event)
            _refresh_summary_ui()
        except Exception:
            pass
        return "break"

    for c, h in zip(cols, heads):
        tree.heading(c, text=h)
        width = (
            300
            if c == "naziv"
            else (
                80
                if c == "enota_norm"
                else (
                    160
                    if c == "warning"
                    else 140 if c == "rabat_opis" else 120
                )
            )
        )
        tree.column(c, width=width, anchor="w")

    def _tree_has_col(name: str) -> bool:
        """Ali ima Treeview stolpec z danim ID?

        Prepreči ``set()`` na neobstoječ stolpec.
        """
        try:
            return name in set(tree["columns"])
        except Exception:
            return False

    # ENTER naj deluje enako v vseh editorjih
    try:
        root.bind_class("Combobox", "<Return>", _on_combobox_return, add="+")
        root.bind_class("TCombobox", "<Return>", _on_combobox_return, add="+")
        root.bind_class("Entry", "<Return>", _on_entry_return, add="+")
        root.bind_class("TEntry", "<Return>", _on_entry_return, add="+")
        # Numpad Enter
        root.bind_class("Combobox", "<KP_Enter>", _on_combobox_return, add="+")
        root.bind_class(
            "TCombobox", "<KP_Enter>", _on_combobox_return, add="+"
        )
        root.bind_class("Entry", "<KP_Enter>", _on_entry_return, add="+")
        root.bind_class("TEntry", "<KP_Enter>", _on_entry_return, add="+")
        # Miškina izbira naj tudi osveži povzetek/sync

        def _on_combobox_selected(event):
            try:
                # 0) najprej zanesljivo zapiši vrednost (kot pri Enter)
                try:
                    _editor_focus_out(event)
                except Exception:
                    pass
                # 1) posodobi in tudi "pozabi" izbiro,
                #    da naslednje tipkanje začne na prazno
                _refresh_summary_ui()
                w = event.widget

                def _clear_after_sel():
                    try:
                        if hasattr(w, "current"):
                            w.current(-1)
                        # pobriši tudi vnosno polje
                        if hasattr(w, "set"):
                            w.set("")
                    except Exception:
                        pass

                try:
                    root.after_idle(_clear_after_sel)
                except Exception:
                    _clear_after_sel()
            except Exception:
                pass

        root.bind_class(
            "Combobox",
            "<<ComboboxSelected>>",
            _on_combobox_selected,
            add="+",
        )
        root.bind_class(
            "TCombobox",
            "<<ComboboxSelected>>",
            _on_combobox_selected,
            add="+",
        )
    except Exception:
        pass

    def _safe_get(row, col, default=""):
        try:
            return row.get(col, default)
        except Exception:
            return default

    for i, row in df.iterrows():
        vals = []
        for c in cols:
            v = _safe_get(row, c)
            # normaliziraj številke (odpravi -0, NaN) - bool ni število
            if (
                isinstance(v, Decimal)
                or isinstance(v, float)
                or (isinstance(v, int) and not isinstance(v, bool))
            ):
                v = _clean_neg_zero(v)
                vals.append(_fmt(v))
            else:
                if v is None or (hasattr(pd, "isna") and pd.isna(v)):
                    vals.append("")
                else:
                    vals.append(str(v))
        # obstoječa logika za določanje tagov (price_warn/gratis/linked/...)
        row_tags: list[str] = []
        if bool(row.get("_never_booked", False)):
            row_tags.append("unbooked")

        status_val = str(row.get("status", "") or "").strip().upper()
        summary_val = str(row.get("_summary_key", "") or "").strip().upper()
        if status_val.startswith("POVEZANO") or summary_val not in {"", "OSTALO"}:
            if "unbooked" in row_tags:
                row_tags.remove("unbooked")
            if "linked" not in row_tags:
                row_tags.append("linked")

        tree.insert("", "end", iid=str(i), values=vals, tags=tuple(row_tags))
        log.info(
            "GRID[%s] cena_po_rabatu=%s",
            i,
            row.get("cena_po_rabatu"),
        )
        label = f"{row['sifra_dobavitelja']} - {row['naziv']}"
        try:
            from wsm.utils import load_last_price

            prev_price = load_last_price(label, suppliers_file)
        except Exception as exc:  # pragma: no cover - robust against IO errors
            log.warning("Napaka pri branju zadnje cene: %s", exc)
            prev_price = None

        warn, tooltip = _apply_price_warning(
            row["cena_po_rabatu"],
            prev_price,
            threshold=price_warn_threshold,
        )
        # združi tag-e in uredi po prioriteti: gratis > unbooked > price_warn
        existing = tree.item(str(i), "tags") or ()
        tags = set(existing)
        if warn:
            tags.add("price_warn")
        else:
            tags.discard("price_warn")
        ordered: list[str] = []
        for t in ("gratis", "unbooked", "price_warn"):
            if t in tags:
                ordered.append(t)
                tags.remove(t)
        ordered.extend(sorted(tags))  # ostali tagi brez posebne prioritete
        tree.item(str(i), tags=tuple(ordered))
        df.at[i, "warning"] = tooltip
        if GROUP_BY_DISCOUNT and "_discount_bucket" in df.columns:
            val = df.at[i, "_discount_bucket"]
            if _is_valid_bucket(val):
                pct, ua = val
            else:
                # Fallback, če je karkoli ušlo (npr. NaN)
                pct, ua = _discount_bucket(row)
            tag = f"rabat {pct}% @ {ua}"
            warn_existing = df.at[i, "warning"]
            if warn_existing is None or pd.isna(warn_existing):
                warn_existing = ""
            else:
                warn_existing = str(warn_existing)
            df.at[i, "warning"] = (
                (warn_existing + " · ") if warn_existing else ""
            ) + tag
            tree.set(str(i), "warning", df.at[i, "warning"])
        if "is_gratis" in row and row["is_gratis"]:
            current_tags = tree.item(str(i), "tags") or ()
            # odstrani morebitne obstoječe 'gratis',
            # potem ga postavi na začetek
            current_tags = tuple(t for t in current_tags if t != "gratis")
            #  ➜ 'gratis' naj bo PRVI, da barva vedno prime
            tree.item(str(i), tags=("gratis",) + current_tags)

            #  ➜ besedilo v stolpcu »Opozorilo«
            df.at[i, "warning"] = (
                (df.at[i, "warning"] + " · ") if df.at[i, "warning"] else ""
            ) + "GRATIS"
            tree.set(str(i), "warning", df.at[i, "warning"])
    tree.focus("0")
    tree.selection_set("0")

    # Povzetek skupnih neto cen po WSM šifrah
    summary_frame = tk.Frame(root)
    summary_frame.pack(fill="both", expand=True, pady=10)
    tk.Label(
        summary_frame,
        text="Povzetek po WSM šifrah",
        font=("Arial", 12, "bold"),
    ).pack()

    # Levi info-panel za povzetek – ustvarjen enkrat, nato osvežujemo StringVar
    summary_info_frame = tk.Frame(summary_frame)
    summary_info_frame.pack(side="left", fill="y", padx=(0, 10))
    sum_booked_var = tk.StringVar()
    sum_unbooked_var = tk.StringVar()
    sum_booked_var.set("Knjiženo: 0")
    sum_unbooked_var.set(f"Ostane: {len(df)}")
    ttk.Label(summary_info_frame, textvariable=sum_booked_var).grid(
        row=0, column=0, sticky="w", padx=(2, 0)
    )
    ttk.Label(summary_info_frame, textvariable=sum_unbooked_var).grid(
        row=1, column=0, sticky="w", padx=(2, 0)
    )

    # Desni del: drevo povzetka z drsnim trakom v svojem podoknu
    summary_right = tk.Frame(summary_frame)
    summary_right.pack(side="left", fill="both", expand=True)

    # Column keys and headers derive from :mod:`summary_columns`
    # to stay in sync with :data:`SUMMARY_COLS` used throughout the project.
    summary_cols = SUMMARY_KEYS
    summary_heads = SUMMARY_HEADS
    assert SUMMARY_COLS == summary_heads

    # Fiksno mapiranje med internimi ključi in prikazanimi naslovi
    key2head = dict(zip(summary_cols, summary_heads))

    summary_tree = ttk.Treeview(
        summary_right, columns=summary_cols, show="headings", height=5
    )
    vsb_summary = ttk.Scrollbar(
        summary_right, orient="vertical", command=summary_tree.yview
    )
    summary_tree.configure(yscrollcommand=vsb_summary.set)
    vsb_summary.pack(side="right", fill="y")
    summary_tree.pack(side="left", fill="both", expand=True)

    numeric_pairs = [
        ("kolicina_norm", "Količina"),
        ("vrnjeno", "Vrnjeno"),
        ("vrednost", "Znesek"),
        ("rabata_pct", "Rabat (%)"),
        ("neto_po_rabatu", "Neto po rabatu"),
    ]
    numeric_cols = {k for k, _ in numeric_pairs} | {
        h for _, h in numeric_pairs
    }

    # glave in širine
    for c, h in zip(summary_cols, summary_heads):
        summary_tree.heading(c, text=h)
        summary_tree.column(
            c,
            width=120 if c in numeric_cols else 200,
            anchor="e" if c in numeric_cols else "w",
        )

    def _render_summary(df_summary: pd.DataFrame):
        """
        Vrstice v Treeview nariši robustno, ne glede na to ali je
        ``df_summary`` poimenovan z internimi ključi (``SUMMARY_KEYS``) ali
        z naslovi (``SUMMARY_HEADS``).
        """
        try:
            # 1) Odstrani podvojene stolpce v df (if any)
            # Če so v df_summary podvojene glave (npr. dva "WSM Naziv"),
            # izdamo opozorilo in obdržimo le prvo. _first_scalar poskrbi,
            # da ne izpišemo repr-ja Series kot večvrstičnega besedila.
            dup_cols = df_summary.columns[
                df_summary.columns.duplicated()
            ].tolist()
            if dup_cols:
                logging.getLogger(__name__).warning(
                    "SUMMARY duplicated columns: %s", dup_cols
                )
                df_summary = df_summary.loc[
                    :, ~df_summary.columns.duplicated()
                ].copy()
            cols_in_df = set(df_summary.columns.astype(str))

            # Po potrebi prerazporedi/ustvari stolpce v istem vrstnem redu
            # kot ``summary_cols`` (vrednosti za manjkajoče stolpce ostanejo
            # prazne)
            for iid in summary_tree.get_children():
                summary_tree.delete(iid)

            for i, row in df_summary.iterrows():
                values = []
                for key in summary_cols:
                    # Izberi pravi izvorni stolpec: najprej ključ, nato naslov
                    src_col = (
                        key if key in cols_in_df else key2head.get(key, key)
                    )
                    if src_col in cols_in_df:
                        v = _first_scalar(row[src_col])
                    else:
                        v = None

                    is_numeric = (key in numeric_cols) or (
                        src_col and src_col in numeric_cols
                    )
                    if is_numeric:
                        values.append(_fmt(v))
                    else:
                        if v is None:
                            values.append("")
                        else:
                            try:
                                txt = "" if pd.isna(v) else str(v)
                            except Exception:
                                txt = str(v) if v is not None else ""
                            # Treeview ne mara večvrstičnih vrednosti
                            if "\n" in txt or "\r" in txt:
                                txt = txt.replace("\r", " ").replace("\n", " ")
                            values.append(txt)

                summary_tree.insert("", "end", iid=str(i), values=values)
        except Exception as e:
            # Ne rušimo UI-ja zaradi renderja; samo zapišemo sled
            logging.getLogger(__name__).warning(
                "Render summary failed: %s (cols=%s)",
                e,
                list(df_summary.columns),
            )

    def _fallback_count_from_grid(df):
        import pandas as pd

        try:
            codes = first_existing_series(
                df,
                ["_summary_key", "_booked_sifra", "WSM šifra", "wsm_sifra"],
            )
            if codes is None:
                codes = pd.Series([""] * len(df), index=df.index)
            codes = codes.astype("string").map(_norm_wsm_code)
            codes = codes.fillna("").str.upper()
            excluded = _excluded_codes_upper()
            booked_mask = codes.ne("") & ~codes.isin(excluded)

            if "status" in df.columns:
                st = (
                    df["status"]
                    .fillna("")
                    .astype(str)
                    .str.upper()
                    .str.strip()
                )
                status_mask = st.str.startswith(("POVEZANO", "AUTO"))
                booked_mask = booked_mask | (
                    status_mask & codes.ne("OSTALO") & codes.ne("")
                )

            booked = int(booked_mask.sum())
            remaining = int(len(df) - booked)
            return booked, remaining
        except Exception:
            return 0, len(df)

    def _update_summary():
        import pandas as pd
        from decimal import Decimal, ROUND_HALF_UP
        from wsm.ui.review.helpers import _norm_wsm_code as _norm_code

        # privzeto grupiraj po rabatu
        globals().setdefault("GROUP_BY_DISCOUNT", True)

        df = globals().get("_CURRENT_GRID_DF")
        if df is None:
            df = globals().get("df")
        df = (
            df.loc[:, ~df.columns.duplicated()].copy()
            if df is not None
            else None
        )
        if df is not None:
            dups = df.columns[df.columns.duplicated()].tolist()
            if dups:
                log.warning(
                    "SUMMARY: duplicated columns still present: %s", dups
                )
        if df is None or df.empty:
            _render_summary(summary_df_from_records([]))
            globals()["_SUMMARY_COUNTS"] = (0, 0)
            return

        def _col(frame, column):
            if column not in frame.columns:
                import pandas as pd

                return pd.Series([None] * len(frame), index=frame.index)
            s = frame[column]
            return s.iloc[:, 0] if hasattr(s, "ndim") and s.ndim == 2 else s

        # --- KOALESCENCA KODE: _booked_sifra → wsm_sifra →
        #     "WSM šifra" → _summary_key ---
        b = (
            _col(df, "_booked_sifra")
            if "_booked_sifra" in df.columns
            else None
        )
        f = first_existing_series(
            df, ["wsm_sifra", "WSM šifra", "_summary_key"]
        )
        if b is None:
            code_s = (
                f
                if f is not None
                else pd.Series([""] * len(df), index=df.index)
            )
        else:
            code_s = b.astype("string")
            if f is not None:
                f = f.astype("string")
                norm_b = code_s.fillna("").map(_norm_code)
                empty_b = norm_b.fillna("").str.strip().eq("")
                code_s = code_s.where(~empty_b, f)

        excl_fn = globals().get("_excluded_codes_upper")
        excluded = excl_fn() if callable(excl_fn) else frozenset()
        code_s = code_s.astype("string").fillna("").map(_norm_code)
        code_s = code_s.astype("string").fillna("").str.strip()
        code_upper = code_s.str.upper()
        is_booked = code_s.ne("") & ~code_upper.isin(excluded)
        df["_summary_key"] = code_s.where(is_booked, "OSTALO")
        df["_is_booked"] = is_booked
        code_or_ostalo = df["_summary_key"]

        unit_s = first_existing_series(df, ["enota_norm", "enota"])
        if unit_s is None:
            unit_s = pd.Series([""] * len(df), index=df.index)
        unit_s = unit_s.astype(object).fillna("").map(str).str.strip()

        # Rabat za grouping: najprej rabata_pct, sicer eff_discount_pct
        def _to_dec(x):
            try:
                return x if isinstance(x, Decimal) else Decimal(str(x))
            except Exception:
                return Decimal("0")

        if "rabata_pct" in df.columns:
            rab_s = _col(df, "rabata_pct").apply(_to_dec)
        else:
            rab_s = _col(df, "eff_discount_pct").apply(_to_dec)

        small_thr = globals().get("DEC_SMALL_DISCOUNT", Decimal("0.1"))

        def _q2p(d: Decimal) -> Decimal:
            q = d.quantize(Decimal("0.01"), ROUND_HALF_UP)
            if q.copy_abs() < small_thr:
                return Decimal("0.00")
            return Decimal("0.00") if q == 0 else q

        rab_s = rab_s.map(_q2p)
        # Unbooked lines (code "OSTALO") ignore rabat dimension so they don't
        # split into multiple summary rows based on discount.
        rab_s = rab_s.where(is_booked, Decimal("0.00"))
        if not globals().get("GROUP_BY_DISCOUNT", True):
            rab_s[:] = Decimal("0.00")

        df["_summary_gkey"] = list(
            zip(code_or_ostalo.tolist(), unit_s.tolist(), rab_s.tolist())
        )

        # Ensure eff_discount_pct
        try:
            _ensure_eff_discount_pct(df)
        except NameError:
            pass

        # Priprava polj
        val_s = first_existing_series(
            df, ["Neto po rabatu", "Skupna neto", "vrednost", "total_net"]
        )
        bruto_s = first_existing_series(
            df, ["Bruto", "vrednost_bruto", "Skupna bruto", "vrednost"]
        )
        qty_s = first_existing_series(df, ["Količina", "kolicina_norm"])
        ret_s = first_existing_series(df, ["vrnjeno", "Vrnjeno"])

        # Za naziv uporabljamo isto koalescentno kodo
        wsm_s = df["_summary_key"]

        # Naziv (serija)
        if "WSM Naziv" in df.columns:
            name_s = _col(df, "WSM Naziv").astype("string")
        elif "WSM naziv" in df.columns:
            name_s = _col(df, "WSM naziv").astype("string")
        elif "wsm_naziv" in df.columns:
            name_s = _col(df, "wsm_naziv").astype("string")
        else:
            name_s = pd.Series([""] * len(df), index=df.index, dtype="string")

        if wsm_s is not None:
            wsm_s = wsm_s.map(_norm_code).astype("string")

        name_s = name_s.astype("string").fillna("")
        if wsm_s is not None:
            _m = wsm_s.astype(str).eq("OSTALO")
            if _m.any():
                name_s = name_s.where(~_m, "Ostalo")

        if wsm_s is None or val_s is None:
            _render_summary(summary_df_from_records([]))
            return

        eff_s = (
            _col(df, "eff_discount_pct")
            if "eff_discount_pct" in df.columns
            else pd.Series([Decimal("0")] * len(df), index=df.index)
        )

        data = {
            "wsm_sifra": (
                wsm_s
                if wsm_s is not None
                else pd.Series(["OSTALO"] * len(df), index=df.index)
            ),
            "wsm_naziv": name_s,
            "znesek": (
                val_s
                if val_s is not None
                else pd.Series([Decimal("0")] * len(df), index=df.index)
            ),
            "kolicina": (
                qty_s
                if qty_s is not None
                else pd.Series([Decimal("0")] * len(df), index=df.index)
            ),
            "vrnjeno": (
                ret_s
                if ret_s is not None
                else pd.Series([Decimal("0")] * len(df), index=df.index)
            ),
            "bruto": (
                bruto_s
                if bruto_s is not None
                else pd.Series([Decimal("0")] * len(df), index=df.index)
            ),
            "eff_discount_pct": eff_s,
            "_summary_gkey": _col(df, "_summary_gkey"),
        }
        if "status" in df.columns:
            data["status"] = _col(df, "status")

        # Varna konstrukcija DataFrame-a
        n = len(df)

        def _to_list(x):
            if isinstance(x, pd.Series):
                return x.reindex(df.index).tolist()
            if isinstance(x, pd.Index):
                return pd.Series(x).reindex(df.index).tolist()
            try:
                import numpy as np

                if isinstance(x, np.ndarray):
                    x = x.reshape(-1).tolist()
            except Exception:
                pass
            if isinstance(x, (list, tuple)):
                arr = list(x)
            else:
                arr = [x]
            if len(arr) == n:
                return arr
            if len(arr) == 1:
                return arr * n
            if len(arr) < n:
                return arr + [None] * (n - len(arr))
            return arr[:n]

        data = {k: _to_list(v) for k, v in data.items()}
        work = pd.DataFrame(data)

        # knjiženost
        try:
            work["_is_booked"] = _booked_mask_from(work).astype(int)
        except Exception:
            _ws = _col(work, "wsm_sifra").fillna("").astype(str).str.strip()
            work["_is_booked"] = _ws.ne("") & ~_ws.str.upper().isin(
                _excluded_codes_upper()
            )

        if globals().get("ONLY_BOOKED_IN_SUMMARY"):
            work = work[work["_is_booked"] > 0]
            if work.empty:
                _render_summary(summary_df_from_records([]))
                return

        from decimal import Decimal as _D

        def dsum(s):
            tot = _D("0")
            for v in s:
                try:
                    tot += v if isinstance(v, _D) else _D(str(v))
                except Exception:
                    pass
            return tot

        def dsum_neg(s):
            tot = _D("0")
            for v in s:
                try:
                    dv = v if isinstance(v, _D) else _D(str(v))
                    if dv < 0:
                        tot += abs(dv)
                except Exception:
                    pass
            return tot

        df_b = work.copy()
        groups = list(df_b.groupby("_summary_gkey", dropna=False))

        # katalog za fallback imena
        try:
            _sdf = globals().get("sifre_df") or globals().get("wsm_df")
            _CODE2NAME = (
                (
                    _sdf.assign(
                        wsm_sifra=_col(_sdf, "wsm_sifra")
                        .astype(str)
                        .str.strip(),
                        wsm_naziv=_col(_sdf, "wsm_naziv").astype(str),
                    )
                    .dropna(subset=["wsm_naziv"])
                    .drop_duplicates("wsm_sifra")
                    .set_index("wsm_sifra")["wsm_naziv"]
                    .to_dict()
                )
                if _sdf is not None
                and {"wsm_sifra", "wsm_naziv"}.issubset(_sdf.columns)
                else {}
            )
        except Exception as _e:
            log.warning("SUMMARY name map build failed: %s", _e)
            _CODE2NAME = {}

        records = []
        for key, g in groups:
            code, _, rab = key
            is_booked = code != "OSTALO"
            show_code = code if is_booked else "OSTALO"

            disp_name = ""
            nm_s = first_existing_series(
                g, ["WSM Naziv", "WSM naziv", "wsm_naziv"]
            )
            if nm_s is not None:
                _nm = nm_s.astype(str).str.strip()
                _nm = _nm[(_nm != "") & (_nm.str.lower() != "ostalo")]
                if len(_nm):
                    disp_name = _nm.iloc[0]

            if disp_name == "" and is_booked:
                code_str = str(code).strip()
                disp_name = _CODE2NAME.get(code_str, "")

            qty_series = first_existing_series(
                g, ["kolicina_norm", "Količina", "kolicina"]
            )
            qty_total = dsum(qty_series)
            ret_series = first_existing_series(g, ["vrnjeno", "Vrnjeno"])
            qty_ret = (
                dsum(ret_series)
                if ret_series is not None
                else dsum_neg(qty_series)
            )

            records.append(
                {
                    "WSM šifra": show_code,
                    "WSM Naziv": disp_name if is_booked else "Ostalo",
                    "Količina": qty_total,
                    "Vrnjeno": qty_ret,
                    "Znesek": (
                        dsum(_col(g, "bruto"))
                        if bruto_s is not None
                        else dsum(_col(g, "znesek"))
                    ),
                    "Rabat (%)": rab,
                    "Neto po rabatu": dsum(_col(g, "znesek")),
                }
            )

        df_summary = summary_df_from_records(records)

        df_summary["WSM šifra"] = (
            first_existing_series(df_summary, ["WSM šifra", "wsm_sifra"])
            .fillna("")
            .astype(str)
        )
        df_summary["WSM Naziv"] = (
            first_existing_series(
                df_summary, ["WSM Naziv", "WSM naziv", "wsm_naziv"]
            )
            .fillna("")
            .astype(str)
        )

        try:
            bm = _booked_mask_from(df_summary)
        except Exception:
            _ws = (
                _col(df_summary, "WSM šifra")
                .fillna("")
                .astype(str)
                .str.strip()
            )
            bm = _ws.ne("") & ~_ws.str.upper().isin(_excluded_codes_upper())
        booked_mask_new = bm

        # Backfill imen po konsolidaciji, če je še prazno/"Ostalo"
        try:
            sdf = globals().get("sifre_df") or globals().get("wsm_df")
            if sdf is not None and {"wsm_sifra", "wsm_naziv"}.issubset(
                sdf.columns
            ):
                code2name = (
                    sdf.assign(
                        wsm_sifra=_col(sdf, "wsm_sifra")
                        .astype(str)
                        .str.strip(),
                        wsm_naziv=_col(sdf, "wsm_naziv").astype(str),
                    )
                    .dropna(subset=["wsm_naziv"])
                    .drop_duplicates("wsm_sifra")
                    .set_index("wsm_sifra")["wsm_naziv"]
                )
                names = df_summary["WSM Naziv"].astype(str)
                booked_mask_new = (
                    df_summary["WSM šifra"].astype(str).str.strip().ne("")
                )
                still_empty = names.str.strip().eq("") | names.str.lower().eq(
                    "ostalo"
                )
                mask = booked_mask_new & still_empty
                df_summary.loc[mask, "WSM Naziv"] = (
                    df_summary.loc[mask, "WSM šifra"]
                    .astype(str)
                    .str.strip()
                    .map(code2name)
                    .fillna(df_summary.loc[mask, "WSM Naziv"])
                )
        except Exception as e:
            log.warning("WSM Naziv backfill from catalog failed: %s", e)

        b, u = globals().get(
            "_fallback_count_from_grid", lambda df: (0, len(df))
        )(df)
        globals()["_SUMMARY_COUNTS"] = (b, u)
        try:
            sum_booked_var.set(f"Knjiženo: {b}")
            sum_unbooked_var.set(f"Ostane: {u}")
        except Exception:
            pass

        df_summary = df_summary.loc[:, ~df_summary.columns.duplicated()].copy()
        _render_summary(df_summary)

    # Skupni zneski pod povzetkom
    total_frame = tk.Frame(root)
    total_frame.pack(fill="x", pady=5)

    vat_val = header_totals["vat"]
    if not isinstance(vat_val, Decimal):
        vat_val = Decimal(str(vat_val))
    vat_total = vat_val.quantize(Decimal("0.01"))
    gross = net_total + vat_total
    inv_total = (
        header_totals["gross"]
        if isinstance(header_totals["gross"], Decimal)
        else Decimal(str(header_totals["gross"]))
    )
    tolerance = _resolve_tolerance(net_total, inv_total)
    diff = inv_total - gross
    if abs(diff) > tolerance:
        if doc_discount:
            diff2 = inv_total - (gross + abs(doc_discount))
            if abs(diff2) > tolerance:
                messagebox.showwarning(
                    "Opozorilo",
                    (
                        "Razlika med postavkami in računom je "
                        f"{diff2:+.2f} € in presega dovoljeno zaokroževanje."
                    ),
                )
        else:
            messagebox.showwarning(
                "Opozorilo",
                (
                    "Razlika med postavkami in računom je "
                    f"{diff:+.2f} € in presega dovoljeno zaokroževanje."
                ),
            )
    net = net_total
    vat = vat_total

    lbl_net = tk.Label(
        total_frame,
        text=f"Neto: {net:,.2f} €",
        font=("Arial", 10, "bold"),
        name="total_net",
    )
    lbl_net.pack(side="left", padx=10)
    lbl_vat = tk.Label(
        total_frame,
        text=f"DDV: {vat:,.2f} €",
        font=("Arial", 10, "bold"),
        name="total_vat",
    )
    lbl_vat.pack(side="left", padx=10)
    lbl_gross = tk.Label(
        total_frame,
        text=f"Skupaj: {gross:,.2f} €",
        font=("Arial", 10, "bold"),
        name="total_gross",
    )
    lbl_gross.pack(side="left", padx=10)

    # Placeholder label for backward compatibility with tests expecting a
    # single ``total_sum`` widget.
    tk.Label(total_frame, name="total_sum")

    style = ttk.Style()
    style.configure("Indicator.Green.TLabel", foreground="green")
    style.configure("Indicator.Red.TLabel", foreground="red")
    indicator_label = ttk.Label(
        total_frame, text="", style="Indicator.Red.TLabel"
    )
    indicator_label.pack(side="left", padx=5)
    _status_var = tk.StringVar(value="")
    status_count_label = ttk.Label(total_frame, textvariable=_status_var)
    status_count_label.pack(side="left", padx=5)

    def _safe_update_totals():
        if closing or not root.winfo_exists():
            return

        warn_state = getattr(_safe_update_totals, "_warn_state", {"val": None})
        _safe_update_totals._warn_state = warn_state

        net_raw = df["total_net"].sum()
        net_total = (
            Decimal(str(net_raw))
            if not isinstance(net_raw, Decimal)
            else net_raw
        ).quantize(Decimal("0.01"))
        vat_val = header_totals["vat"]
        if not isinstance(vat_val, Decimal):
            vat_val = Decimal(str(vat_val))
        vat_val = vat_val.quantize(Decimal("0.01"))
        calc_total = net_total + vat_val
        inv_total = (
            header_totals["gross"]
            if isinstance(header_totals["gross"], Decimal)
            else Decimal(str(header_totals["gross"]))
        )
        tolerance = _resolve_tolerance(net_total, inv_total)
        diff = inv_total - calc_total
        difference = abs(diff)
        discount = doc_discount
        if difference > tolerance:
            if discount:
                diff2 = inv_total - (calc_total + abs(discount))
                if abs(diff2) > tolerance:
                    msg = (
                        "Razlika med postavkami in računom je "
                        f"{diff2:+.2f} € in presega dovoljeno zaokroževanje."
                    )
                    if warn_state["val"] != msg:
                        warn_state["val"] = msg
                        messagebox.showwarning("Opozorilo", msg)
            else:
                msg = (
                    "Razlika med postavkami in računom je "
                    f"{diff:+.2f} € in presega dovoljeno zaokroževanje."
                )
                if warn_state["val"] != msg:
                    warn_state["val"] = msg
                    messagebox.showwarning("Opozorilo", msg)
        else:
            # razlika je OK -> dovoli prihodnja opozorila
            warn_state["val"] = None

        net = net_total
        vat = vat_val
        gross = calc_total
        try:
            if indicator_label is None or not indicator_label.winfo_exists():
                return
            indicator_label.config(
                text="✓" if difference <= tolerance else "✗",
                style=(
                    "Indicator.Green.TLabel"
                    if difference <= tolerance
                    else "Indicator.Red.TLabel"
                ),
            )
        except tk.TclError:
            return
        widget = total_frame.children.get("total_net")
        if widget and getattr(widget, "winfo_exists", lambda: True)():
            widget.config(text=f"Neto: {net:,.2f} €")
        widget = total_frame.children.get("total_vat")
        if widget and getattr(widget, "winfo_exists", lambda: True)():
            widget.config(text=f"DDV: {vat:,.2f} €")
        widget = total_frame.children.get("total_gross")
        if widget and getattr(widget, "winfo_exists", lambda: True)():
            widget.config(text=f"Skupaj: {gross:,.2f} €")
        widget = total_frame.children.get("total_sum")
        if widget and getattr(widget, "winfo_exists", lambda: True)():
            widget.config(
                text=(
                    f"Neto:   {net:,.2f} €\n"
                    f"DDV:    {vat:,.2f} €\n"
                    f"Skupaj: {gross:,.2f} €"
                )
            )

    _safe_update_totals._warn_state = {"val": None}

    def _schedule_totals():
        nonlocal _after_totals_id
        if closing or not root.winfo_exists():
            return
        _after_totals_id = root.after(250, _safe_update_totals)
        try:
            b, u = globals().get("_SUMMARY_COUNTS", (None, None))
            if b is None:
                raise KeyError
        except Exception:
            b, u = _fallback_count_from_grid(df)
        _status_var.set(f"Knjiženo: {b} | Ostane: {u}")

    def _on_close(_=None):
        nonlocal closing, _after_totals_id
        closing = True
        try:
            if _after_totals_id:
                root.after_cancel(_after_totals_id)
        except Exception:
            pass
        _cleanup()
        try:
            root.destroy()
        except tk.TclError:
            pass

    bottom = None  # backward-compatible placeholder for tests  # noqa: F841
    entry_frame = tk.Frame(root)
    entry_frame.pack(fill="x", padx=8)

    entry = ttk.Entry(entry_frame, width=120)
    lb = tk.Listbox(entry_frame, height=6)
    parent = entry.master
    try:
        parent.columnconfigure(0, weight=1)
    except Exception:
        pass
    entry.grid_configure(row=0, column=0, pady=5, sticky="ew")
    lb.grid_configure(row=1, column=0, sticky="ew")
    lb.grid_remove()

    btn_frame = tk.Frame(entry_frame)
    btn_frame.grid(row=2, column=0, pady=(0, 6), sticky="ew")

    def _apply_saved_links_now(_silent: bool = False):
        nonlocal df
        links_df = globals().get("_PENDING_LINKS_DF")
        if links_df is None or getattr(links_df, "empty", True):
            if not _silent:
                messagebox.showinfo(
                    "Povezave", "Ni shranjenih povezav za uveljavitev."
                )
            return
        try:
            df, upd_cnt = _apply_links_to_df(df, links_df)
            df = _fill_names_from_catalog(df, wsm_df)
            df = _normalize_wsm_display_columns(df)
            # osveži vidne celice v gridu (Treeview)
            try:
                for idx in df.index:
                    rid = str(idx)
                    if (
                        "WSM šifra" in df.columns
                        and tree.exists(rid)
                        and _tree_has_col("WSM šifra")
                    ):
                        val = _first_scalar(df.at[idx, "WSM šifra"])
                        tree.set(
                            rid,
                            "WSM šifra",
                            "" if val is None or pd.isna(val) else val,
                        )
                    # od tu naprej je ime enotno v df: "WSM Naziv"
                    if tree.exists(rid):
                        for col_alias in ("WSM Naziv", "WSM naziv"):
                            if _tree_has_col(col_alias):
                                v = (
                                    _first_scalar(df.at[idx, "WSM Naziv"])
                                    if "WSM Naziv" in df.columns
                                    else None
                                )
                                s = "" if v is None or pd.isna(v) else str(v)
                                tree.set(rid, col_alias, s)
                                break

                    if (
                        "rabat_opis" in df.columns
                        and tree.exists(rid)
                        and _tree_has_col("rabat_opis")
                    ):
                        v = _first_scalar(df.at[idx, "rabat_opis"])
                        tree.set(
                            rid,
                            "rabat_opis",
                            "" if v is None or pd.isna(v) else str(v),
                        )

                    if (
                        "status" in df.columns
                        and tree.exists(rid)
                        and _tree_has_col("status")
                    ):
                        v = _first_scalar(df.at[idx, "status"])
                        tree.set(
                            rid,
                            "status",
                            "" if v is None or pd.isna(v) else str(v),
                        )
                        if (
                            "rabata_pct" in df.columns
                            and tree.exists(rid)
                            and _tree_has_col("rabata_pct")
                        ):
                            tree.set(
                                rid,
                                "rabata_pct",
                                _fmt(df.at[idx, "rabata_pct"]),
                            )
            except Exception as e:
                log.warning("Osvežitev grid celic ni uspela: %s", e)
            _apply_saved_multipliers(
                df,
                links_df,
                tree=tree,
                update_summary=_update_summary,
                update_totals=_schedule_totals,
            )
            # posodobi referenco na aktualni df pred povzetkom
            globals()["_CURRENT_GRID_DF"] = df
            _update_summary()
            _schedule_totals()
            if not _silent:
                messagebox.showinfo(
                    "Povezave", f"Uveljavljenih povezav: {upd_cnt}"
                )
        except Exception as e:
            log.exception("Ročna uveljavitev povezav ni uspela: %s", e)
            if not _silent:
                messagebox.showerror(
                    "Povezave", f"Napaka pri uveljavitvi povezav:\n{e}"
                )

    # --- Unit change widgets ---
    unit_options = ["kos", "kg", "L"]

    # Če smo povezave auto-uveljavili že ob odpiranju, zdaj osveži še grid.
    if AUTO_APPLY_LINKS:
        try:
            root.after(0, lambda: _apply_saved_links_now(_silent=True))
        except Exception as e:
            log.debug("AUTO refresh WSM stolpcev v gridu preskočen: %s", e)

    def _cleanup():
        nonlocal closing, price_tip, last_warn_item
        closing = True
        if header_after_id:
            try:
                root.after_cancel(header_after_id)
            except Exception:
                pass
        for widget, seq in bindings:
            try:
                widget.unbind(seq)
            except Exception:
                pass
        if price_tip is not None:
            try:
                price_tip.destroy()
            except Exception:
                pass
            price_tip = None
            last_warn_item = None

    def _finalize_and_save(_=None):
        _update_summary()
        _safe_update_totals()
        _cleanup()
        df["dobavitelj"] = supplier_name
        if is_toplevel:
            original_quit = root.quit
            root.quit = root.destroy
        else:
            original_quit = None
        try:
            _save_and_close(
                df,
                manual_old,
                wsm_df,
                links_file,
                root,
                supplier_name,
                supplier_code,
                sup_map,
                suppliers_file,
                invoice_path=invoice_path,
                vat=supplier_vat,
            )
        finally:
            if original_quit is not None:
                root.quit = original_quit

    save_btn = tk.Button(
        btn_frame,
        text="Shrani & zapri",
        width=14,
        command=_finalize_and_save,
    )

    def _exit():
        _on_close()

    exit_btn = tk.Button(
        btn_frame,
        text="Izhod",
        width=14,
        command=_exit,
    )
    try:
        btn_apply_links = ttk.Button(
            btn_frame,
            text="Uporabi shranjene povezave",
            command=_apply_saved_links_now,
        )
        btn_apply_links.grid(row=0, column=2, padx=(6, 0))
    except Exception:
        pass
    save_btn.grid(row=0, column=0, padx=(6, 0))
    exit_btn.grid(row=0, column=1, padx=(6, 0))

    root.bind("<F10>", _finalize_and_save)
    bindings.append((root, "<F10>"))

    root.bind("<Control-l>", lambda _e: _apply_saved_links_now())
    bindings.append((root, "<Control-l>"))

    nazivi = wsm_df["wsm_naziv"].dropna().tolist()
    n2s = dict(zip(wsm_df["wsm_naziv"], wsm_df["wsm_sifra"]))

    _accepting_enter = False
    _suggest_on_focus = {"val": False}

    def _dropdown_is_open(widget: tk.Listbox) -> bool:
        return widget.winfo_ismapped()

    def _close_suggestions(
        entry_widget: ttk.Entry, lb_widget: tk.Listbox
    ) -> None:
        """Hide the suggestion listbox and reset selection."""
        if not _dropdown_is_open(lb_widget):
            return
        lb_widget.grid_remove()
        lb_widget.selection_clear(0, "end")
        entry_widget.focus_set()

    def _accept_current_suggestion(
        entry_widget: ttk.Entry, lb_widget: tk.Listbox
    ):
        """Insert the selected suggestion into the entry widget."""
        if lb_widget.curselection():
            value = lb_widget.get(lb_widget.curselection()[0])
            entry_widget.delete(0, "end")
            entry_widget.insert(0, value)
            entry_widget.icursor("end")
        lb_widget.selection_clear(0, "end")
        _close_suggestions(entry_widget, lb_widget)
        return "break"

    def _start_edit(_=None):
        if not tree.focus():
            return "break"
        entry.delete(0, "end")
        _close_suggestions(entry, lb)
        _suggest_on_focus["val"] = True
        entry.focus_set()
        try:
            _open_suggestions_if_needed()
        except Exception:
            pass
        return "break"

    def _open_suggestions_if_needed():
        """Open the suggestion dropdown if it's not already visible."""
        txt = entry.get().strip().lower()
        lb.delete(0, "end")
        matches = [n for n in nazivi if not txt or txt in n.lower()]
        if matches:
            lb.grid()
            lb.update_idletasks()
            lb.lift()
            for m in matches:
                lb.insert("end", m)
            lb.selection_set(0)
            lb.activate(0)
            lb.see(0)
        else:
            _close_suggestions(entry, lb)

    def _suggest(evt=None):
        if evt and evt.keysym in {
            "Return",
            "Escape",
            "Up",
            "Down",
            "Tab",
            "Right",
            "Left",
        }:
            return
        if _dropdown_is_open(lb) and not lb.curselection():
            _close_suggestions(entry, lb)
        txt = entry.get().strip().lower()
        lb.delete(0, "end")
        if not txt:
            _close_suggestions(entry, lb)
            return
        matches = [n for n in nazivi if txt in n.lower()]
        if matches:
            lb.grid()
            lb.update_idletasks()
            lb.lift()
            for m in matches:
                lb.insert("end", m)
            lb.selection_set(0)
            lb.activate(0)
            lb.see(0)
        else:
            _close_suggestions(entry, lb)

    def _init_listbox(evt=None):
        """Give focus to the listbox and handle initial navigation."""
        if _dropdown_is_open(lb):
            lb.focus_set()
            if not lb.curselection():
                lb.selection_set(0)
                lb.activate(0)
                lb.see(0)
            if evt and evt.keysym == "Down":
                _nav_list(evt)
        return "break"

    def _confirm_and_move_down() -> None:
        nonlocal _accepting_enter
        if _accepting_enter:
            return
        _accepting_enter = True
        try:
            _confirm()
            _suggest_on_focus["val"] = False
            try:
                globals()["_CURRENT_GRID_DF"] = df
                _update_summary()
                _schedule_totals()
            except Exception:
                pass
            # → premik na NASLEDNJO vrstico
            cur = tree.focus()
            next_iid = tree.next(cur) or cur
            tree.selection_set(next_iid)
            tree.focus(next_iid)
            tree.see(next_iid)
            if EDIT_ON_ENTER:
                tree.focus_set()  # vnos se NE odpre – čaka na Enter
            else:
                entry.focus_set()
        finally:
            _accepting_enter = False

    def _on_focus_in(e):
        if _suggest_on_focus["val"]:
            _open_suggestions_if_needed()

    def _start_editing_from_tree(_evt=None):
        """Enter na tabeli začne vnos (focus v Entry + predlogi)."""
        try:
            entry.focus_set()
            _open_suggestions_if_needed()
        except Exception:
            pass
        return "break"

    def _on_return_accept(evt=None):
        nonlocal _accepting_enter
        if _accepting_enter:
            return "break"
        if _dropdown_is_open(lb):
            _accept_current_suggestion(entry, lb)
            entry.after(0, _confirm_and_move_down)
            return "break"
        # tudi brez dropdowna potrdi in pojdi na naslednjo vrstico
        entry.after(0, _confirm_and_move_down)
        return "break"

    def _on_entry_focus_out(evt):
        if entry.focus_get() is lb:
            return
        entry.after(10, lambda: _close_suggestions(entry, lb))

    def _on_entry_escape(evt):
        _close_suggestions(entry, lb)
        return "break"

    def _lb_escape(_):
        _close_suggestions(entry, lb)
        return "break"

    def _nav_list(evt):
        cur = lb.curselection()[0] if lb.curselection() else -1
        nxt = cur + 1 if evt.keysym == "Down" else cur - 1
        nxt = max(0, min(lb.size() - 1, nxt))
        lb.selection_clear(0, "end")
        lb.selection_set(nxt)
        lb.activate(nxt)
        lb.see(nxt)
        return "break"

    def _edit_unit(evt):
        """Handle double-clicks on the tree view."""
        col = tree.identify_column(evt.x)
        row_id = tree.identify_row(evt.y)
        if col != "#3":
            log.debug("Double-click outside Enota column -> starting edit")
            return _start_edit()
        if not row_id:
            return
        idx = int(row_id)

        log.debug(
            "Editing row %s current unit=%s", idx, df.at[idx, "enota_norm"]
        )

        top = tk.Toplevel(root)
        top.title("Spremeni enoto")
        var = tk.StringVar(value=df.at[idx, "enota_norm"])
        cb = ttk.Combobox(
            top, values=unit_options, textvariable=var, state="readonly"
        )
        cb.pack(padx=10, pady=10)
        log.debug("Edit dialog opened with value %s", var.get())

        def _apply(_=None):
            new_u = var.get()
            before = df.at[idx, "enota_norm"]
            # Only change the normalized value so the original
            # invoice unit remains intact. ``enota`` is needed to
            # detect H87 when applying saved overrides.
            df.at[idx, "enota_norm"] = new_u
            tree.set(row_id, "enota_norm", new_u)

            log.info("Updated row %s unit from %s to %s", idx, before, new_u)
            log.debug("Combobox in edit dialog value: %s", cb.get())

            _update_summary()
            _schedule_totals()
            top.destroy()

        tk.Button(top, text="OK", command=_apply).pack(pady=(0, 10))
        cb.bind("<Return>", _apply)
        cb.focus_set()
        return "break"

    def _hide_tooltip(_=None):
        nonlocal price_tip, last_warn_item
        if price_tip is not None:
            price_tip.destroy()
            price_tip = None
        if last_warn_item is not None:
            tags = ()
            idx = int(last_warn_item)
            if "is_gratis" in df.columns and df.at[idx, "is_gratis"]:
                tags = ("gratis",)
            tree.item(last_warn_item, tags=tags)
            last_warn_item = None

    def _show_tooltip(item_id: str, text: str | None) -> None:
        nonlocal price_tip, last_warn_item
        _hide_tooltip()
        if not text:
            return
        bbox = tree.bbox(item_id)
        if not bbox:
            return
        x, y, w, h = bbox
        price_tip = tk.Toplevel(root)
        price_tip.wm_overrideredirect(True)
        tk.Label(
            price_tip,
            text=text,
            background="#ffe6b3",
            relief="solid",
            borderwidth=1,
        ).pack()
        price_tip.geometry(f"+{tree.winfo_rootx()+x+w}+{tree.winfo_rooty()+y}")
        last_warn_item = item_id

    def _on_select(_=None):
        sel_i = tree.focus()
        if not sel_i:
            _hide_tooltip()
            return
        idx = int(sel_i)
        tooltip = df.at[idx, "warning"]
        _show_tooltip(sel_i, tooltip)

    def _confirm(_=None):
        sel_i = tree.focus()
        if not sel_i:
            return "break"
        choice = (
            lb.get(lb.curselection()[0])
            if lb.curselection()
            else entry.get().strip()
        )
        idx = int(sel_i)
        # 1) Ugotovi kodo tudi, če je uporabnik vpisal kodo (ne naziv)
        code = n2s.get(choice, pd.NA)
        if (pd.isna(code) or str(code).strip() == "") and str(
            choice
        ).strip() != "":
            try:
                s_codes = set(wsm_df["wsm_sifra"].astype(str))
            except Exception:
                s_codes = set()
            if str(choice).strip() in s_codes:
                code = str(choice).strip()

        # 2) Pridobi pravi naziv iz kataloga glede na kodo
        name_from_catalog = None
        if not pd.isna(code):
            try:
                _map = (
                    wsm_df.assign(wsm_sifra=wsm_df["wsm_sifra"].astype(str))
                    .dropna(subset=["wsm_naziv"])
                    .drop_duplicates("wsm_sifra")
                    .set_index("wsm_sifra")["wsm_naziv"]
                )
                name_from_catalog = _map.get(str(code))
            except Exception:
                name_from_catalog = None

        # 3) Odloči končni naziv:
        #    - če imamo naziv iz kataloga, uporabi njega
        #    - sicer, če je uporabniški 'choice' prazen ali 'ostalo',
        #      uporabi kar kodo
        #    - v nasprotnem primeru pusti 'choice'
        if name_from_catalog and str(name_from_catalog).strip():
            name = str(name_from_catalog)
        else:
            if (
                str(choice).strip() == ""
                or str(choice).strip().lower() == "ostalo"
            ):
                name = "" if pd.isna(code) else str(code)
            else:
                name = str(choice).strip()

        # VARNOSTNI PAS: nikoli ne pusti 'ostalo' pri knjiženih
        if name.strip().lower() == "ostalo" and not pd.isna(code):
            name = str(code)

        # Zapiši v DataFrame (interno in display kopije)
        df.at[idx, "wsm_sifra"] = pd.NA if pd.isna(code) else str(code)
        df.at[idx, "wsm_naziv"] = pd.NA if name == "" else str(name)
        df.at[idx, "status"] = "POVEZANO"
        if "WSM šifra" in df.columns:
            df.at[idx, "WSM šifra"] = "" if pd.isna(code) else str(code)
        # posodobi oba možna stolpca imena, če obstajata
        for name_col in ("WSM naziv", "WSM Naziv"):
            if name_col in df.columns:
                df.at[idx, name_col] = "" if name == "" else str(name)
        try:
            tree.set(sel_i, "WSM šifra", "" if pd.isna(code) else str(code))
            tree_cols = set(tree["columns"])
            if "WSM naziv" in tree_cols:
                tree.set(sel_i, "WSM naziv", "" if name == "" else str(name))
            elif "WSM Naziv" in tree_cols:
                tree.set(sel_i, "WSM Naziv", "" if name == "" else str(name))
        except Exception:
            pass
        # vizualni tagi
        try:
            tags = set(tree.item(sel_i, "tags"))
            tags.discard("unbooked")
            tags.add("linked")
            tree.item(sel_i, tags=tuple(tags))
        except Exception:
            pass
        df.at[idx, "dobavitelj"] = supplier_name
        if (
            pd.isna(df.at[idx, "sifra_dobavitelja"])
            or df.at[idx, "sifra_dobavitelja"] == ""
        ):
            log.warning("Prazna sifra_dobavitelja pri vnosu vrstice")
        label = f"{df.at[idx, 'sifra_dobavitelja']} - {df.at[idx, 'naziv']}"
        try:
            from wsm.utils import load_last_price

            prev_price = load_last_price(label, suppliers_file)
        except Exception as exc:  # pragma: no cover - robust against IO errors
            log.warning("Napaka pri branju zadnje cene: %s", exc)
            prev_price = None

        warn, tooltip = _apply_price_warning(
            df.at[idx, "cena_po_rabatu"],
            prev_price,
            threshold=price_warn_threshold,
        )
        # ohrani obstoječe tage; samo dodaj/odstrani "price_warn"
        try:
            tset = set(tree.item(sel_i, "tags"))
            if warn:
                tset.add("price_warn")
            else:
                tset.discard("price_warn")
            tree.item(sel_i, tags=tuple(tset))
        except Exception:
            pass

        df.at[idx, "warning"] = tooltip

        booked_value = _coerce_booked_code(
            None if pd.isna(code) else str(code)
        )
        if "_booked_sifra" in df.columns:
            df.at[idx, "_booked_sifra"] = booked_value
        if "_summary_key" in df.columns:
            df.at[idx, "_summary_key"] = booked_value

        _show_tooltip(sel_i, tooltip)
        if "is_gratis" in df.columns and df.at[idx, "is_gratis"]:
            tset = set(tree.item(sel_i).get("tags", ()))
            tset.add("gratis")
            tree.item(sel_i, tags=tuple(tset))
            tree.set(sel_i, "warning", "GRATIS")

        def _safe_cell(idx, c, default=""):
            # Ne zaupaj, da stolpec vedno obstaja po merge/urejanju
            if c not in df.columns:
                return default
            try:
                v = df.at[idx, c]
            except Exception:
                return default
            if isinstance(v, (Decimal, float, int)) and not isinstance(
                v, bool
            ):
                return _fmt(_clean_neg_zero(v))
            if v is None or (hasattr(pd, "isna") and pd.isna(v)):
                return ""
            return str(v)

        new_vals = [_safe_cell(idx, c) for c in cols]
        for j, c in enumerate(cols):
            if _tree_has_col(c):
                tree.set(sel_i, c, new_vals[j])
        try:
            globals()["_CURRENT_GRID_DF"] = df
            _update_summary()
            # posodobi tudi skupne seštevke po potrditvi
            _schedule_totals()
        except Exception:
            pass
        log.info(
            "Potrjeno: idx=%s, wsm_sifra=%s, sifra_dobavitelja=%s",
            idx,
            df.at[idx, "wsm_sifra"],
            df.at[idx, "sifra_dobavitelja"],
        )
        entry.delete(0, "end")
        _close_suggestions(entry, lb)
        lb.selection_clear(0, "end")
        tree.focus_set()
        return "break"

    def _apply_multiplier_prompt(_=None):
        sel_i = tree.focus()
        if not sel_i:
            return "break"
        multiplier_val = simpledialog.askinteger(
            "Množitelj", "Vnesi množitelj:", parent=root, minvalue=2
        )
        if not multiplier_val:
            return "break"
        _apply_multiplier(
            df,
            int(sel_i),
            Decimal(multiplier_val),
            tree,
            _update_summary,
            _schedule_totals,
        )
        return "break"

    def _clear_wsm_connection(_=None):
        sel_i = tree.focus()
        if not sel_i:
            return "break"
        idx = int(sel_i)
        df.at[idx, "wsm_naziv"] = pd.NA
        df.at[idx, "wsm_sifra"] = pd.NA
        df.at[idx, "status"] = pd.NA
        if "WSM šifra" in df.columns:
            df.at[idx, "WSM šifra"] = ""
        if "WSM Naziv" in df.columns:
            df.at[idx, "WSM Naziv"] = ""
        cleared_value = _coerce_booked_code(None)
        if "_booked_sifra" in df.columns:
            df.at[idx, "_booked_sifra"] = cleared_value
        if "_summary_key" in df.columns:
            df.at[idx, "_summary_key"] = cleared_value
        try:
            tree.set(sel_i, "WSM šifra", "")
            tree.set(sel_i, "WSM Naziv", "")
        except Exception:
            pass
        new_vals = [
            (
                _fmt(df.at[idx, c])
                if isinstance(df.at[idx, c], (Decimal, float, int))
                else ("" if pd.isna(df.at[idx, c]) else str(df.at[idx, c]))
            )
            for c in cols
        ]
        tree.item(sel_i, values=new_vals)
        # vizualni tagi
        try:
            tags = set(tree.item(sel_i, "tags"))
            tags.discard("linked")
            tags.discard("price_warn")  # remove warning tag when unbooking
            tags.add("unbooked")
            tree.item(sel_i, tags=tuple(tags))
        except Exception:
            pass
        # počisti opozorilo/tooltip
        if "warning" in df.columns:
            df.at[idx, "warning"] = ""
        _hide_tooltip()
        log.debug(
            f"Povezava odstranjena: idx={idx}, wsm_naziv=NaN, wsm_sifra=NaN"
        )
        try:
            globals()["_CURRENT_GRID_DF"] = df
            _update_summary()
        except Exception:
            pass
        _schedule_totals()  # Update totals after clearing
        tree.focus_set()
        return "break"

    multiplier_btn = tk.Button(
        btn_frame,
        text="Pomnoži z količino X",
        command=_apply_multiplier_prompt,
    )
    multiplier_btn.grid(row=0, column=3, padx=(6, 0))

    def _tree_nav_up(_=None):
        """Select previous row and ensure it is visible."""
        prev_item = tree.prev(tree.focus()) or tree.focus()
        tree.selection_set(prev_item)
        tree.focus(prev_item)
        tree.see(prev_item)
        return "break"

    def _tree_nav_down(_=None):
        """Select next row and ensure it is visible."""
        next_item = tree.next(tree.focus()) or tree.focus()
        tree.selection_set(next_item)
        tree.focus(next_item)
        tree.see(next_item)
        return "break"

    # Vezave za tipke na tree
    # Dvojni klik na stolpec "Enota" odpre urejanje enote,
    # drugje pa sprozi urejanje vnosa.
    if EDIT_ON_ENTER:
        tree.bind("<Return>", _start_editing_from_tree)
        tree.bind("<KP_Enter>", _start_editing_from_tree)
        tree.bind("<F2>", _start_editing_from_tree)
    else:
        tree.bind("<Return>", _start_edit)
        tree.bind("<KP_Enter>", _start_edit)
        tree.bind("<F2>", _start_edit)
    bindings.append((tree, "<Return>"))
    bindings.append((tree, "<KP_Enter>"))
    bindings.append((tree, "<F2>"))
    tree.bind("<BackSpace>", _clear_wsm_connection)
    bindings.append((tree, "<BackSpace>"))
    tree.bind("<Control-m>", _apply_multiplier_prompt)
    bindings.append((tree, "<Control-m>"))
    tree.bind("<Up>", _tree_nav_up)
    bindings.append((tree, "<Up>"))
    tree.bind("<Down>", _tree_nav_down)
    bindings.append((tree, "<Down>"))
    tree.bind("<Double-Button-1>", _edit_unit)
    bindings.append((tree, "<Double-Button-1>"))
    tree.bind("<<TreeviewSelect>>", _on_select)
    bindings.append((tree, "<<TreeviewSelect>>"))

    # Vezave za entry in lb
    entry.bind("<FocusIn>", _on_focus_in)
    bindings.append((entry, "<FocusIn>"))
    entry.bind("<KeyRelease>", _suggest)
    bindings.append((entry, "<KeyRelease>"))
    entry.bind("<Down>", _init_listbox)
    bindings.append((entry, "<Down>"))
    entry.bind("<Tab>", _init_listbox)
    bindings.append((entry, "<Tab>"))
    entry.bind("<Right>", _init_listbox)
    bindings.append((entry, "<Right>"))
    entry.bind("<Return>", _on_return_accept)
    bindings.append((entry, "<Return>"))
    entry.bind("<KP_Enter>", _on_return_accept)
    bindings.append((entry, "<KP_Enter>"))
    entry.bind("<FocusOut>", _on_entry_focus_out)
    bindings.append((entry, "<FocusOut>"))
    entry.bind("<Escape>", _on_entry_escape)
    bindings.append((entry, "<Escape>"))
    lb.bind("<Return>", _on_return_accept)
    bindings.append((lb, "<Return>"))
    lb.bind("<KP_Enter>", _on_return_accept)
    bindings.append((lb, "<KP_Enter>"))
    lb.bind("<Escape>", _lb_escape)
    bindings.append((lb, "<Escape>"))

    def _on_lb_click(_):
        # izberi element pod miško, še preden potrdiš
        try:
            i = lb.nearest(lb.winfo_pointery() - lb.winfo_rooty())
            lb.selection_clear(0, "end")
            lb.selection_set(i)
        except Exception:
            pass
        _accept_current_suggestion(entry, lb)
        lb.after(0, _confirm_and_move_down)

    lb.bind("<ButtonRelease-1>", _on_lb_click)
    bindings.append((lb, "<ButtonRelease-1>"))
    lb.bind("<Double-Button-1>", _on_lb_click)
    bindings.append((lb, "<Double-Button-1>"))
    lb.bind("<Down>", _nav_list)
    bindings.append((lb, "<Down>"))
    lb.bind("<Up>", _nav_list)
    bindings.append((lb, "<Up>"))

    # poravnaj prikazne stolpce z internimi
    if "wsm_sifra" in df.columns and "WSM šifra" in df.columns:
        df["WSM šifra"] = df["wsm_sifra"]
    if "wsm_naziv" in df.columns and "WSM Naziv" in df.columns:
        df["WSM Naziv"] = df["wsm_naziv"]

    # Prvič osveži
    _update_summary()
    _schedule_totals()

    if is_toplevel:
        root.protocol("WM_DELETE_WINDOW", _on_close)
        root.wait_window()
    else:
        root.protocol("WM_DELETE_WINDOW", _on_close)
        root.mainloop()
    try:
        root.destroy()
    except Exception:
        pass
    if GROUP_BY_DISCOUNT and "_discount_bucket" in df.columns:
        df = df.drop(columns=["_discount_bucket"])

    # deduplikacija stolpcev in poravnava z df_doc,
    # da se concat ne zalomi in da je vrstni red stabilen
    df = df.loc[:, ~df.columns.duplicated()].copy()
    all_cols = list(
        dict.fromkeys(
            list(df.columns)
            + [c for c in df_doc.columns if c not in df.columns]
        )
    )
    df = df.reindex(columns=all_cols)
    df_doc = df_doc.reindex(columns=all_cols)

    return pd.concat([df, df_doc], ignore_index=True)<|MERGE_RESOLUTION|>--- conflicted
+++ resolved
@@ -2301,8 +2301,7 @@
             header_prefix_full.append(normalized_full_supplier)
             header_prefix_display.append(display_short or normalized_full_supplier)
 
-<<<<<<< HEAD
-=======
+
     display_name = supplier_name[:20] if supplier_name else ""
     vat_display = (supplier_vat or _norm_vat(supplier_code) or "").strip()
     header_prefix_full: list[str] = []
@@ -2319,7 +2318,7 @@
             header_prefix_full.append(normalized_full_supplier)
             header_prefix_display.append(display_short or normalized_full_supplier)
 
->>>>>>> 4cb62183
+
     header_var = tk.StringVar()
     supplier_var = tk.StringVar()
     date_var = tk.StringVar()
