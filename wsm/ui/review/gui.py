--- conflicted
+++ resolved
@@ -1039,10 +1039,7 @@
         ),
         axis=1,
     )
-<<<<<<< HEAD
-=======
-
->>>>>>> e28429d1
+
     for _c in ("vrednost", "rabata"):
         df[_c] = df[_c].apply(
             lambda x: x if isinstance(x, Decimal) else Decimal(str(x))
@@ -1052,12 +1049,9 @@
             (
                 r["rabata"] / (r["vrednost"] + r["rabata"]) * Decimal("100")
             ).quantize(Decimal("0.01"), ROUND_HALF_UP)
-<<<<<<< HEAD
+
             if r["vrednost"] != 0 and (r["vrednost"] + r["rabata"]) != 0
-=======
-            if (r["vrednost"] + r["rabata"]) != 0
-
->>>>>>> e28429d1
+
             else Decimal("0")
         ),
         axis=1,
@@ -2283,17 +2277,11 @@
                                 .dropna(subset=["wsm_naziv"])
                                 .drop_duplicates("wsm_sifra")
                                 .set_index("wsm_sifra")["wsm_naziv"]
-<<<<<<< HEAD
                             )
                             fill = (
                                 cur[mask].astype(str).str.strip().map(name_map)
                             )
-=======
-                            )
-                            fill = (
-                                cur[mask].astype(str).str.strip().map(name_map)
-                            )
->>>>>>> e28429d1
+
 
                             if "wsm_naziv" in df.columns:
                                 oldn = (
