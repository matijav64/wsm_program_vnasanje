from __future__ import annotations

import logging
import re
import math
import os
from decimal import Decimal, ROUND_HALF_UP, InvalidOperation
from typing import Sequence, Tuple

from wsm.constants import (
    WEIGHTS_PER_PIECE,
    PRICE_DIFF_THRESHOLD as DEFAULT_PRICE_DIFF_THRESHOLD,
)

import numpy as np  # required for np.bool_ in _fmt
import pandas as pd

DEC2 = Decimal("0.01")
GROUP_BY_DISCOUNT = os.getenv("WSM_GROUP_BY_DISCOUNT", "1") not in {
    "0",
    "false",
    "False",
}
# Združuj bolj "ohlapno": če je vključen, ignoriraj supplier kodo,
# ko obstaja WSM šifra (zliva po wsm_sifra + naziv_ckey +
# enota_norm + is_gratis).
RELAXED_MERGE = os.getenv("WSM_RELAXED_MERGE", "0") not in {
    "0",
    "false",
    "False",
}


def q2(x: Decimal) -> Decimal:
    return x.quantize(DEC2, rounding=ROUND_HALF_UP)


def to_dec(x) -> Decimal:
    try:
        if isinstance(x, Decimal):
            return x
        if pd.isna(x):
            return Decimal("0")
        return Decimal(str(x))
    except Exception:
        return Decimal("0")


def series_to_dec(s: pd.Series) -> pd.Series:
    return s.map(to_dec)


# --- robust Decimal coercion (similar to GUI helper) ---
def _as_dec(x, default: str = "0") -> Decimal:
    """Convert value to Decimal safely.

    Any NaN/None/empty/invalid → Decimal(default).
    Also normalizes comma decimals.
    """
    try:
        if isinstance(x, Decimal):
            return x if x.is_finite() else Decimal(default)
        if pd.isna(x) or x in ("", None):
            return Decimal(default)
        s = str(x).strip().replace(",", ".")
        if not s:
            return Decimal(default)
        d = Decimal(s)
        return d if d.is_finite() else Decimal(default)
    except Exception:
        return Decimal(default)


log = logging.getLogger(__name__)
_TRACE = os.getenv("WSM_TRACE", "0") not in {"0", "false", "False"}
_LOG = logging.getLogger(__name__)


def _t(msg, *args):
    if _TRACE:
        _LOG.warning("[TRACE MERGE] " + msg, *args)


# Threshold for price change warnings in percent used by GUI
_env_threshold = os.getenv("WSM_PRICE_WARN_PCT")
PRICE_DIFF_THRESHOLD = (
    Decimal(_env_threshold)
    if _env_threshold is not None
    else DEFAULT_PRICE_DIFF_THRESHOLD
)


NET_CANDIDATES = [
    "Neto po rabatu",
    "vrednost",
    "Skupna neto",
    "vrednost_po_rabatu",
    "total_net",
    "net_line",
    "neto",
    "cena_po_rabatu",
]

DISC_CANDIDATES = [
    "rabata",
    "rabat",
    "discount_amount",
    "rabat_znesek",
    "znesek_rabata",
    "moa204",
]

GROSS_CANDIDATES = [
    "Bruto",
    "vrednost_bruto",
    "bruto_line",
    "Skupna bruto",
    "cena_bruto",
]


def _fmt(v) -> str:
    """Return a human-friendly representation of ``v``.

    Args:
        v: Numeric value convertible to :class:`~decimal.Decimal`.

    Returns:
        str: ``v`` formatted without trailing zeros.
    """
    if v is None or (isinstance(v, float) and math.isnan(v)):
        return ""
    if isinstance(v, pd.Series):
        if v.empty or pd.isna(v).all():
            return ""
        v = v.iloc[0]
    elif pd.isna(v):
        return ""
    if isinstance(v, (bool, np.bool_)):
        v = int(v)
    d = v if isinstance(v, Decimal) else Decimal(str(v))
    d = d.quantize(Decimal("0.0001"))
    s = format(d, "f")
    return s.rstrip("0").rstrip(".") if "." in s else s


def _norm_wsm_code(code) -> str:
    """
    Normalizira WSM šifro za grupiranje/prikaz:
      • None/NaN -> "" (prazno)
      • odreži presledke
      • '100100.0' -> '100100' (če je videti kot celo število z .0)
      • '0', '0,0', '000' … -> "" (vse ničelne variante štejejo kot nekodirano)
    """
    if code is None:
        return ""
    try:
        if pd.isna(code):
            return ""
    except Exception:
        pass
    s = str(code).strip().replace(",", ".")
    if not s:
        return ""
    # Treat any "0" variant ("0", "0.0", "0,0", "000") as uncoded
    if re.fullmatch(r"0+(?:\.0+)?", s):
        return ""
    if re.fullmatch(r"\d+(?:\.0+)?", s):
        s = s.split(".")[0]
    return s


def _first_scalar(v):
    """Return the first scalar value when ``v`` may be a Series."""

    if isinstance(v, pd.Series):
        v = v.dropna()
        v = v.iloc[0] if not v.empty else None
    return v


def _safe_set_block(
    df: pd.DataFrame,
    cols: Sequence[str],
    data,
) -> pd.DataFrame:
    """Safely assign ``data`` to ``df`` columns ``cols``.

    Parameters
    ----------
    df : pandas.DataFrame
        Target DataFrame to modify in-place.
    cols : sequence[str]
        Column names to populate.
    data : DataFrame | sequence | scalar
        Source data. When a sequence is provided each element is
        reindexed to ``df.index`` and stacked using
        :func:`numpy.column_stack`.

    Returns
    -------
    pandas.DataFrame
        The modified DataFrame. When shapes mismatch the requested
        columns are created and filled with zeros.
    """

    if df.empty:
        df.loc[:, cols] = 0
        return df

    try:
        if np.isscalar(data):
            block = np.full((len(df), len(cols)), data)
        elif isinstance(data, pd.DataFrame):
            block = data.reindex(df.index).fillna(0).to_numpy()
        else:
            if not isinstance(data, Sequence):
                data = [data]
            block = np.column_stack(
                [
                    pd.Series(d).reindex(df.index).fillna(0).to_numpy()
                    for d in data
                ]
            )

        if block.shape != (len(df), len(cols)):
            raise ValueError("Shape mismatch")
        df.loc[:, cols] = block
    except Exception:
        # Fallback: align by index and fill numeric columns with 0,
        # textual columns with an empty string.
        for c in cols:
            col_series = df.get(c)
            num = (
                pd.to_numeric(col_series, errors="coerce")
                if col_series is not None
                else None
            )
            if num is not None and num.notna().any():
                df[c] = num.reindex(df.index).fillna(0)
            else:
                s = (
                    col_series
                    if col_series is not None
                    else pd.Series(index=df.index, dtype=object)
                )
                df[c] = s.reindex(df.index).fillna("")

    return df


from wsm.ui.review import summary_utils  # noqa: E402

summary_df_from_records = summary_utils.summary_df_from_records


_piece = {"kos", "kom", "stk", "st", "can", "ea", "pcs"}
_mass = {"kg", "g", "gram", "grams", "mg", "milligram", "milligrams"}
_vol = {"l", "ml", "cl", "dl", "dcl"}
_rx_vol = re.compile(r"([0-9]+[\.,]?[0-9]*)\s*(ml|cl|dl|dcl|l)\b", re.I)
_rx_mass = re.compile(
    r"(?:teža|masa|weight)?\s*[:\s]?\s*([0-9]+[\.,]?[0-9]*)\s*((?:kgm?)|kgr|g|gr|gram|grams|mg|milligram|milligrams)\b",  # noqa: E501
    re.I,
)
_rx_fraction = re.compile(r"(\d+(?:[.,]\d+)?)/1\b", re.I)


def _dec(x: str) -> Decimal:
    """Convert a comma-separated string to :class:`~decimal.Decimal`.

    Args:
        x (str): Numeric value using a comma as decimal separator.

    Returns:
        Decimal: Parsed numeric value.
    """
    return Decimal(x.replace(",", "."))


def _norm_unit(
    q: Decimal,
    u: str,
    name: str,
    vat_rate: Decimal | float | str | None = None,
    code: str | None = None,
) -> Tuple[Decimal, str]:
    """Normalize quantity and unit to ``kg``/``L``/``kos``.

    Parameters
    ----------
    q : Decimal
        Original quantity value.
    u : str
        Unit code or textual unit.
    name : str
        Item description used for unit detection.
    vat_rate : Decimal | float | str | None, optional
        VAT rate used for fallback heuristics.
    code : str | None, optional
        Supplier article code for weight lookup.

    Returns
    -------
    tuple[Decimal, str]
        ``(quantity, unit)`` in normalized form.
    """
    log.debug(f"Normalizacija: q={q}, u={u}, name={name}")
    unit_map = {
        "KGM": ("kg", 1),
        "GRM": ("kg", 0.001),
        "LTR": ("L", 1),
        "MLT": ("L", 0.001),
        "H87": ("kos", 1),
        "EA": ("kos", 1),
    }

    if u in unit_map:
        base_unit, factor = unit_map[u]
        q_norm = q * Decimal(str(factor))
        log.debug(
            f"Enota v unit_map: {u} -> base_unit={base_unit}, factor={factor}, q_norm={q_norm}"  # noqa: E501
        )
    else:
        u_norm = (u or "").strip().lower()
        if u_norm in _piece:
            base_unit = "kos"
            q_norm = q
        elif u_norm in _mass:
            if u_norm.startswith("kg"):
                factor = Decimal("1")
            elif u_norm.startswith("mg") or u_norm.startswith("milligram"):
                factor = Decimal("1") / Decimal("1000000")
            else:
                factor = Decimal("1") / Decimal("1000")
            q_norm = q * factor
            base_unit = "kg"
        elif u_norm in _vol:
            mapping = {"l": 1, "ml": 1e-3, "cl": 1e-2, "dl": 1e-1, "dcl": 1e-1}
            q_norm = q * Decimal(str(mapping[u_norm]))
            base_unit = "L"
        else:
            name_l = name.lower()
            m_vol = _rx_vol.search(name_l)
            if m_vol:
                val, typ = _dec(m_vol[1]), m_vol[2].lower()
                conv = {
                    "ml": val / 1000,
                    "cl": val / 100,
                    "dl": val / 10,
                    "dcl": val / 10,
                    "l": val,
                }[typ]
                q_norm = q * conv
                base_unit = "L"
            else:
                m_mass = _rx_mass.search(name_l)
                if m_mass:
                    val, typ = _dec(m_mass[1]), m_mass[2].lower()
                    if typ.startswith("kg"):
                        conv = val
                    elif typ.startswith("mg") or typ.startswith("milligram"):
                        conv = val / 1000000
                    else:
                        conv = val / 1000
                    q_norm = q * conv
                    base_unit = "kg"
                else:
                    q_norm = q
                    base_unit = "kos"
        log.debug(
            f"Enota ni v unit_map: u_norm={u_norm}, base_unit={base_unit}, q_norm={q_norm}"  # noqa: E501
        )

    if base_unit == "kos":
        m_weight = re.search(
            r"(?:teža|masa|weight)?\s*[:\s]?\s*(\d+(?:[.,]\d+)?)\s*(mg|g|dag|kg)\b",  # noqa: E501
            name,
            re.I,
        )
        if m_weight:
            val = Decimal(m_weight.group(1).replace(",", "."))
            unit = m_weight.group(2).lower()
            if unit == "mg":
                weight_kg = val / 1000000
            elif unit == "g":
                weight_kg = val / 1000
            elif unit == "dag":
                weight_kg = val / 100
            elif unit == "kg":
                weight_kg = val
            log.debug(
                f"Teža najdena v imenu: {val} {unit}, pretvorjeno v kg: {weight_kg}"  # noqa: E501
            )
            return q_norm * weight_kg, "kg"

        m_volume = re.search(r"(\d+(?:[.,]\d+)?)\s*(ml|l)\b", name, re.I)
        if m_volume:
            val = Decimal(m_volume.group(1).replace(",", "."))
            unit = m_volume.group(2).lower()
            if unit == "ml":
                volume_l = val / 1000
            elif unit == "l":
                volume_l = val
            log.debug(
                f"Volumen najden v imenu: {val} {unit}, pretvorjeno v L: {volume_l}"  # noqa: E501
            )

            if volume_l >= 1 or q_norm != q_norm.to_integral_value():
                return q_norm * volume_l, "L"
            else:
                return q_norm, "kos"

        clean_name = re.sub(r"\s+", " ", name.strip().lower())
        if code is not None:
            weight = WEIGHTS_PER_PIECE.get((str(code), clean_name))
            if weight:
                log.debug(
                    f"Teža iz tabele WEIGHTS_PER_PIECE: {code} {clean_name} -> {weight} kg"  # noqa: E501
                )
                return q_norm * weight, "kg"
    try:
        vat = Decimal(str(vat_rate)) if vat_rate is not None else Decimal("0")
    except Exception:
        vat = Decimal("0")

    if base_unit == "kos" and vat == Decimal("9.5"):
        m_frac = _rx_fraction.search(name)
        if m_frac:
            val = _dec(m_frac.group(1))
            log.debug(f"Fractional volume detected: {val}/1 -> using {val} L")
            return q_norm * val, "L"
        log.debug("VAT rate 9.5% detected -> using 'kg' as fallback unit")
        base_unit = "kg"

    if base_unit == "kos" and q_norm != q_norm.to_integral_value():
        name_l = name.lower()
        m_frac = _rx_fraction.search(name_l)
        if m_frac:
            val = _dec(m_frac.group(1))
            log.debug(
                f"Fractional volume detected outside VAT 9.5: {val}/1 -> using {val} L"  # noqa: E501
            )
            return q_norm * val, "L"

        m_vol = _rx_vol.search(name_l)
        if m_vol:
            val, typ = _dec(m_vol[1]), m_vol[2].lower()
            conv = {
                "ml": val / 1000,
                "cl": val / 100,
                "dl": val / 10,
                "dcl": val / 10,
                "l": val,
            }[typ]
            log.debug(
                f"Volume detected for fractional pieces: {val} {typ}, converted to L: {conv}"  # noqa: E501
            )
            return q_norm * conv, "L"

        log.debug(
            "Fractional piece quantity detected -> using 'kg' as fallback unit"
        )
        return q_norm, "kg"

    log.debug(f"Končna normalizacija: q_norm={q_norm}, base_unit={base_unit}")
    return q_norm, base_unit


def _merge_same_items(df: pd.DataFrame) -> pd.DataFrame:
    """Merge identical rows (tudi GRATIS med sabo), ločeno po rabatnem bucketu.

    Parameters
    ----------
    df : pandas.DataFrame
        DataFrame with invoice lines. Must contain the ``is_gratis`` column.

    Returns
    -------
    pandas.DataFrame
        New DataFrame where duplicate rows are combined by summing numeric
        columns while keeping GRATIS lines separate from paid ones.
    """
    if "is_gratis" not in df.columns:
        return df

    # Numerični stolpci, ki se naj seštevajo (nikoli del ključa)
    num_candidates = [
        "Količina",
        "kolicina",
        "kolicina_norm",
        "vrednost",
        "rabata",
        "Neto po rabatu",
        "total_net",
        "ddv",
    ]
    existing_numeric = [c for c in num_candidates if c in df.columns]
    _t("start rows=%d numeric=%s", len(df), existing_numeric)

<<<<<<< HEAD
    # Track returns separately so that quantity going back to supplier is not
    # lost when positive and negative rows cancel each other out during
    # aggregation. ``vrnjeno`` stores the absolute value of negative quantities
    # and is summed like other numeric columns.
    if "kolicina_norm" in df.columns and "vrnjeno" not in df.columns:
        df["vrnjeno"] = df["kolicina_norm"].map(
            lambda x: -to_dec(x) if to_dec(x) < 0 else Decimal("0")
        )
        existing_numeric.append("vrnjeno")

=======
>>>>>>> ffb882e7
    # ➊ Minimalni identitetni ključ
    base_keys = [
        k
        for k in (
            "sifra_dobavitelja",
            "naziv_ckey",
            "enota_norm",
            "wsm_sifra",
            "is_gratis",
        )
        if k in df.columns
    ]
    # Če želimo zlivati po WSM šifri (in ignorirati različne supplier kode in
    # različne canonical nazive), skrčimo ključ na
    # wsm_sifra + enota_norm + is_gratis.
    if RELAXED_MERGE and "wsm_sifra" in base_keys:
        base_keys = [
            k
            for k in base_keys
            if k not in ("sifra_dobavitelja", "naziv_ckey")
        ]
    # ➋ Ključ rabata za varno združevanje (brez vključevanja cene)
    bucket_keys = []
    # ➌ Končni ključ = identitetni + bucket/rabat (brez “šuma”)
    noise = {
        "naziv",
        "enota",
        "warning",
        "status",
        "dobavitelj",
        "wsm_naziv",
        "cena_bruto",
        "cena_netto",
        "cena_pred_rabatom",
        "rabata_pct",
        "sifra_artikla",
        "ean",
        "ddv_stopnja",
        "multiplier",
    }
    group_cols = [
        c
        for c in list(dict.fromkeys(base_keys + bucket_keys))
        if c not in noise
    ]
    # ohrani dimenzijo rabata v merge ključu, če je to zahtevano
    if globals().get("GROUP_BY_DISCOUNT", True):
        for _dc in ("rabata_pct", "eff_discount_pct"):
            if _dc in df.columns and _dc not in group_cols:
                group_cols.append(_dc)

    log.warning("[TRACE MERGE] MERGE group_cols(final)=%r", group_cols)
    used_group_price = globals().get("GROUP_BY_DISCOUNT", True) and any(
        k in group_cols
        for k in ("_price_key", "_discount_bucket", "line_bucket")
    )

    if not group_cols:
        return df

    df = df.copy()
    # mehka normalizacija za varnost (ne spremeni količin/€):
    if "enota_norm" in df.columns:
        df["enota_norm"] = df["enota_norm"].astype(str).str.strip().str.lower()
    if "naziv_ckey" in df.columns:
        df["naziv_ckey"] = (
            df["naziv_ckey"]
            .astype(str)
            .str.strip()
            .str.replace(r"\s+", " ", regex=True)
        )
    if "wsm_sifra" in df.columns:
        df["wsm_sifra"] = df["wsm_sifra"].astype(str).str.strip()
    if "_discount_bucket" in df.columns:
        df["_discount_bucket"] = df["_discount_bucket"].astype(object)

    df[existing_numeric] = df[existing_numeric].fillna(Decimal("0"))
    df["_first_idx"] = df.index

    # seštej samo numeriko; prikazne stolpce ohrani kot 'first'
    agg_dict = {c: "sum" for c in existing_numeric}
    for keep in ("naziv", "naziv_ckey", "enota", "warning", "rabata_pct"):
        if keep in df.columns and keep not in group_cols:
            agg_dict[keep] = "first"
    if "cena_po_rabatu" in df.columns and "cena_po_rabatu" not in agg_dict:
        agg_dict["cena_po_rabatu"] = "first"
    if "_booked_sifra" in df.columns and "_booked_sifra" not in group_cols:
        agg_dict["_booked_sifra"] = "first"
    agg_dict["_first_idx"] = "min"

    merged = df.groupby(group_cols, dropna=False).agg(agg_dict).reset_index()

    # --- DIAGNOSTIKA: pokaži skupine, ki so ostale podvojene po
    # osnovnem ključu ---
    try:
        # uporabi dejanski base_keys po morebitnem RELAXED_MERGE
        base_probe = [c for c in base_keys if c in merged.columns]
        if base_probe:
            dups = merged.groupby(
                base_probe, dropna=False, as_index=False
            ).size()
            dups = dups[dups["size"] > 1].head(20)  # prvih 20
            if len(dups):
                _t(
                    "PODVOJENE SKUPINE (brez bucketov)=%s",
                    dups.to_dict("records"),
                )
    except Exception as _exc:
        _t("diag merge duplicates failed: %s", _exc)

    # Poravnava cene za prikaz:
    # - če grupiramo po ceni -> vzemi ceno iz bucket-a
    # - sicer -> uporabi tehtano povprečje total/qty in popravi tudi bucket
    if used_group_price:
        if "_discount_bucket" in merged.columns:
            merged["cena_po_rabatu"] = merged.apply(
                lambda r: (
                    _as_dec(r["_discount_bucket"][1], "0")
                    if (
                        isinstance(r.get("_discount_bucket"), (tuple, list))
                        and len(r["_discount_bucket"]) == 2
                    )
                    else _as_dec(r.get("cena_po_rabatu", "0"), "0")
                ),
                axis=1,
            )
        elif "line_bucket" in merged.columns:
            merged["cena_po_rabatu"] = merged.apply(
                lambda r: (
                    _as_dec(r["line_bucket"][1], "0")
                    if (
                        isinstance(r.get("line_bucket"), (tuple, list))
                        and len(r["line_bucket"]) == 2
                    )
                    else _as_dec(r.get("cena_po_rabatu", "0"), "0")
                ),
                axis=1,
            )
        elif "_price_key" in merged.columns:
            merged["cena_po_rabatu"] = merged["_price_key"].map(
                lambda v: _as_dec(v, "0").quantize(
                    Decimal("0.001"), rounding=ROUND_HALF_UP
                )
            )

        if "_discount_bucket" not in merged.columns:
            merged["_discount_bucket"] = merged.apply(
                lambda r: (
                    _as_dec(r.get("rabata_pct", "0"), "0").quantize(
                        DEC2, rounding=ROUND_HALF_UP
                    ),
                    _as_dec(r.get("cena_po_rabatu", "0"), "0").quantize(
                        Decimal("0.001"), rounding=ROUND_HALF_UP
                    ),
                ),
                axis=1,
            )
            merged["_discount_bucket"] = merged["_discount_bucket"].astype(
                object
            )
    else:
        qty_col = next(
            (
                c
                for c in ("kolicina_norm", "Količina", "kolicina")
                if c in merged.columns
            ),
            None,
        )
        tot_col = next(
            (
                c
                for c in (
                    "total_net",
                    "Neto po rabatu",
                    "vrednost",
                    "Skupna neto",
                )
                if c in merged.columns
            ),
            None,
        )
        if qty_col and tot_col:

            def _avg_unit(r):
                q = _as_dec(r.get(qty_col), "0")
                t = _as_dec(r.get(tot_col), "0")
                return (t / q) if q else Decimal("0")

            merged["cena_po_rabatu"] = merged.apply(_avg_unit, axis=1).map(
                lambda d: d.quantize(Decimal("0.001"), rounding=ROUND_HALF_UP)
            )

        merged["_discount_bucket"] = merged.apply(
            lambda r: (
                _as_dec(r.get("rabata_pct", "0"), "0").quantize(
                    DEC2, rounding=ROUND_HALF_UP
                ),
                _as_dec(r.get("cena_po_rabatu", "0"), "0").quantize(
                    Decimal("0.001"), rounding=ROUND_HALF_UP
                ),
            ),
            axis=1,
        )
        merged["_discount_bucket"] = merged["_discount_bucket"].astype(object)

    # eksplicitno nastavi is_gratis:
    # plačljive → False, gratis → True (že v ključu)
    merged["is_gratis"] = merged["is_gratis"].fillna(False).astype(bool)

    try:
        base_cols = [
            c
            for c in ("sifra_dobavitelja", "naziv_ckey", "enota_norm")
            if c in df.columns
        ]
        base = df[base_cols].drop_duplicates().shape[0] if base_cols else "n/a"
        buckets = (
            df["_discount_bucket"].nunique(dropna=False)
            if "_discount_bucket" in df.columns
            else "n/a"
        )
        _t(
            "merged: before=%d, after=%d, distinct base=%s, uniq buckets=%s",
            len(df),
            len(merged),
            base,
            buckets,
        )
    except Exception:
        pass

    # ohrani približen prvotni vrstni red
    return merged.sort_values("_first_idx", kind="stable").drop(
        columns="_first_idx"
    )


def _split_totals(
    df: pd.DataFrame,
    doc_discount_total: Decimal | float | int = 0,
    vat_rate: Decimal | float | int = Decimal("0.095"),
) -> tuple[Decimal, Decimal, Decimal]:
    """Return net, VAT and gross totals for review tables.

    Parameters
    ----------
    df : pandas.DataFrame
        Invoice lines excluding document discount rows. Must contain
        ``total_net`` and ``wsm_sifra`` columns and may include ``is_gratis``.
    doc_discount_total : Decimal
        Document level discount amount to apply.
    vat_rate : Decimal | float | int
        VAT rate as a fraction (e.g. ``0.22`` for 22 %). Defaults to ``0.095``.

    Returns
    -------
    tuple[Decimal, Decimal, Decimal]
        ``(net, vat, gross)`` where ``net`` is the sum of all invoice lines
        after discounts.
    """

    valid = df.copy()
    if "deleted" in valid.columns:
        valid = valid[~valid["deleted"].fillna(False)]
    if "is_gratis" in valid.columns:
        valid = valid[~valid["is_gratis"].fillna(False)]

    try:
        dd_total = Decimal(str(doc_discount_total or "0"))
    except Exception:
        dd_total = Decimal("0")

    if "total_net" in valid.columns:
        value_col = "total_net"
    elif "vrednost_postavke" in valid.columns:
        value_col = "vrednost_postavke"
    elif "vrednost" in valid.columns:
        value_col = "vrednost"
    else:
        value_col = None

    if value_col is None:
        return Decimal("0"), Decimal("0"), Decimal("0")

    valid[value_col] = valid[value_col].fillna(0)

    linked_mask = valid["wsm_sifra"].notna() & (
        valid["wsm_sifra"].astype(str).str.strip() != ""
    )
    linked_total = valid.loc[linked_mask, value_col].sum()
    unlinked_total = valid.loc[~linked_mask, value_col].sum()

    if dd_total:
        if linked_total:
            linked_total += dd_total
        else:
            unlinked_total += dd_total

    net_amount = linked_total + unlinked_total

    try:
        rate = Decimal(str(vat_rate))
    except Exception:
        rate = Decimal("0")

    vat = (
        (net_amount * rate).quantize(Decimal("0.01"), rounding=ROUND_HALF_UP)
        if net_amount
        else Decimal("0")
    )
    gross = (net_amount + vat).quantize(
        Decimal("0.01"), rounding=ROUND_HALF_UP
    )

    return net_amount, vat, gross


def _apply_price_warning(
    new_price: Decimal | float | int,
    prev_price: Decimal | None,
    *,
    threshold: Decimal = PRICE_DIFF_THRESHOLD,
) -> tuple[bool, str | None]:
    """Return price warning info for ``new_price`` compared to ``prev_price``.

    Parameters
    ----------
    new_price : Decimal | float | int
        Latest unit price.
    prev_price : Decimal | None
        Previous unit price or ``None`` when unavailable.
    threshold : Decimal, optional
        Warning threshold as percent difference.

    Returns
    -------
    tuple[bool, str | None]
        ``(warn, tooltip)`` where ``warn`` indicates whether the price change
        exceeds ``threshold`` and ``tooltip`` is the text for GUI display. When
        ``prev_price`` is ``None`` the tooltip is ``None`` and ``warn`` is
        ``False``.
    """
    if prev_price is None or prev_price == 0:
        return False, None

    new_val = Decimal(str(new_price))
    diff = (new_val - prev_price).quantize(Decimal("0.01"))
    if abs(diff) <= Decimal("0.02"):
        return False, ""

    diff_pct = ((new_val - prev_price) / prev_price * Decimal("100")).quantize(
        Decimal("0.01")
    )

    if abs(diff_pct) > threshold:
        return True, f"±{diff:.2f} €"

    return False, ""


GRATIS_THRESHOLD = Decimal("99.5")


def first_existing(
    df: pd.DataFrame, columns: Sequence[str], fill_value=0
) -> pd.Series:
    """Return the first available column from ``df``.

    Parameters
    ----------
    df : pandas.DataFrame
        Source table.
    columns : sequence[str]
        Candidate column names ordered by preference.
    fill_value : Any, optional
        Value used when no candidate column exists. Missing values within
        the chosen column are also replaced by this value. Defaults to ``0``.

    Returns
    -------
    pandas.Series
        Series taken from the first existing column with missing values
        replaced by ``fill_value``. When none of the columns exist a
        new :class:`~pandas.Series` filled with ``fill_value`` is returned.
    """

    for col in columns:
        if col in df:
            series = df[col]
            if hasattr(series, "ndim") and series.ndim == 2:
                series = series.iloc[:, 0]
            return series.fillna(fill_value)

    # No column found – return a default series
    return pd.Series(fill_value, index=df.index)


def first_existing_series(
    df: pd.DataFrame, columns: Sequence[str], fill_value=0
) -> pd.Series:
    """Return the first existing Series from ``columns``.

    Parameters
    ----------
    df:
        Source table.
    columns:
        Candidate column names ordered by preference.

    Returns
    -------
    pandas.Series
        The series from the first available column or an empty
        series of ``pd.NA`` when none exist.
    """

    return first_existing(df, columns, fill_value=fill_value)


def compute_eff_discount_pct_from_df(
    df: pd.DataFrame,
    pct_candidates: Sequence[str],
    value_candidates: Sequence[str],
    amt_candidates: Sequence[str],
) -> pd.Series:
    """Return effective discount percentages for rows in ``df``.

    ``pct_candidates`` lists columns that may already contain the percentage.
    When none are present, the percentage is derived from the discount and
    value amounts using ``100 * rabat / (rabat + vrednost)``. The result is
    normalised to :class:`~decimal.Decimal` with two decimals; negative values
    are clamped to ``0`` and values of ``99.5`` or more are rounded up to
    ``100``.
    """

    pct_series = None
    for col in pct_candidates:
        if col in df.columns:
            pct_series = pd.to_numeric(df[col], errors="coerce")
            break

    if pct_series is None:
        val = pd.to_numeric(
            first_existing(df, value_candidates), errors="coerce"
        ).fillna(0)
        disc = pd.to_numeric(
            first_existing(df, amt_candidates), errors="coerce"
        ).fillna(0)
        denom = val + disc
        pct_series = pd.Series(
            np.where(denom > 0, (disc / denom) * 100.0, 0.0), index=df.index
        )

    pct_series = pct_series.fillna(0.0)
    pct_series[pct_series < 0] = 0.0
    pct_series[pct_series >= float(GRATIS_THRESHOLD)] = 100.0
    pct_series = pct_series.round(2)


def compute_eff_discount_pct(
    data: pd.DataFrame | pd.Series,
) -> pd.Series | Decimal:
    """Effective discount percentage per row.

    The helper previously operated on an entire ``DataFrame`` and returned a
    ``Series``.  Some call sites now pass a single row (``Series``) – for
    example when using ``DataFrame.apply``.  To keep backwards compatibility we
    accept either input: a DataFrame yields a ``Series`` while a single row
    returns a ``Decimal``.
    """
    # Normalise input to a DataFrame for unified processing
    is_series = isinstance(data, pd.Series)
    df = data.to_frame().T if is_series else data

    disc = pd.to_numeric(
        df.get("rabata", pd.Series(index=df.index, dtype=float)),
        errors="coerce",
    )
    net = pd.to_numeric(
        df.get("vrednost", pd.Series(index=df.index, dtype=float)),
        errors="coerce",
    )
    denom = net.fillna(0) + disc.fillna(0)
    pct = pd.Series(
        np.where(denom > 0, (disc.fillna(0) / denom) * 100.0, np.nan),
        index=df.index,
    )
    for name in ("Rabat (%)", "rabat", "rabat_pct"):
        if name in df.columns:
            pct = pct.fillna(pd.to_numeric(df[name], errors="coerce"))
            break
    pct = pct.fillna(0.0)
    pct[pct >= 99.5 - 1e-9] = 100.0
    pct = pct.round(2)

    def _to_dec(x: float) -> Decimal:
        try:
            return Decimal(str(x)).quantize(
                Decimal("0.00"), rounding=ROUND_HALF_UP
            )
        except Exception:
            return Decimal("0.00")

    pct = pct.apply(_to_dec)
    return pct.iloc[0] if is_series else pct


def _to_dec(x):
    if x is None:
        return None
    try:
        return x if isinstance(x, Decimal) else Decimal(str(x))
    except (InvalidOperation, ValueError, TypeError):
        return None


def _q2(x: Decimal | None) -> Decimal | None:
    if x is None:
        return None
    return x.quantize(DEC2, rounding=ROUND_HALF_UP)


def compute_eff_discount_pct_robust(df: pd.DataFrame) -> pd.Series:
    pct = None
    # 1) najprej poskusi že podane odstotke (dodaj še rabata_pct, rabat %)
    for c in [
        "eff_discount_pct",
        "Rabat (%)",
        "rabat %",
        "rabat_pct",
        "rabata_pct",
        "discount_pct",
        "line_pct_discount",
    ]:
        if c in df.columns:
            pct = df[c].map(_to_dec).map(_q2)
            break
    if pct is None:
        # 2) kandidati za neto, rabat in bruto
        net = None
        for c in NET_CANDIDATES:
            if c in df.columns:
                net = df[c].map(_to_dec)
                break
        # 3) znesek rabata
        disc = None
        for c in DISC_CANDIDATES:
            if c in df.columns:
                disc = df[c].map(_to_dec)
                break
        gross = None
        for c in GROSS_CANDIDATES:
            if c in df.columns:
                gross = df[c].map(_to_dec)
                break
        # ➊ če imamo bruto in neto → (gross - net) / gross
        if gross is not None and net is not None:
            pct = pd.Series(
                [
                    (
                        None
                        if (g is None or g == 0 or n is None)
                        else ((g - n) * Decimal(100)) / g
                    )
                    for g, n in zip(gross, net)
                ],
                index=df.index,
                dtype=object,
            )
        # ➋ sicer probaj net + rabat → rabat / (net + rabat)
        elif net is not None and disc is not None:
            pct = pd.Series(
                [
                    (
                        None
                        if (
                            (n is None and d is None)
                            or (((n or Decimal(0)) + (d or Decimal(0))) == 0)
                        )
                        else (d * Decimal(100))
                        / ((n or Decimal(0)) + (d or Decimal(0)))
                    )
                    for n, d in zip(net, disc)
                ],
                index=df.index,
                dtype=object,
            )
        # ➌ ali gross + rabat → rabat / gross
        elif gross is not None and disc is not None:
            pct = pd.Series(
                [
                    (
                        None
                        if (g is None or g == 0 or d is None)
                        else (d * Decimal(100)) / g
                    )
                    for g, d in zip(gross, disc)
                ],
                index=df.index,
                dtype=object,
            )
        else:
            pct = pd.Series([None] * len(df), index=df.index, dtype=object)
        pct = pct.map(_q2)

    def _norm(p):
        try:
            d = _to_dec(p)
        except Exception:
            return Decimal("0.00")
        if d is None:
            return Decimal("0.00")
        try:
            if hasattr(d, "is_nan") and d.is_nan():
                return Decimal("0.00")
        except Exception:
            return Decimal("0.00")
        try:
            if d < 0:
                return Decimal("0.00")
            if d >= Decimal("99.5"):
                return Decimal("100.00")
            if d > 100:
                return Decimal("100.00")
        except Exception:
            return Decimal("0.00")
        return _q2(d)

    return pct.map(_norm).astype(object)


def ensure_eff_discount_col(
    df: pd.DataFrame, col_name: str = "eff_discount_pct"
) -> pd.DataFrame:
    eff = compute_eff_discount_pct_robust(df)
    df[col_name] = eff.astype(object)
    return df<|MERGE_RESOLUTION|>--- conflicted
+++ resolved
@@ -497,7 +497,6 @@
     existing_numeric = [c for c in num_candidates if c in df.columns]
     _t("start rows=%d numeric=%s", len(df), existing_numeric)
 
-<<<<<<< HEAD
     # Track returns separately so that quantity going back to supplier is not
     # lost when positive and negative rows cancel each other out during
     # aggregation. ``vrnjeno`` stores the absolute value of negative quantities
@@ -508,8 +507,7 @@
         )
         existing_numeric.append("vrnjeno")
 
-=======
->>>>>>> ffb882e7
+
     # ➊ Minimalni identitetni ključ
     base_keys = [
         k
