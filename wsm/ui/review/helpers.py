from __future__ import annotations

import logging
import re
import math
import os
from decimal import Decimal, ROUND_HALF_UP, InvalidOperation
from typing import Sequence, Tuple

from wsm.constants import (
    WEIGHTS_PER_PIECE,
    PRICE_DIFF_THRESHOLD as DEFAULT_PRICE_DIFF_THRESHOLD,
)

import numpy as np  # required for np.bool_ in _fmt
import pandas as pd

DEC2 = Decimal("0.01")
GROUP_BY_DISCOUNT = os.getenv("WSM_GROUP_BY_DISCOUNT", "1") not in {
    "0",
    "false",
    "False",
}
# Združuj bolj "ohlapno": če je vključen, ignoriraj supplier kodo,
# ko obstaja WSM šifra (zliva po wsm_sifra + naziv_ckey +
# enota_norm + is_gratis).
RELAXED_MERGE = os.getenv("WSM_RELAXED_MERGE", "0") not in {
    "0",
    "false",
    "False",
}


def q2(x: Decimal) -> Decimal:
    return x.quantize(DEC2, rounding=ROUND_HALF_UP)


def to_dec(x) -> Decimal:
    try:
        if isinstance(x, Decimal):
            return x
        if pd.isna(x):
            return Decimal("0")
        return Decimal(str(x))
    except Exception:
        return Decimal("0")


def series_to_dec(s: pd.Series) -> pd.Series:
    return s.map(to_dec)


# --- robust Decimal coercion (similar to GUI helper) ---
def _as_dec(x, default: str = "0") -> Decimal:
    """Convert value to Decimal safely.

    Any NaN/None/empty/invalid → Decimal(default).
    Also normalizes comma decimals.
    """
    try:
        if isinstance(x, Decimal):
            return x if x.is_finite() else Decimal(default)
        if pd.isna(x) or x in ("", None):
            return Decimal(default)
        s = str(x).strip().replace(",", ".")
        if not s:
            return Decimal(default)
        d = Decimal(s)
        return d if d.is_finite() else Decimal(default)
    except Exception:
        return Decimal(default)


log = logging.getLogger(__name__)
_TRACE = os.getenv("WSM_TRACE", "0") not in {"0", "false", "False"}
_LOG = logging.getLogger(__name__)


def _t(msg, *args):
    if _TRACE:
        _LOG.warning("[TRACE MERGE] " + msg, *args)


# Threshold for price change warnings in percent used by GUI
_env_threshold = os.getenv("WSM_PRICE_WARN_PCT")
PRICE_DIFF_THRESHOLD = (
    Decimal(_env_threshold)
    if _env_threshold is not None
    else DEFAULT_PRICE_DIFF_THRESHOLD
)


NET_CANDIDATES = [
    "Neto po rabatu",
    "vrednost",
    "Skupna neto",
    "vrednost_po_rabatu",
    "total_net",
    "net_line",
    "neto",
    "cena_po_rabatu",
]

DISC_CANDIDATES = [
    "rabata",
    "rabat",
    "discount_amount",
    "rabat_znesek",
    "znesek_rabata",
    "moa204",
]

GROSS_CANDIDATES = [
    "Bruto",
    "vrednost_bruto",
    "bruto_line",
    "Skupna bruto",
    "cena_bruto",
]


def _fmt(v) -> str:
    """Return a human-friendly representation of ``v``.

    Args:
        v: Numeric value convertible to :class:`~decimal.Decimal`.

    Returns:
        str: ``v`` formatted without trailing zeros.
    """
    if v is None or (isinstance(v, float) and math.isnan(v)):
        return ""
    if isinstance(v, pd.Series):
        if v.empty or pd.isna(v).all():
            return ""
        v = v.iloc[0]
    elif pd.isna(v):
        return ""
    if isinstance(v, (bool, np.bool_)):
        v = int(v)
    d = v if isinstance(v, Decimal) else Decimal(str(v))
    d = d.quantize(Decimal("0.0001"))
    s = format(d, "f")
    return s.rstrip("0").rstrip(".") if "." in s else s


def _norm_wsm_code(code) -> str:
    """
    Normalizira WSM šifro za grupiranje/prikaz:
      • None/NaN -> "" (prazno)
      • odreži presledke
      • '100100.0' -> '100100' (če je videti kot celo število z .0)
      • '0', '0,0', '000' … -> "" (vse ničelne variante štejejo kot nekodirano)
    """
    if code is None:
        return ""
    try:
        if pd.isna(code):
            return ""
    except Exception:
        pass
    s = str(code).strip().replace(",", ".")
    if not s:
        return ""
    # Treat any "0" variant ("0", "0.0", "0,0", "000") as uncoded
    if re.fullmatch(r"0+(?:\.0+)?", s):
        return ""
    if re.fullmatch(r"\d+(?:\.0+)?", s):
        s = s.split(".")[0]
    return s


def _first_scalar(v):
    """Return the first scalar value when ``v`` may be a Series."""

    if isinstance(v, pd.Series):
        v = v.dropna()
        v = v.iloc[0] if not v.empty else None
    return v


def _safe_set_block(
    df: pd.DataFrame,
    cols: Sequence[str],
    data,
) -> pd.DataFrame:
    """Safely assign ``data`` to ``df`` columns ``cols``.

    Parameters
    ----------
    df : pandas.DataFrame
        Target DataFrame to modify in-place.
    cols : sequence[str]
        Column names to populate.
    data : DataFrame | sequence | scalar
        Source data. When a sequence is provided each element is
        reindexed to ``df.index`` and stacked using
        :func:`numpy.column_stack`.

    Returns
    -------
    pandas.DataFrame
        The modified DataFrame. When shapes mismatch the requested
        columns are created and filled with zeros.
    """

    if df.empty:
        df.loc[:, cols] = 0
        return df

    try:
        if np.isscalar(data):
            block = np.full((len(df), len(cols)), data)
        elif isinstance(data, pd.DataFrame):
            block = data.reindex(df.index).fillna(0).to_numpy()
        else:
            if not isinstance(data, Sequence):
                data = [data]
            block = np.column_stack(
                [
                    pd.Series(d).reindex(df.index).fillna(0).to_numpy()
                    for d in data
                ]
            )

        if block.shape != (len(df), len(cols)):
            raise ValueError("Shape mismatch")
        df.loc[:, cols] = block
    except Exception:
        # Fallback: align by index and fill numeric columns with 0,
        # textual columns with an empty string.
        for c in cols:
            col_series = df.get(c)
            num = (
                pd.to_numeric(col_series, errors="coerce")
                if col_series is not None
                else None
            )
            if num is not None and num.notna().any():
                df[c] = num.reindex(df.index).fillna(0)
            else:
                s = (
                    col_series
                    if col_series is not None
                    else pd.Series(index=df.index, dtype=object)
                )
                df[c] = s.reindex(df.index).fillna("")

    return df


from wsm.ui.review import summary_utils  # noqa: E402

summary_df_from_records = summary_utils.summary_df_from_records


_piece = {"kos", "kom", "stk", "st", "can", "ea", "pcs"}
_mass = {"kg", "g", "gram", "grams", "mg", "milligram", "milligrams"}
_vol = {"l", "ml", "cl", "dl", "dcl"}
_rx_vol = re.compile(r"([0-9]+[\.,]?[0-9]*)\s*(ml|cl|dl|dcl|l)\b", re.I)
_rx_mass = re.compile(
    r"(?:teža|masa|weight)?\s*[:\s]?\s*([0-9]+[\.,]?[0-9]*)\s*((?:kgm?)|kgr|g|gr|gram|grams|mg|milligram|milligrams)\b",  # noqa: E501
    re.I,
)
_rx_fraction = re.compile(r"(\d+(?:[.,]\d+)?)/1\b", re.I)


def _dec(x: str) -> Decimal:
    """Convert a comma-separated string to :class:`~decimal.Decimal`.

    Args:
        x (str): Numeric value using a comma as decimal separator.

    Returns:
        Decimal: Parsed numeric value.
    """
    return Decimal(x.replace(",", "."))


def _norm_unit(
    q: Decimal,
    u: str,
    name: str,
    vat_rate: Decimal | float | str | None = None,
    code: str | None = None,
) -> Tuple[Decimal, str]:
    """Normalize quantity and unit to ``kg``/``L``/``kos``.

    Parameters
    ----------
    q : Decimal
        Original quantity value.
    u : str
        Unit code or textual unit.
    name : str
        Item description used for unit detection.
    vat_rate : Decimal | float | str | None, optional
        VAT rate used for fallback heuristics.
    code : str | None, optional
        Supplier article code for weight lookup.

    Returns
    -------
    tuple[Decimal, str]
        ``(quantity, unit)`` in normalized form.
    """
    log.debug(f"Normalizacija: q={q}, u={u}, name={name}")
    unit_map = {
        "KGM": ("kg", 1),
        "GRM": ("kg", 0.001),
        "LTR": ("L", 1),
        "MLT": ("L", 0.001),
        "H87": ("kos", 1),
        "EA": ("kos", 1),
    }

    if u in unit_map:
        base_unit, factor = unit_map[u]
        q_norm = q * Decimal(str(factor))
        log.debug(
            f"Enota v unit_map: {u} -> base_unit={base_unit}, factor={factor}, q_norm={q_norm}"  # noqa: E501
        )
    else:
        u_norm = (u or "").strip().lower()
        if u_norm in _piece:
            base_unit = "kos"
            q_norm = q
        elif u_norm in _mass:
            if u_norm.startswith("kg"):
                factor = Decimal("1")
            elif u_norm.startswith("mg") or u_norm.startswith("milligram"):
                factor = Decimal("1") / Decimal("1000000")
            else:
                factor = Decimal("1") / Decimal("1000")
            q_norm = q * factor
            base_unit = "kg"
        elif u_norm in _vol:
            mapping = {"l": 1, "ml": 1e-3, "cl": 1e-2, "dl": 1e-1, "dcl": 1e-1}
            q_norm = q * Decimal(str(mapping[u_norm]))
            base_unit = "L"
        else:
            name_l = name.lower()
            m_vol = _rx_vol.search(name_l)
            if m_vol:
                val, typ = _dec(m_vol[1]), m_vol[2].lower()
                conv = {
                    "ml": val / 1000,
                    "cl": val / 100,
                    "dl": val / 10,
                    "dcl": val / 10,
                    "l": val,
                }[typ]
                q_norm = q * conv
                base_unit = "L"
            else:
                m_mass = _rx_mass.search(name_l)
                if m_mass:
                    val, typ = _dec(m_mass[1]), m_mass[2].lower()
                    if typ.startswith("kg"):
                        conv = val
                    elif typ.startswith("mg") or typ.startswith("milligram"):
                        conv = val / 1000000
                    else:
                        conv = val / 1000
                    q_norm = q * conv
                    base_unit = "kg"
                else:
                    q_norm = q
                    base_unit = "kos"
        log.debug(
            f"Enota ni v unit_map: u_norm={u_norm}, base_unit={base_unit}, q_norm={q_norm}"  # noqa: E501
        )

    if base_unit == "kos":
        m_weight = re.search(
            r"(?:teža|masa|weight)?\s*[:\s]?\s*(\d+(?:[.,]\d+)?)\s*(mg|g|dag|kg)\b",  # noqa: E501
            name,
            re.I,
        )
        if m_weight:
            val = Decimal(m_weight.group(1).replace(",", "."))
            unit = m_weight.group(2).lower()
            if unit == "mg":
                weight_kg = val / 1000000
            elif unit == "g":
                weight_kg = val / 1000
            elif unit == "dag":
                weight_kg = val / 100
            elif unit == "kg":
                weight_kg = val
            log.debug(
                f"Teža najdena v imenu: {val} {unit}, pretvorjeno v kg: {weight_kg}"  # noqa: E501
            )
            return q_norm * weight_kg, "kg"

        m_volume = re.search(r"(\d+(?:[.,]\d+)?)\s*(ml|l)\b", name, re.I)
        if m_volume:
            val = Decimal(m_volume.group(1).replace(",", "."))
            unit = m_volume.group(2).lower()
            if unit == "ml":
                volume_l = val / 1000
            elif unit == "l":
                volume_l = val
            log.debug(
                f"Volumen najden v imenu: {val} {unit}, pretvorjeno v L: {volume_l}"  # noqa: E501
            )

            if volume_l >= 1 or q_norm != q_norm.to_integral_value():
                return q_norm * volume_l, "L"
            else:
                return q_norm, "kos"

        clean_name = re.sub(r"\s+", " ", name.strip().lower())
        if code is not None:
            weight = WEIGHTS_PER_PIECE.get((str(code), clean_name))
            if weight:
                log.debug(
                    f"Teža iz tabele WEIGHTS_PER_PIECE: {code} {clean_name} -> {weight} kg"  # noqa: E501
                )
                return q_norm * weight, "kg"
    try:
        vat = Decimal(str(vat_rate)) if vat_rate is not None else Decimal("0")
    except Exception:
        vat = Decimal("0")

    if base_unit == "kos" and vat == Decimal("9.5"):
        m_frac = _rx_fraction.search(name)
        if m_frac:
            val = _dec(m_frac.group(1))
            log.debug(f"Fractional volume detected: {val}/1 -> using {val} L")
            return q_norm * val, "L"
        log.debug("VAT rate 9.5% detected -> using 'kg' as fallback unit")
        base_unit = "kg"

    if base_unit == "kos" and q_norm != q_norm.to_integral_value():
        name_l = name.lower()
        m_frac = _rx_fraction.search(name_l)
        if m_frac:
            val = _dec(m_frac.group(1))
            log.debug(
                f"Fractional volume detected outside VAT 9.5: {val}/1 -> using {val} L"  # noqa: E501
            )
            return q_norm * val, "L"

        m_vol = _rx_vol.search(name_l)
        if m_vol:
            val, typ = _dec(m_vol[1]), m_vol[2].lower()
            conv = {
                "ml": val / 1000,
                "cl": val / 100,
                "dl": val / 10,
                "dcl": val / 10,
                "l": val,
            }[typ]
            log.debug(
                f"Volume detected for fractional pieces: {val} {typ}, converted to L: {conv}"  # noqa: E501
            )
            return q_norm * conv, "L"

        log.debug(
            "Fractional piece quantity detected -> using 'kg' as fallback unit"
        )
        return q_norm, "kg"

    log.debug(f"Končna normalizacija: q_norm={q_norm}, base_unit={base_unit}")
    return q_norm, base_unit


def _merge_same_items(df: pd.DataFrame) -> pd.DataFrame:
    """Merge identical rows (tudi GRATIS med sabo), ločeno po rabatnem bucketu.

    Parameters
    ----------
    df : pandas.DataFrame
        DataFrame with invoice lines. Must contain the ``is_gratis`` column.

    Returns
    -------
    pandas.DataFrame
        New DataFrame where duplicate rows are combined by summing numeric
        columns while keeping GRATIS lines separate from paid ones.
    """
    if "is_gratis" not in df.columns:
        return df

    # Numerični stolpci, ki se naj seštevajo (nikoli del ključa)
    num_candidates = [
        "Količina",
        "kolicina",
        "kolicina_norm",
        "vrednost",
        "rabata",
        "Neto po rabatu",
        "total_net",
        "ddv",
    ]
    existing_numeric = [c for c in num_candidates if c in df.columns]
    _t("start rows=%d numeric=%s", len(df), existing_numeric)

    # Track returns separately so that quantity going back to supplier is not
    # lost when positive and negative rows cancel each other out during
    # aggregation. ``vrnjeno`` stores the absolute value of negative quantities
    # and is summed like other numeric columns.
    if "kolicina_norm" in df.columns and "vrnjeno" not in df.columns:
        df["vrnjeno"] = df["kolicina_norm"].map(
            lambda x: -to_dec(x) if to_dec(x) < 0 else Decimal("0")
        )
        existing_numeric.append("vrnjeno")
<<<<<<< HEAD
=======

>>>>>>> cc050232

    # ➊ Minimalni identitetni ključ
    base_keys = [
        k
        for k in (
            "sifra_dobavitelja",
            "naziv_ckey",
            "enota_norm",
            "wsm_sifra",
            "is_gratis",
        )
        if k in df.columns
    ]
    # Če želimo zlivati po WSM šifri (in ignorirati različne supplier kode in
    # različne canonical nazive), skrčimo ključ na
    # wsm_sifra + enota_norm + is_gratis.
    if RELAXED_MERGE and "wsm_sifra" in base_keys:
        base_keys = [
            k
            for k in base_keys
            if k not in ("sifra_dobavitelja", "naziv_ckey")
        ]
    # ➋ Ključ rabata za varno združevanje (brez vključevanja cene)
    bucket_keys = []
    # ➌ Končni ključ = identitetni + bucket/rabat (brez “šuma”)
    noise = {
        "naziv",
        "enota",
        "warning",
        "status",
        "dobavitelj",
        "wsm_naziv",
        "cena_bruto",
        "cena_netto",
        "cena_pred_rabatom",
        "rabata_pct",
        "sifra_artikla",
        "ean",
        "ddv_stopnja",
        "multiplier",
    }
    group_cols = [
        c
        for c in list(dict.fromkeys(base_keys + bucket_keys))
        if c not in noise
    ]
    # ohrani dimenzijo rabata v merge ključu, če je to zahtevano
    if globals().get("GROUP_BY_DISCOUNT", True):
        for _dc in ("rabata_pct", "eff_discount_pct"):
            if _dc in df.columns and _dc not in group_cols:
                group_cols.append(_dc)

    log.warning("[TRACE MERGE] MERGE group_cols(final)=%r", group_cols)
    used_group_price = globals().get("GROUP_BY_DISCOUNT", True) and any(
        k in group_cols
        for k in ("_price_key", "_discount_bucket", "line_bucket")
    )

    if not group_cols:
        return df

    df = df.copy()
    # mehka normalizacija za varnost (ne spremeni količin/€):
    if "enota_norm" in df.columns:
        df["enota_norm"] = df["enota_norm"].astype(str).str.strip().str.lower()
    if "naziv_ckey" in df.columns:
        df["naziv_ckey"] = (
            df["naziv_ckey"]
            .astype(str)
            .str.strip()
            .str.replace(r"\s+", " ", regex=True)
        )
    if "wsm_sifra" in df.columns:
        df["wsm_sifra"] = df["wsm_sifra"].astype(str).str.strip()
    if "_discount_bucket" in df.columns:
        df["_discount_bucket"] = df["_discount_bucket"].astype(object)

    df[existing_numeric] = df[existing_numeric].fillna(Decimal("0"))
    df["_first_idx"] = df.index

    # seštej samo numeriko; prikazne stolpce ohrani kot 'first'
    agg_dict = {c: "sum" for c in existing_numeric}
    for keep in ("naziv", "naziv_ckey", "enota", "warning", "rabata_pct"):
        if keep in df.columns and keep not in group_cols:
            agg_dict[keep] = "first"
    if "cena_po_rabatu" in df.columns and "cena_po_rabatu" not in agg_dict:
        agg_dict["cena_po_rabatu"] = "first"
    if "_booked_sifra" in df.columns and "_booked_sifra" not in group_cols:
        agg_dict["_booked_sifra"] = "first"
    agg_dict["_first_idx"] = "min"

    merged = df.groupby(group_cols, dropna=False).agg(agg_dict).reset_index()

    # --- DIAGNOSTIKA: pokaži skupine, ki so ostale podvojene po
    # osnovnem ključu ---
    try:
        # uporabi dejanski base_keys po morebitnem RELAXED_MERGE
        base_probe = [c for c in base_keys if c in merged.columns]
        if base_probe:
            dups = merged.groupby(
                base_probe, dropna=False, as_index=False
            ).size()
            dups = dups[dups["size"] > 1].head(20)  # prvih 20
            if len(dups):
                _t(
                    "PODVOJENE SKUPINE (brez bucketov)=%s",
                    dups.to_dict("records"),
                )
    except Exception as _exc:
        _t("diag merge duplicates failed: %s", _exc)

    # Poravnava cene za prikaz:
    # - če grupiramo po ceni -> vzemi ceno iz bucket-a
    # - sicer -> uporabi tehtano povprečje total/qty in popravi tudi bucket
    if used_group_price:
        if "_discount_bucket" in merged.columns:
            merged["cena_po_rabatu"] = merged.apply(
                lambda r: (
                    _as_dec(r["_discount_bucket"][1], "0")
                    if (
                        isinstance(r.get("_discount_bucket"), (tuple, list))
                        and len(r["_discount_bucket"]) == 2
                    )
                    else _as_dec(r.get("cena_po_rabatu", "0"), "0")
                ),
                axis=1,
            )
        elif "line_bucket" in merged.columns:
            merged["cena_po_rabatu"] = merged.apply(
                lambda r: (
                    _as_dec(r["line_bucket"][1], "0")
                    if (
                        isinstance(r.get("line_bucket"), (tuple, list))
                        and len(r["line_bucket"]) == 2
                    )
                    else _as_dec(r.get("cena_po_rabatu", "0"), "0")
                ),
                axis=1,
            )
        elif "_price_key" in merged.columns:
            merged["cena_po_rabatu"] = merged["_price_key"].map(
                lambda v: _as_dec(v, "0").quantize(
                    Decimal("0.001"), rounding=ROUND_HALF_UP
                )
            )

        if "_discount_bucket" not in merged.columns:
            merged["_discount_bucket"] = merged.apply(
                lambda r: (
                    _as_dec(r.get("rabata_pct", "0"), "0").quantize(
                        DEC2, rounding=ROUND_HALF_UP
                    ),
                    _as_dec(r.get("cena_po_rabatu", "0"), "0").quantize(
                        Decimal("0.001"), rounding=ROUND_HALF_UP
                    ),
                ),
                axis=1,
            )
            merged["_discount_bucket"] = merged["_discount_bucket"].astype(
                object
            )
    else:
        qty_col = next(
            (
                c
                for c in ("kolicina_norm", "Količina", "kolicina")
                if c in merged.columns
            ),
            None,
        )
        tot_col = next(
            (
                c
                for c in (
                    "total_net",
                    "Neto po rabatu",
                    "vrednost",
                    "Skupna neto",
                )
                if c in merged.columns
            ),
            None,
        )
        if qty_col and tot_col:

            def _avg_unit(r):
                q = _as_dec(r.get(qty_col), "0")
                t = _as_dec(r.get(tot_col), "0")
                return (t / q) if q else Decimal("0")

            merged["cena_po_rabatu"] = merged.apply(_avg_unit, axis=1).map(
                lambda d: d.quantize(Decimal("0.001"), rounding=ROUND_HALF_UP)
            )

        merged["_discount_bucket"] = merged.apply(
            lambda r: (
                _as_dec(r.get("rabata_pct", "0"), "0").quantize(
                    DEC2, rounding=ROUND_HALF_UP
                ),
                _as_dec(r.get("cena_po_rabatu", "0"), "0").quantize(
                    Decimal("0.001"), rounding=ROUND_HALF_UP
                ),
            ),
            axis=1,
        )
        merged["_discount_bucket"] = merged["_discount_bucket"].astype(object)

    # eksplicitno nastavi is_gratis:
    # plačljive → False, gratis → True (že v ključu)
    merged["is_gratis"] = merged["is_gratis"].fillna(False).astype(bool)

    try:
        base_cols = [
            c
            for c in ("sifra_dobavitelja", "naziv_ckey", "enota_norm")
            if c in df.columns
        ]
        base = df[base_cols].drop_duplicates().shape[0] if base_cols else "n/a"
        buckets = (
            df["_discount_bucket"].nunique(dropna=False)
            if "_discount_bucket" in df.columns
            else "n/a"
        )
        _t(
            "merged: before=%d, after=%d, distinct base=%s, uniq buckets=%s",
            len(df),
            len(merged),
            base,
            buckets,
        )
    except Exception:
        pass

    # ohrani približen prvotni vrstni red
    return merged.sort_values("_first_idx", kind="stable").drop(
        columns="_first_idx"
    )


def _split_totals(
    df: pd.DataFrame,
    doc_discount_total: Decimal | float | int = 0,
    vat_rate: Decimal | float | int = Decimal("0.095"),
) -> tuple[Decimal, Decimal, Decimal]:
    """Return net, VAT and gross totals for review tables.

    Parameters
    ----------
    df : pandas.DataFrame
        Invoice lines excluding document discount rows. Must contain
        ``total_net`` and ``wsm_sifra`` columns and may include ``is_gratis``.
    doc_discount_total : Decimal
        Document level discount amount to apply.
    vat_rate : Decimal | float | int
        VAT rate as a fraction (e.g. ``0.22`` for 22 %). Defaults to ``0.095``.

    Returns
    -------
    tuple[Decimal, Decimal, Decimal]
        ``(net, vat, gross)`` where ``net`` is the sum of all invoice lines
        after discounts.
    """

    valid = df.copy()
    if "deleted" in valid.columns:
        valid = valid[~valid["deleted"].fillna(False)]
    if "is_gratis" in valid.columns:
        valid = valid[~valid["is_gratis"].fillna(False)]

    try:
        dd_total = Decimal(str(doc_discount_total or "0"))
    except Exception:
        dd_total = Decimal("0")

    if "total_net" in valid.columns:
        value_col = "total_net"
    elif "vrednost_postavke" in valid.columns:
        value_col = "vrednost_postavke"
    elif "vrednost" in valid.columns:
        value_col = "vrednost"
    else:
        value_col = None

    if value_col is None:
        return Decimal("0"), Decimal("0"), Decimal("0")

    valid[value_col] = valid[value_col].fillna(0)

    linked_mask = valid["wsm_sifra"].notna() & (
        valid["wsm_sifra"].astype(str).str.strip() != ""
    )
    linked_total = valid.loc[linked_mask, value_col].sum()
    unlinked_total = valid.loc[~linked_mask, value_col].sum()

    if dd_total:
        if linked_total:
            linked_total += dd_total
        else:
            unlinked_total += dd_total

    net_amount = linked_total + unlinked_total

    try:
        rate = Decimal(str(vat_rate))
    except Exception:
        rate = Decimal("0")

    vat = (
        (net_amount * rate).quantize(Decimal("0.01"), rounding=ROUND_HALF_UP)
        if net_amount
        else Decimal("0")
    )
    gross = (net_amount + vat).quantize(
        Decimal("0.01"), rounding=ROUND_HALF_UP
    )

    return net_amount, vat, gross


def _apply_price_warning(
    new_price: Decimal | float | int,
    prev_price: Decimal | None,
    *,
    threshold: Decimal = PRICE_DIFF_THRESHOLD,
) -> tuple[bool, str | None]:
    """Return price warning info for ``new_price`` compared to ``prev_price``.

    Parameters
    ----------
    new_price : Decimal | float | int
        Latest unit price.
    prev_price : Decimal | None
        Previous unit price or ``None`` when unavailable.
    threshold : Decimal, optional
        Warning threshold as percent difference.

    Returns
    -------
    tuple[bool, str | None]
        ``(warn, tooltip)`` where ``warn`` indicates whether the price change
        exceeds ``threshold`` and ``tooltip`` is the text for GUI display. When
        ``prev_price`` is ``None`` the tooltip is ``None`` and ``warn`` is
        ``False``.
    """
    if prev_price is None or prev_price == 0:
        return False, None

    new_val = Decimal(str(new_price))
    diff = (new_val - prev_price).quantize(Decimal("0.01"))
    if abs(diff) <= Decimal("0.02"):
        return False, ""

    diff_pct = ((new_val - prev_price) / prev_price * Decimal("100")).quantize(
        Decimal("0.01")
    )

    if abs(diff_pct) > threshold:
        return True, f"±{diff:.2f} €"

    return False, ""


GRATIS_THRESHOLD = Decimal("99.5")


def first_existing(
    df: pd.DataFrame, columns: Sequence[str], fill_value=0
) -> pd.Series:
    """Return the first available column from ``df``.

    Parameters
    ----------
    df : pandas.DataFrame
        Source table.
    columns : sequence[str]
        Candidate column names ordered by preference.
    fill_value : Any, optional
        Value used when no candidate column exists. Missing values within
        the chosen column are also replaced by this value. Defaults to ``0``.

    Returns
    -------
    pandas.Series
        Series taken from the first existing column with missing values
        replaced by ``fill_value``. When none of the columns exist a
        new :class:`~pandas.Series` filled with ``fill_value`` is returned.
    """

    for col in columns:
        if col in df:
            series = df[col]
            if hasattr(series, "ndim") and series.ndim == 2:
                series = series.iloc[:, 0]
            return series.fillna(fill_value)

    # No column found – return a default series
    return pd.Series(fill_value, index=df.index)


def first_existing_series(
    df: pd.DataFrame, columns: Sequence[str], fill_value=0
) -> pd.Series:
    """Return the first existing Series from ``columns``.

    Parameters
    ----------
    df:
        Source table.
    columns:
        Candidate column names ordered by preference.

    Returns
    -------
    pandas.Series
        The series from the first available column or an empty
        series of ``pd.NA`` when none exist.
    """

    return first_existing(df, columns, fill_value=fill_value)


def compute_eff_discount_pct_from_df(
    df: pd.DataFrame,
    pct_candidates: Sequence[str],
    value_candidates: Sequence[str],
    amt_candidates: Sequence[str],
) -> pd.Series:
    """Return effective discount percentages for rows in ``df``.

    ``pct_candidates`` lists columns that may already contain the percentage.
    When none are present, the percentage is derived from the discount and
    value amounts using ``100 * rabat / (rabat + vrednost)``. The result is
    normalised to :class:`~decimal.Decimal` with two decimals; negative values
    are clamped to ``0`` and values of ``99.5`` or more are rounded up to
    ``100``.
    """

    pct_series = None
    for col in pct_candidates:
        if col in df.columns:
            pct_series = pd.to_numeric(df[col], errors="coerce")
            break

    if pct_series is None:
        val = pd.to_numeric(
            first_existing(df, value_candidates), errors="coerce"
        ).fillna(0)
        disc = pd.to_numeric(
            first_existing(df, amt_candidates), errors="coerce"
        ).fillna(0)
        denom = val + disc
        pct_series = pd.Series(
            np.where(denom > 0, (disc / denom) * 100.0, 0.0), index=df.index
        )

    pct_series = pct_series.fillna(0.0)
    pct_series[pct_series < 0] = 0.0
    pct_series[pct_series >= float(GRATIS_THRESHOLD)] = 100.0
    pct_series = pct_series.round(2)


def compute_eff_discount_pct(
    data: pd.DataFrame | pd.Series,
) -> pd.Series | Decimal:
    """Effective discount percentage per row.

    The helper previously operated on an entire ``DataFrame`` and returned a
    ``Series``.  Some call sites now pass a single row (``Series``) – for
    example when using ``DataFrame.apply``.  To keep backwards compatibility we
    accept either input: a DataFrame yields a ``Series`` while a single row
    returns a ``Decimal``.
    """
    # Normalise input to a DataFrame for unified processing
    is_series = isinstance(data, pd.Series)
    df = data.to_frame().T if is_series else data

    disc = pd.to_numeric(
        df.get("rabata", pd.Series(index=df.index, dtype=float)),
        errors="coerce",
    )
    net = pd.to_numeric(
        df.get("vrednost", pd.Series(index=df.index, dtype=float)),
        errors="coerce",
    )
    denom = net.fillna(0) + disc.fillna(0)
    pct = pd.Series(
        np.where(denom > 0, (disc.fillna(0) / denom) * 100.0, np.nan),
        index=df.index,
    )
    for name in ("Rabat (%)", "rabat", "rabat_pct"):
        if name in df.columns:
            pct = pct.fillna(pd.to_numeric(df[name], errors="coerce"))
            break
    pct = pct.fillna(0.0)
    pct[pct >= 99.5 - 1e-9] = 100.0
    pct = pct.round(2)

    def _to_dec(x: float) -> Decimal:
        try:
            return Decimal(str(x)).quantize(
                Decimal("0.00"), rounding=ROUND_HALF_UP
            )
        except Exception:
            return Decimal("0.00")

    pct = pct.apply(_to_dec)
    return pct.iloc[0] if is_series else pct


def _to_dec(x):
    if x is None:
        return None
    try:
        return x if isinstance(x, Decimal) else Decimal(str(x))
    except (InvalidOperation, ValueError, TypeError):
        return None


def _q2(x: Decimal | None) -> Decimal | None:
    if x is None:
        return None
    return x.quantize(DEC2, rounding=ROUND_HALF_UP)


def compute_eff_discount_pct_robust(df: pd.DataFrame) -> pd.Series:
    pct = None
    # 1) najprej poskusi že podane odstotke (dodaj še rabata_pct, rabat %)
    for c in [
        "eff_discount_pct",
        "Rabat (%)",
        "rabat %",
        "rabat_pct",
        "rabata_pct",
        "discount_pct",
        "line_pct_discount",
    ]:
        if c in df.columns:
            pct = df[c].map(_to_dec).map(_q2)
            break
    if pct is None:
        # 2) kandidati za neto, rabat in bruto
        net = None
        for c in NET_CANDIDATES:
            if c in df.columns:
                net = df[c].map(_to_dec)
                break
        # 3) znesek rabata
        disc = None
        for c in DISC_CANDIDATES:
            if c in df.columns:
                disc = df[c].map(_to_dec)
                break
        gross = None
        for c in GROSS_CANDIDATES:
            if c in df.columns:
                gross = df[c].map(_to_dec)
                break
        # ➊ če imamo bruto in neto → (gross - net) / gross
        if gross is not None and net is not None:
            pct = pd.Series(
                [
                    (
                        None
                        if (g is None or g == 0 or n is None)
                        else ((g - n) * Decimal(100)) / g
                    )
                    for g, n in zip(gross, net)
                ],
                index=df.index,
                dtype=object,
            )
        # ➋ sicer probaj net + rabat → rabat / (net + rabat)
        elif net is not None and disc is not None:
            pct = pd.Series(
                [
                    (
                        None
                        if (
                            (n is None and d is None)
                            or (((n or Decimal(0)) + (d or Decimal(0))) == 0)
                        )
                        else (d * Decimal(100))
                        / ((n or Decimal(0)) + (d or Decimal(0)))
                    )
                    for n, d in zip(net, disc)
                ],
                index=df.index,
                dtype=object,
            )
        # ➌ ali gross + rabat → rabat / gross
        elif gross is not None and disc is not None:
            pct = pd.Series(
                [
                    (
                        None
                        if (g is None or g == 0 or d is None)
                        else (d * Decimal(100)) / g
                    )
                    for g, d in zip(gross, disc)
                ],
                index=df.index,
                dtype=object,
            )
        else:
            pct = pd.Series([None] * len(df), index=df.index, dtype=object)
        pct = pct.map(_q2)

    def _norm(p):
        try:
            d = _to_dec(p)
        except Exception:
            return Decimal("0.00")
        if d is None:
            return Decimal("0.00")
        try:
            if hasattr(d, "is_nan") and d.is_nan():
                return Decimal("0.00")
        except Exception:
            return Decimal("0.00")
        try:
            if d < 0:
                return Decimal("0.00")
            if d >= Decimal("99.5"):
                return Decimal("100.00")
            if d > 100:
                return Decimal("100.00")
        except Exception:
            return Decimal("0.00")
        return _q2(d)

    return pct.map(_norm).astype(object)


def ensure_eff_discount_col(
    df: pd.DataFrame, col_name: str = "eff_discount_pct"
) -> pd.DataFrame:
    eff = compute_eff_discount_pct_robust(df)
    df[col_name] = eff.astype(object)
    return df<|MERGE_RESOLUTION|>--- conflicted
+++ resolved
@@ -506,10 +506,7 @@
             lambda x: -to_dec(x) if to_dec(x) < 0 else Decimal("0")
         )
         existing_numeric.append("vrnjeno")
-<<<<<<< HEAD
-=======
-
->>>>>>> cc050232
+
 
     # ➊ Minimalni identitetni ključ
     base_keys = [
