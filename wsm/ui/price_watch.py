--- conflicted
+++ resolved
@@ -14,22 +14,15 @@
 
 def launch_price_watch(suppliers: Path | str = Path("links")) -> None:
     """Launch the price watch window."""
-<<<<<<< HEAD
     suppliers_dir = Path(suppliers)
-=======
-    suppliers = Path(suppliers)
->>>>>>> 3cb4551b
+
     root = tk.Tk()
     root.title("Spremljanje cen")
     root.geometry("500x400")
 
-<<<<<<< HEAD
     suppliers_map = _load_supplier_map(suppliers_dir)
     supplier_codes = sorted(suppliers_map)
-=======
-    suppliers = _load_supplier_map(suppliers)
-    supplier_codes = sorted(suppliers)
->>>>>>> 3cb4551b
+
 
     combo_values = [f"{c} - {suppliers_map[c]['ime']}" for c in supplier_codes]
     if combo_values:
@@ -55,11 +48,8 @@
         code = sel.split(" - ")[0]
         name = suppliers_map.get(code, {}).get("ime", code)
         safe_name = sanitize_folder_name(name)
-<<<<<<< HEAD
         hist_path = suppliers_dir / safe_name / "price_history.xlsx"
-=======
-        hist_path = suppliers / safe_name / "price_history.xlsx"
->>>>>>> 3cb4551b
+
         listbox.delete(0, tk.END)
         item_data.clear()
         if not hist_path.exists():
