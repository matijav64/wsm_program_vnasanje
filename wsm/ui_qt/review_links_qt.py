"""PyQt alternative for :mod:`wsm.ui.review.gui`.

This module provides the ``review_links_qt`` function with an interface
similar to the Tkinter version.  The GUI is simplified but keeps the
same workflow: edit WSM names for each invoice line, review the
summary and save the links to ``links_file`` using the same helper
functions as the original implementation.
"""

from __future__ import annotations

from decimal import Decimal, ROUND_HALF_UP
from pathlib import Path
import logging
import sys

import pandas as pd

try:
    from PyQt5 import QtCore, QtGui, QtWidgets  # type: ignore
except Exception as exc:  # pragma: no cover - optional dependency
    raise ImportError("PyQt5 is required for the Qt GUI") from exc

from wsm.constants import PRICE_DIFF_THRESHOLD
from wsm.ui.review.helpers import (
    _fmt,
    _norm_unit,
    _split_totals,
    _apply_price_warning,
)
from wsm.ui.review.io import _save_and_close, _load_supplier_map
from wsm.utils import short_supplier_name

log = logging.getLogger(__name__)


class _WsmDelegate(QtWidgets.QStyledItemDelegate):
    """Delegate with a completer for the WSM name column."""

    def __init__(
        self,
        names: list[str],
        name_to_code: dict[str, str],
        code_col: int,
        parent=None,
    ):
        super().__init__(parent)
        self._names = names
        self._name_to_code = name_to_code
        self._code_col = code_col

    def createEditor(self, parent, option, index):  # noqa: D401 - Qt signature
        editor = QtWidgets.QLineEdit(parent)
        comp = QtWidgets.QCompleter(self._names, editor)
        comp.setCaseSensitivity(QtCore.Qt.CaseInsensitive)
        editor.setCompleter(comp)
        return editor

    def setEditorData(self, editor, index):  # noqa: D401 - Qt signature
        text = index.data(QtCore.Qt.EditRole) or ""
        editor.setText(str(text))

    def setModelData(self, editor, model, index):  # noqa: D401 - Qt signature
        text = editor.text()
        model.setData(index, text)
        code = self._name_to_code.get(text) or ""
        model.setData(model.index(index.row(), self._code_col), code)


def review_links_qt(
    df: pd.DataFrame,
    wsm_df: pd.DataFrame,
    links_file: Path,
    invoice_total: Decimal,
    invoice_path: Path | None = None,
    price_warn_pct: float | int | Decimal | None = None,
) -> pd.DataFrame:
    """Interactively map supplier invoice rows to WSM items using PyQt."""

    df = df.copy()
    price_warn_threshold = (
        Decimal(str(price_warn_pct))
        if price_warn_pct is not None
        else PRICE_DIFF_THRESHOLD
    )

    supplier_code = links_file.stem.split("_")[0]
    suppliers_file = links_file.parent.parent
    sup_map = _load_supplier_map(suppliers_file)
    supplier_info = sup_map.get(supplier_code, {})
    supplier_name = short_supplier_name(
        supplier_info.get("ime", supplier_code)
    )
    supplier_vat = supplier_info.get("vat")

    df_doc = df[df["sifra_dobavitelja"] == "_DOC_"]
    doc_discount_raw = df_doc["vrednost"].sum()
    doc_discount = (
        doc_discount_raw
        if isinstance(doc_discount_raw, Decimal)
        else Decimal(str(doc_discount_raw))
    )
    df = df[df["sifra_dobavitelja"] != "_DOC_"].reset_index(drop=True)

    df["cena_pred_rabatom"] = df.apply(
        lambda r: (
            (r["vrednost"] + r["rabata"]) / r["kolicina"]
            if r["kolicina"]
            else Decimal("0")
        ),
        axis=1,
    )
    df["cena_po_rabatu"] = df.apply(
        lambda r: (
            r["vrednost"] / r["kolicina"] if r["kolicina"] else Decimal("0")
        ),
        axis=1,
    )
    for _c in ("vrednost", "rabata"):
        df[_c] = df[_c].apply(
            lambda x: x if isinstance(x, Decimal) else Decimal(str(x))
        )
    df["rabata_pct"] = df.apply(
        lambda r: (
            (
                r["rabata"] / (r["vrednost"] + r["rabata"]) * Decimal("100")
            ).quantize(Decimal("0.01"), ROUND_HALF_UP)
<<<<<<< HEAD
            if r["vrednost"] != 0 and (r["vrednost"] + r["rabata"]) != 0
=======
            if (r["vrednost"] + r["rabata"]) != 0
>>>>>>> e28429d1
            else Decimal("0")
        ),
        axis=1,
    )
    df["total_net"] = df["vrednost"]
    df["is_gratis"] = df["rabata_pct"] >= Decimal("99.9")
    df["kolicina_norm"], df["enota_norm"] = zip(
        *[
            _norm_unit(Decimal(str(q)), u, n, vat, code)
            for q, u, n, vat, code in zip(
                df["kolicina"],
                df["enota"],
                df["naziv"],
                df["ddv_stopnja"],
                df.get("sifra_artikla"),
            )
        ]
    )
    # Keep ``kolicina_norm`` as ``Decimal`` to avoid losing precision in
    # subsequent calculations and when saving the file. Previously the column
    # was cast to ``float`` which could introduce rounding errors.

    app = QtWidgets.QApplication.instance() or QtWidgets.QApplication(sys.argv)
    win = QtWidgets.QMainWindow()
    win.setWindowTitle(f"Ročna revizija – {supplier_name}")
    central = QtWidgets.QWidget()
    layout = QtWidgets.QVBoxLayout(central)
    win.setCentralWidget(central)

    header = QtWidgets.QLabel(f"Dobavitelj: {supplier_name}")
    layout.addWidget(header)

    cols = [
        "naziv",
        "kolicina_norm",
        "enota_norm",
        "rabata_pct",
        "cena_pred_rabatom",
        "cena_po_rabatu",
        "total_net",
        "wsm_naziv",
        "wsm_sifra",
    ]
    table = QtWidgets.QTableWidget(len(df), len(cols))
    table.setHorizontalHeaderLabels(
        [
            "Naziv",
            "Količina",
            "Enota",
            "Rabat %",
            "Net. pred rab.",
            "Net. po rab.",
            "Skupna neto",
            "WSM naziv",
            "WSM šifra",
        ]
    )
    layout.addWidget(table)
    name_to_code = dict(zip(wsm_df["wsm_naziv"], wsm_df["wsm_sifra"]))
    names = list(name_to_code.keys())
    delegate = _WsmDelegate(names, name_to_code, cols.index("wsm_sifra"))
    table.setItemDelegateForColumn(cols.index("wsm_naziv"), delegate)

    for row, r in df.iterrows():
        values = [
            r["naziv"],
            _fmt(r["kolicina_norm"]),
            r["enota_norm"],
            _fmt(r["rabata_pct"]),
            _fmt(r["cena_pred_rabatom"]),
            _fmt(r["cena_po_rabatu"]),
            _fmt(r["total_net"]),
            r.get("wsm_naziv", ""),
            r.get("wsm_sifra", ""),
        ]
        for col, val in enumerate(values):
            item = QtWidgets.QTableWidgetItem(str(val))
            if col != cols.index("wsm_naziv"):
                item.setFlags(item.flags() & ~QtCore.Qt.ItemIsEditable)
            table.setItem(row, col, item)
        # price warning coloring
        try:
            from wsm.utils import load_last_price

            label = f"{r['sifra_dobavitelja']} - {r['naziv']}"
            prev_price = load_last_price(label, suppliers_file)
        except Exception:  # pragma: no cover - ignore IO errors
            prev_price = None
        warn, _ = _apply_price_warning(
            r["cena_po_rabatu"],
            prev_price,
            threshold=price_warn_threshold,
        )
        item = table.item(row, cols.index("cena_po_rabatu"))
        item.setBackground(QtGui.QColor("orange") if warn else QtGui.QBrush())

    summary = QtWidgets.QTableWidget()
    layout.addWidget(summary)
    total_label = QtWidgets.QLabel()
    layout.addWidget(total_label)

    def update_summary() -> None:
        for i in range(summary.rowCount()):
            summary.removeRow(0)
        required = {
            "wsm_sifra",
            "vrednost",
            "rabata",
            "kolicina_norm",
            "rabata_pct",
        }
        if required.issubset(df.columns):
            summary_df = (
                df[df["wsm_sifra"].notna()]
                .groupby(["wsm_sifra", "rabata_pct"])
                .agg(
                    {
                        "vrednost": "sum",
                        "rabata": "sum",
                        "kolicina_norm": "sum",
                    }
                )
                .reset_index()
            )
            summary_df["neto_brez_popusta"] = (
                summary_df["vrednost"] + summary_df["rabata"]
            )
            summary_df["wsm_naziv"] = summary_df["wsm_sifra"].map(
                wsm_df.set_index("wsm_sifra")["wsm_naziv"]
            )
            summary.setColumnCount(6)
            summary.setHorizontalHeaderLabels(
                [
                    "WSM šifra",
                    "WSM naziv",
                    "Količina",
                    "Znesek",
                    "Rabat %",
                    "Neto po rabatu",
                ]
            )
            summary.setRowCount(len(summary_df))
            for r_i, sr in summary_df.iterrows():
                vals = [
                    sr["wsm_sifra"],
                    sr["wsm_naziv"],
                    _fmt(sr["kolicina_norm"]),
                    _fmt(sr["neto_brez_popusta"]),
                    _fmt(sr["rabata_pct"]),
                    _fmt(sr["vrednost"]),
                ]
                for c_i, v in enumerate(vals):
                    summary.setItem(
                        r_i, c_i, QtWidgets.QTableWidgetItem(str(v))
                    )

        net_raw = df["total_net"].sum()
        vat_raw = df["ddv"].sum()
        net_val = (
            Decimal(str(net_raw))
            if not isinstance(net_raw, Decimal)
            else net_raw
        )
        vat_val = (
            Decimal(str(vat_raw))
            if not isinstance(vat_raw, Decimal)
            else vat_raw
        )
        vat_rate = vat_val / net_val if net_val else Decimal("0")
        net, vat, gross = _split_totals(df, doc_discount, vat_rate)
        total_label.setText(
            f"Neto:   {net:,.2f} €\n"
            f"DDV:    {vat:,.2f} €\n"
            f"Skupaj: {gross:,.2f} €"
        )

    update_summary()

    btn_layout = QtWidgets.QHBoxLayout()
    layout.addLayout(btn_layout)
    save_btn = QtWidgets.QPushButton("Shrani & zapri")
    exit_btn = QtWidgets.QPushButton("Izhod")
    btn_layout.addWidget(save_btn)
    btn_layout.addWidget(exit_btn)

    def gather_df() -> pd.DataFrame:
        for row in range(table.rowCount()):
            df.at[row, "wsm_naziv"] = (
                table.item(row, cols.index("wsm_naziv")).text().strip()
                or pd.NA
            )
            code = table.item(row, cols.index("wsm_sifra")).text().strip()
            df.at[row, "wsm_sifra"] = code or pd.NA
            df.at[row, "dobavitelj"] = supplier_name
        return pd.concat([df, df_doc], ignore_index=True)

    def on_save() -> None:
        new_df = gather_df()
        _save_and_close(
            new_df,
            pd.DataFrame(),
            wsm_df,
            links_file,
            win,
            supplier_name,
            supplier_code,
            sup_map,
            suppliers_file,
            invoice_path=invoice_path,
            vat=supplier_vat,
        )

    def on_exit() -> None:
        win.close()

    save_btn.clicked.connect(on_save)
    exit_btn.clicked.connect(on_exit)

    win.show()
    app.exec_()

    return gather_df()<|MERGE_RESOLUTION|>--- conflicted
+++ resolved
@@ -125,11 +125,8 @@
             (
                 r["rabata"] / (r["vrednost"] + r["rabata"]) * Decimal("100")
             ).quantize(Decimal("0.01"), ROUND_HALF_UP)
-<<<<<<< HEAD
             if r["vrednost"] != 0 and (r["vrednost"] + r["rabata"]) != 0
-=======
-            if (r["vrednost"] + r["rabata"]) != 0
->>>>>>> e28429d1
+
             else Decimal("0")
         ),
         axis=1,
