"""Entry point for launching WSM in GUI mode or as CLI."""
from __future__ import annotations

import logging
import sys
from pathlib import Path

import pandas as pd
from decimal import Decimal
import tkinter as tk
from tkinter import filedialog, messagebox

from wsm.cli import main as cli_main
from wsm.analyze import analyze_invoice
from wsm.parsing.pdf import parse_pdf
from wsm.ui.review_links import review_links

logging.basicConfig(level=logging.INFO)


def _select_invoice() -> Path | None:
    """Open a file dialog and return the chosen path."""
    root = tk.Tk()
    root.withdraw()
    file_path = filedialog.askopenfilename(
        title="Izberite e-račun",
        filetypes=[("e-računi", "*.xml *.pdf"), ("XML", "*.xml"), ("PDF", "*.pdf")],
    )
    root.destroy()
    return Path(file_path) if file_path else None


def _open_gui(invoice_path: Path) -> None:
    """Parse invoice and launch the review GUI."""
    try:
        if invoice_path.suffix.lower() == ".xml":
            df, total, _ = analyze_invoice(str(invoice_path))
<<<<<<< HEAD
            if "rabata" in df.columns:
                df["rabata"] = df["rabata"].fillna(Decimal("0"))
            else:
                df["rabata"] = Decimal("0")
=======
>>>>>>> 1d35adf3
        elif invoice_path.suffix.lower() == ".pdf":
            df = parse_pdf(str(invoice_path))
            if "rabata" not in df.columns:
                df["rabata"] = Decimal("0")
            total = df["vrednost"].sum()
        else:
            messagebox.showerror("Napaka", f"Nepodprta datoteka: {invoice_path}")
            return
    except Exception as exc:
        messagebox.showerror("Napaka", str(exc))
        return

    supplier_code = df["sifra_dobavitelja"].iloc[0] if not df.empty else "unknown"
    links_dir = Path("links")
    links_dir.mkdir(exist_ok=True)
    links_file = links_dir / f"{supplier_code}_povezave.xlsx"

    # WSM codes are optional; start with an empty table
    wsm_df = pd.DataFrame(columns=["wsm_sifra", "wsm_naziv"])
    review_links(df, wsm_df, links_file, total)


def main() -> None:
    if len(sys.argv) > 1:
        cli_main()
    else:
        invoice = _select_invoice()
        if invoice:
            _open_gui(invoice)


if __name__ == "__main__":
    main()<|MERGE_RESOLUTION|>--- conflicted
+++ resolved
@@ -35,13 +35,12 @@
     try:
         if invoice_path.suffix.lower() == ".xml":
             df, total, _ = analyze_invoice(str(invoice_path))
-<<<<<<< HEAD
+
             if "rabata" in df.columns:
                 df["rabata"] = df["rabata"].fillna(Decimal("0"))
             else:
                 df["rabata"] = Decimal("0")
-=======
->>>>>>> 1d35adf3
+
         elif invoice_path.suffix.lower() == ".pdf":
             df = parse_pdf(str(invoice_path))
             if "rabata" not in df.columns:
