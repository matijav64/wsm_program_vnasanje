from decimal import Decimal
from pathlib import Path

from wsm import analyze
from wsm.parsing.eslog import extract_header_net
from tests.test_parse_eslog_document_discount import _compute_doc_discount


def test_analyze_invoice_merges_duplicates():
    path = Path("tests/CUSTOMERINVOICES_2025-04-01T14-29-47_2081078.xml")
    df, total, ok = analyze.analyze_invoice(path)
    expected_discount = -_compute_doc_discount(path)

    # Item 54490086 appears three times with the same discount; should be merged
    row = df[(df["sifra_artikla"] == "54490086") & (df["rabata_pct"] == Decimal("4.99"))].iloc[0]
    assert row["kolicina"] == Decimal("72.00")
    assert row["vrednost"] == Decimal("50.25")

    # Another repeated item with weight normalization
    row2 = df[(df["sifra_artikla"] == "5998710960798") & (df["rabata_pct"] == Decimal("5.04"))].iloc[0]
    assert row2["kolicina"] == Decimal("3.200")
    assert row2["vrednost"] == Decimal("23.76")

    # Ensure rebate column exists and is filled
    assert "rabata" in df.columns
    assert df["rabata"].isna().sum() == 0

    assert total == extract_header_net(path)
<<<<<<< HEAD
=======
    doc_row = df[df["sifra_dobavitelja"] == "_DOC_"].iloc[0]
    assert doc_row["vrednost"] == expected_discount
>>>>>>> 6294a35c
    assert not ok<|MERGE_RESOLUTION|>--- conflicted
+++ resolved
@@ -26,9 +26,5 @@
     assert df["rabata"].isna().sum() == 0
 
     assert total == extract_header_net(path)
-<<<<<<< HEAD
-=======
     doc_row = df[df["sifra_dobavitelja"] == "_DOC_"].iloc[0]
-    assert doc_row["vrednost"] == expected_discount
->>>>>>> 6294a35c
-    assert not ok+    assert doc_row["vrednost"] == expected_discount