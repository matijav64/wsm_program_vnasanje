from wsm.parsing.eslog import parse_invoice
from pathlib import Path


def test_missing_unit_defaults_to_kos(tmp_path):
    xml = tmp_path / "inv.xml"
    xml.write_text("""<?xml version="1.0"?>
    <Racun>
      <Postavka>
        <Naziv>ORZOESPRESSO 25 kos</Naziv>
        <Kolicina>1</Kolicina>
        <Cena>7.2</Cena>
      </Postavka>
    </Racun>""")
<<<<<<< HEAD
    df, _, ok = parse_invoice(xml)
    assert df.loc[0, "enota"] == "kos"
    assert ok
=======
    df, _, _ = parse_invoice(xml)
    assert df.loc[0, "enota"] == "kos"
>>>>>>> 6294a35c
<|MERGE_RESOLUTION|>--- conflicted
+++ resolved
@@ -12,11 +12,7 @@
         <Cena>7.2</Cena>
       </Postavka>
     </Racun>""")
-<<<<<<< HEAD
-    df, _, ok = parse_invoice(xml)
-    assert df.loc[0, "enota"] == "kos"
-    assert ok
-=======
+
     df, _, _ = parse_invoice(xml)
     assert df.loc[0, "enota"] == "kos"
->>>>>>> 6294a35c
+    assert ok