from decimal import Decimal
from pathlib import Path

from wsm.parsing.eslog import parse_eslog_invoice


def _calc_unlinked_total(xml_path: Path) -> Decimal:
<<<<<<< HEAD
    df, ok = parse_eslog_invoice(xml_path)
    invoice_total = extract_header_net(xml_path)
    df_doc = df[df["sifra_dobavitelja"] == "_DOC_"].copy()
    doc_discount_total = df_doc["vrednost"].sum()
=======
    df = parse_eslog_invoice(xml_path, {})
>>>>>>> 6294a35c
    df = df[df["sifra_dobavitelja"] != "_DOC_"].copy()
    df["total_net"] = df["vrednost"]



    # all lines linked
    df["wsm_sifra"] = "X"
    unlinked_total = df[df["wsm_sifra"].isna()]["total_net"].sum()
    assert ok
    return unlinked_total


def test_unlinked_total_zero_when_all_lines_linked():
    xml = Path("tests/PR5707-Slika2.XML")
    assert _calc_unlinked_total(xml) == Decimal("0")<|MERGE_RESOLUTION|>--- conflicted
+++ resolved
@@ -5,14 +5,7 @@
 
 
 def _calc_unlinked_total(xml_path: Path) -> Decimal:
-<<<<<<< HEAD
-    df, ok = parse_eslog_invoice(xml_path)
-    invoice_total = extract_header_net(xml_path)
-    df_doc = df[df["sifra_dobavitelja"] == "_DOC_"].copy()
-    doc_discount_total = df_doc["vrednost"].sum()
-=======
     df = parse_eslog_invoice(xml_path, {})
->>>>>>> 6294a35c
     df = df[df["sifra_dobavitelja"] != "_DOC_"].copy()
     df["total_net"] = df["vrednost"]
 
