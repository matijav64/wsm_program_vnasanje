<<<<<<< HEAD
=======
import json
>>>>>>> cb9a0066
from pathlib import Path
from wsm.ui.review_links import _load_supplier_map
from wsm.utils import sanitize_folder_name


def test_load_supplier_map_folder_name(tmp_path: Path):
    links_dir = tmp_path / "links"
    links_dir.mkdir()
    sup_folder = links_dir / "Acme Test"
    sup_folder.mkdir()

    result = _load_supplier_map(links_dir)
    code = sanitize_folder_name("Acme Test")
    assert code in result
    assert result[code]["ime"] == "Acme Test"<|MERGE_RESOLUTION|>--- conflicted
+++ resolved
@@ -1,7 +1,4 @@
-<<<<<<< HEAD
-=======
-import json
->>>>>>> cb9a0066
+
 from pathlib import Path
 from wsm.ui.review_links import _load_supplier_map
 from wsm.utils import sanitize_folder_name
