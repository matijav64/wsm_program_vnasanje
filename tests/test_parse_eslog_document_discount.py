--- conflicted
+++ resolved
@@ -121,9 +121,6 @@
     header_total = extract_header_net(xml_path)
 
     assert (line_total + doc_value).quantize(Decimal("0.01")) == header_total
-<<<<<<< HEAD
-    assert ok
-=======
 
 
 def test_parse_eslog_invoice_handles_moa_176():
@@ -193,5 +190,4 @@
     doc_row = df[df["sifra_dobavitelja"] == "_DOC_"].iloc[0]
 
     assert doc_row["vrednost"] == Decimal("-2.00")
-    assert doc_row["rabata_pct"] == Decimal("100.00")
->>>>>>> 6294a35c
+    assert doc_row["rabata_pct"] == Decimal("100.00")