from decimal import Decimal
from pathlib import Path

from lxml import etree as LET

from wsm.parsing.eslog import (
    extract_header_net,
    parse_eslog_invoice,
    parse_invoice_totals,
)



def test_extract_header_net_falls_back_to_moa_79(tmp_path):
    xml = (
        "<Invoice xmlns='urn:eslog:2.00'>"
        "  <M_INVOIC>"
        "    <G_SG50>"
        "      <S_MOA><C_C516><D_5025>79</D_5025><D_5004>45.67</D_5004></C_C516></S_MOA>"
        "    </G_SG50>"
        "  </M_INVOIC>"
        "</Invoice>"
    )
    xml_path = tmp_path / "moa79.xml"
    xml_path.write_text(xml)
    assert extract_header_net(xml_path) == Decimal("45.67")


def test_extract_header_net_handles_doc_discount(tmp_path):
    xml = (
        "<Invoice xmlns='urn:eslog:2.00'>"
        "  <M_INVOIC>"
        "    <G_SG50>"
        "      <S_MOA><C_C516><D_5025>203</D_5025><D_5004>100</D_5004></C_C516></S_MOA>"
        "      <S_ALC><D_5463>A</D_5463></S_ALC>"
        "      <S_MOA><C_C516><D_5025>204</D_5025><D_5004>-5</D_5004></C_C516></S_MOA>"
        "    </G_SG50>"
        "  </M_INVOIC>"
        "</Invoice>"
    )
    path = tmp_path / "disc.xml"
    path.write_text(xml)
    assert extract_header_net(path) == Decimal("95.00")


def test_extract_header_net_handles_doc_charge(tmp_path):
    xml = (
        "<Invoice xmlns='urn:eslog:2.00'>"
        "  <M_INVOIC>"
        "    <G_SG50>"
        "      <S_MOA><C_C516><D_5025>203</D_5025><D_5004>100</D_5004></C_C516></S_MOA>"
        "      <S_ALC><D_5463>A</D_5463></S_ALC>"
        "      <S_MOA><C_C516><D_5025>504</D_5025><D_5004>5</D_5004></C_C516></S_MOA>"
        "    </G_SG50>"
        "  </M_INVOIC>"
        "</Invoice>"
    )
    path = tmp_path / "charge.xml"
    path.write_text(xml)
    assert extract_header_net(path) == Decimal("105.00")


def test_extract_header_net_prefers_best_header_match(tmp_path):
    xml = (
        "<Invoice xmlns='urn:eslog:2.00'>"
        "  <M_INVOIC>"
        "    <G_SG26>"
        "      <S_LIN><C_C212><D_7140>1</D_7140></C_C212></S_LIN>"
        "      <G_SG27>"
        "        <S_MOA><C_C516><D_5025>203</D_5025><D_5004>50.01</D_5004></C_C516></S_MOA>"
        "      </G_SG27>"
        "    </G_SG26>"
        "    <G_SG26>"
        "      <S_LIN><C_C212><D_7140>2</D_7140></C_C212></S_LIN>"
        "      <G_SG27>"
        "        <S_MOA><C_C516><D_5025>203</D_5025><D_5004>50.01</D_5004></C_C516></S_MOA>"
        "      </G_SG27>"
        "    </G_SG26>"
        "    <G_SG50>"
        "      <S_MOA><C_C516><D_5025>389</D_5025><D_5004>100.00</D_5004></C_C516></S_MOA>"
        "    </G_SG50>"
        "    <G_SG50>"
        "      <S_MOA><C_C516><D_5025>79</D_5025><D_5004>100.02</D_5004></C_C516></S_MOA>"
        "    </G_SG50>"
        "  </M_INVOIC>"
        "</Invoice>"
    )
    path = tmp_path / "moa_mismatch.xml"
    path.write_text(xml)
    assert extract_header_net(path) == Decimal("100.02")


def test_extract_header_net_prefers_gross_match_when_available(tmp_path):
    xml = (
        "<Invoice xmlns='urn:eslog:2.00'>"
        "  <M_INVOIC>"
        "    <G_SG26>"
        "      <S_LIN><C_C212><D_7140>1</D_7140></C_C212></S_LIN>"
        "      <G_SG27>"
        "        <S_MOA><C_C516><D_5025>203</D_5025><D_5004>50.01</D_5004></C_C516></S_MOA>"
        "      </G_SG27>"
        "    </G_SG26>"
        "    <G_SG26>"
        "      <S_LIN><C_C212><D_7140>2</D_7140></C_C212></S_LIN>"
        "      <G_SG27>"
        "        <S_MOA><C_C516><D_5025>203</D_5025><D_5004>50.01</D_5004></C_C516></S_MOA>"
        "      </G_SG27>"
        "    </G_SG26>"
        "    <G_SG50>"
        "      <S_MOA><C_C516><D_5025>389</D_5025><D_5004>100.00</D_5004></C_C516></S_MOA>"
        "    </G_SG50>"
        "    <G_SG50>"
        "      <S_MOA><C_C516><D_5025>79</D_5025><D_5004>100.02</D_5004></C_C516></S_MOA>"
        "    </G_SG50>"
        "    <G_SG50>"
        "      <S_MOA><C_C516><D_5025>9</D_5025><D_5004>109.00</D_5004></C_C516></S_MOA>"
        "    </G_SG50>"
        "    <G_SG52>"
        "      <S_MOA><C_C516><D_5025>124</D_5025><D_5004>9.00</D_5004></C_C516></S_MOA>"
        "    </G_SG52>"
        "  </M_INVOIC>"
        "</Invoice>"
    )
    path = tmp_path / "moa_with_gross.xml"
    path.write_text(xml)
    assert extract_header_net(path) == Decimal("100.00")


def test_parse_eslog_invoice_trusts_consistent_header_totals(tmp_path):
    xml = (
        "<Invoice xmlns='urn:eslog:2.00'>"
        "  <M_INVOIC>"
        "    <G_SG26>"
        "      <S_LIN><D_1082>1</D_1082></S_LIN>"
        "      <S_QTY><C_C186><D_6063>47</D_6063><D_6060>1.00</D_6060><D_6411>PCE</D_6411></C_C186></S_QTY>"
        "      <G_SG27>"
        "        <S_MOA><C_C516><D_5025>203</D_5025><D_5004>50.01</D_5004></C_C516></S_MOA>"
        "      </G_SG27>"
        "      <G_SG34>"
        "        <S_TAX><C_C241><D_5153>VAT</D_5153></C_C241></S_TAX>"
        "        <S_MOA><C_C516><D_5025>124</D_5025><D_5004>4.50</D_5004></C_C516></S_MOA>"
        "        <S_MOA><C_C516><D_5025>125</D_5025><D_5004>50.01</D_5004></C_C516></S_MOA>"
        "      </G_SG34>"
        "    </G_SG26>"
        "    <G_SG26>"
        "      <S_LIN><D_1082>2</D_1082></S_LIN>"
        "      <S_QTY><C_C186><D_6063>47</D_6063><D_6060>1.00</D_6060><D_6411>PCE</D_6411></C_C186></S_QTY>"
        "      <G_SG27>"
        "        <S_MOA><C_C516><D_5025>203</D_5025><D_5004>50.01</D_5004></C_C516></S_MOA>"
        "      </G_SG27>"
        "      <G_SG34>"
        "        <S_TAX><C_C241><D_5153>VAT</D_5153></C_C241></S_TAX>"
        "        <S_MOA><C_C516><D_5025>124</D_5025><D_5004>4.50</D_5004></C_C516></S_MOA>"
        "        <S_MOA><C_C516><D_5025>125</D_5025><D_5004>50.01</D_5004></C_C516></S_MOA>"
        "      </G_SG34>"
        "    </G_SG26>"
        "    <G_SG50>"
        "      <S_MOA><C_C516><D_5025>389</D_5025><D_5004>100.00</D_5004></C_C516></S_MOA>"
        "    </G_SG50>"
        "    <G_SG50>"
        "      <S_MOA><C_C516><D_5025>79</D_5025><D_5004>100.02</D_5004></C_C516></S_MOA>"
        "    </G_SG50>"
        "    <G_SG50>"
        "      <S_MOA><C_C516><D_5025>9</D_5025><D_5004>109.00</D_5004></C_C516></S_MOA>"
        "    </G_SG50>"
        "    <G_SG52>"
        "      <S_MOA><C_C516><D_5025>124</D_5025><D_5004>9.00</D_5004></C_C516></S_MOA>"
        "      <S_MOA><C_C516><D_5025>125</D_5025><D_5004>100.00</D_5004></C_C516></S_MOA>"
        "    </G_SG52>"
        "  </M_INVOIC>"
        "</Invoice>"
    )
    path = tmp_path / "header_totals.xml"
    path.write_text(xml)

    df, ok = parse_eslog_invoice(path)

    assert ok
    assert not df.attrs.get("gross_mismatch", False)
    assert df.attrs["gross_calc"] == Decimal("109.00")


def test_parse_eslog_invoice_prefers_header_gross_without_header_vat(tmp_path):
    xml = (
        "<Invoice xmlns='urn:eslog:2.00'>"
        "  <M_INVOIC>"
        "    <G_SG26>"
        "      <S_LIN><D_1082>1</D_1082></S_LIN>"
        "      <S_QTY><C_C186><D_6063>47</D_6063><D_6060>1.00</D_6060><D_6411>PCE</D_6411></C_C186></S_QTY>"
        "      <G_SG27>"
        "        <S_MOA><C_C516><D_5025>203</D_5025><D_5004>50.00</D_5004></C_C516></S_MOA>"
        "      </G_SG27>"
        "      <G_SG34>"
        "        <S_TAX><C_C241><D_5153>VAT</D_5153></C_C241><C_C243><D_5278>22.00</D_5278></C_C243><D_5305>S</D_5305></S_TAX>"
        "        <TaxAmount>11.03</TaxAmount>"
        "        <S_MOA><C_C516><D_5025>125</D_5025><D_5004>50.00</D_5004></C_C516></S_MOA>"
        "      </G_SG34>"
        "    </G_SG26>"
        "    <G_SG26>"
        "      <S_LIN><D_1082>2</D_1082></S_LIN>"
        "      <S_QTY><C_C186><D_6063>47</D_6063><D_6060>1.00</D_6060><D_6411>PCE</D_6411></C_C186></S_QTY>"
        "      <G_SG27>"
        "        <S_MOA><C_C516><D_5025>203</D_5025><D_5004>50.00</D_5004></C_C516></S_MOA>"
        "      </G_SG27>"
        "      <G_SG34>"
        "        <S_TAX><C_C241><D_5153>VAT</D_5153></C_C241><C_C243><D_5278>22.00</D_5278></C_C243><D_5305>S</D_5305></S_TAX>"
        "        <TaxAmount>11.03</TaxAmount>"
        "        <S_MOA><C_C516><D_5025>125</D_5025><D_5004>50.00</D_5004></C_C516></S_MOA>"
        "      </G_SG34>"
        "    </G_SG26>"
        "    <G_SG50>"
        "      <S_MOA><C_C516><D_5025>9</D_5025><D_5004>122.00</D_5004></C_C516></S_MOA>"
        "    </G_SG50>"
        "    <G_SG52>"
        "      <S_MOA><C_C516><D_5025>125</D_5025><D_5004>100.00</D_5004></C_C516></S_MOA>"
        "    </G_SG52>"
        "  </M_INVOIC>"
        "</Invoice>"
    )
    path = tmp_path / "header_totals_no_vat.xml"
    path.write_text(xml)

    df, ok = parse_eslog_invoice(path)

    assert df["ddv"].sum() == Decimal("22.06")
    assert ok
    assert not df.attrs.get("gross_mismatch", False)
    assert df.attrs["gross_calc"] == Decimal("122.00")

    totals = parse_invoice_totals(LET.parse(str(path)))

    assert totals["net"] == Decimal("100.00")
    assert totals["vat"] == Decimal("22.00")
    assert totals["gross"] == Decimal("122.00")
    assert totals["mismatch"] is False


def test_parse_invoice_totals_prefers_header_vat_summary(tmp_path):
    xml = (
        "<Invoice xmlns='urn:eslog:2.00'>"
        "  <M_INVOIC>"
        "    <G_SG26>"
        "      <S_LIN><D_1082>1</D_1082></S_LIN>"
        "      <S_QTY><C_C186><D_6063>47</D_6063><D_6060>1.00</D_6060><D_6411>PCE</D_6411></C_C186></S_QTY>"
        "      <G_SG27>"
        "        <S_MOA><C_C516><D_5025>203</D_5025><D_5004>50.00</D_5004></C_C516></S_MOA>"
        "      </G_SG27>"
        "      <G_SG34>"
        "        <S_TAX><C_C241><D_5153>VAT</D_5153></C_C241><C_C243><D_5278>20.00</D_5278></C_C243><D_5305>S</D_5305></S_TAX>"
        "        <S_MOA><C_C516><D_5025>124</D_5025><D_5004>5.00</D_5004></C_C516></S_MOA>"
        "        <S_MOA><C_C516><D_5025>125</D_5025><D_5004>50.00</D_5004></C_C516></S_MOA>"
        "      </G_SG34>"
        "    </G_SG26>"
        "    <G_SG26>"
        "      <S_LIN><D_1082>2</D_1082></S_LIN>"
        "      <S_QTY><C_C186><D_6063>47</D_6063><D_6060>1.00</D_6060><D_6411>PCE</D_6411></C_C186></S_QTY>"
        "      <G_SG27>"
        "        <S_MOA><C_C516><D_5025>203</D_5025><D_5004>50.00</D_5004></C_C516></S_MOA>"
        "      </G_SG27>"
        "      <G_SG34>"
        "        <S_TAX><C_C241><D_5153>VAT</D_5153></C_C241><C_C243><D_5278>20.00</D_5278></C_C243><D_5305>S</D_5305></S_TAX>"
        "        <S_MOA><C_C516><D_5025>124</D_5025><D_5004>5.00</D_5004></C_C516></S_MOA>"
        "        <S_MOA><C_C516><D_5025>125</D_5025><D_5004>50.00</D_5004></C_C516></S_MOA>"
        "      </G_SG34>"
        "    </G_SG26>"
        "    <G_SG50>"
        "      <S_MOA><C_C516><D_5025>125</D_5025><D_5004>100.00</D_5004></C_C516></S_MOA>"
        "    </G_SG50>"
        "    <G_SG50>"
        "      <S_MOA><C_C516><D_5025>9</D_5025><D_5004>115.00</D_5004></C_C516></S_MOA>"
        "    </G_SG50>"
        "    <G_SG52>"
        "      <S_MOA><C_C516><D_5025>124</D_5025><D_5004>15.00</D_5004></C_C516></S_MOA>"
        "      <S_MOA><C_C516><D_5025>125</D_5025><D_5004>100.00</D_5004></C_C516></S_MOA>"
        "    </G_SG52>"
        "  </M_INVOIC>"
        "</Invoice>"
    )
    path = tmp_path / "header_vat_summary.xml"
    path.write_text(xml)

    tree = LET.parse(str(path))
    totals = parse_invoice_totals(tree)

    assert totals["net"] == Decimal("100.00")
    assert totals["vat"] == Decimal("15.00")
    assert totals["gross"] == Decimal("115.00")
    assert totals["mismatch"] is False


def test_parse_invoice_totals_trusts_header_net_without_moa124():
    xml = (
        "<Invoice xmlns='urn:eslog:2.00'>"
        "  <M_INVOIC>"
        "    <G_SG26>"
        "      <S_LIN><D_1082>1</D_1082></S_LIN>"
        "      <S_QTY><C_C186><D_6063>47</D_6063><D_6060>1.00</D_6060><D_6411>PCE</D_6411></C_C186></S_QTY>"
        "      <G_SG27>"
        "        <S_MOA><C_C516><D_5025>203</D_5025><D_5004>50.02</D_5004></C_C516></S_MOA>"
        "      </G_SG27>"
        "      <G_SG34>"
        "        <S_MOA><C_C516><D_5025>125</D_5025><D_5004>50.02</D_5004></C_C516></S_MOA>"
        "      </G_SG34>"
        "    </G_SG26>"
        "    <G_SG26>"
        "      <S_LIN><D_1082>2</D_1082></S_LIN>"
        "      <S_QTY><C_C186><D_6063>47</D_6063><D_6060>1.00</D_6060><D_6411>PCE</D_6411></C_C186></S_QTY>"
        "      <G_SG27>"
        "        <S_MOA><C_C516><D_5025>203</D_5025><D_5004>50.02</D_5004></C_C516></S_MOA>"
        "      </G_SG27>"
        "      <G_SG34>"
        "        <S_MOA><C_C516><D_5025>125</D_5025><D_5004>50.02</D_5004></C_C516></S_MOA>"
        "      </G_SG34>"
        "    </G_SG26>"
        "    <G_SG50>"
<<<<<<< HEAD
        "      <S_MOA><C_C516><D_5025>9</D_5025><D_5004>100.00</D_5004></C_C516></S_MOA>"
        "    </G_SG50>"
        "    <G_SG52>"
        "      <S_MOA><C_C516><D_5025>125</D_5025><D_5004>100.00</D_5004></C_C516></S_MOA>"
        "    </G_SG52>"
=======
        "      <S_MOA><C_C516><D_5025>389</D_5025><D_5004>100.00</D_5004></C_C516></S_MOA>"
        "    </G_SG50>"
        "    <G_SG50>"
        "      <S_MOA><C_C516><D_5025>9</D_5025><D_5004>100.00</D_5004></C_C516></S_MOA>"
        "    </G_SG50>"
>>>>>>> 8bceb1b5
        "  </M_INVOIC>"
        "</Invoice>"
    )

    root = LET.fromstring(xml.encode())
<<<<<<< HEAD
    assert extract_header_net(root) == Decimal("100.00")

=======
>>>>>>> 8bceb1b5
    totals = parse_invoice_totals(root)

    assert totals["net"] == Decimal("100.00")
    assert totals["vat"] == Decimal("0.00")
    assert totals["gross"] == Decimal("100.00")
    assert totals["mismatch"] is False


def _write_allowance_invoice(path: Path) -> Path:
    xml = (
        "<Invoice xmlns='urn:eslog:2.00'>"
        "  <M_INVOIC>"
        "    <G_SG26>"
        "      <S_LIN><D_1082>1</D_1082></S_LIN>"
        "      <S_QTY><C_C186><D_6063>47</D_6063><D_6060>1.00</D_6060><D_6411>PCE</D_6411></C_C186></S_QTY>"
        "      <G_SG27>"
        "        <S_MOA><C_C516><D_5025>203</D_5025><D_5004>100.00</D_5004></C_C516></S_MOA>"
        "      </G_SG27>"
        "      <G_SG34>"
        "        <S_TAX><D_5283>7</D_5283><C_C241><D_5153>VAT</D_5153></C_C241><C_C243><D_5278>20.00</D_5278></C_C243><D_5305>S</D_5305></S_TAX>"
        "        <S_MOA><C_C516><D_5025>124</D_5025><D_5004>8.00</D_5004></C_C516></S_MOA>"
        "        <S_MOA><C_C516><D_5025>125</D_5025><D_5004>40.00</D_5004></C_C516></S_MOA>"
        "      </G_SG34>"
        "      <G_SG39>"
        "        <S_ALC><D_5463>A</D_5463><C_C552><D_5189>95</D_5189></C_C552></S_ALC>"
        "        <G_SG42>"
        "          <S_MOA><C_C516><D_5025>204</D_5025><D_5004>60.00</D_5004></C_C516></S_MOA>"
        "        </G_SG42>"
        "      </G_SG39>"
        "    </G_SG26>"
        "    <G_SG50>"
        "      <S_MOA><C_C516><D_5025>389</D_5025><D_5004>40.00</D_5004></C_C516></S_MOA>"
        "    </G_SG50>"
        "    <G_SG50>"
        "      <S_MOA><C_C516><D_5025>9</D_5025><D_5004>48.00</D_5004></C_C516></S_MOA>"
        "    </G_SG50>"
        "    <G_SG52>"
        "      <S_TAX><D_5283>7</D_5283><C_C241><D_5153>VAT</D_5153></C_C241><C_C243><D_5278>20.00</D_5278></C_C243><D_5305>S</D_5305></S_TAX>"
        "      <S_MOA><C_C516><D_5025>124</D_5025><D_5004>8.00</D_5004></C_C516></S_MOA>"
        "      <S_MOA><C_C516><D_5025>125</D_5025><D_5004>40.00</D_5004></C_C516></S_MOA>"
        "    </G_SG52>"
        "  </M_INVOIC>"
        "</Invoice>"
    )
    path.write_text(xml)
    return path


def test_parse_eslog_invoice_respects_line_allowance_header_totals(tmp_path):
    path = _write_allowance_invoice(tmp_path / "allowance.xml")

    df, ok = parse_eslog_invoice(path)

    assert ok
    assert df.attrs["gross_calc"] == Decimal("48.00")
    assert not df.attrs.get("gross_mismatch", False)
    assert df["vrednost"].sum() == Decimal("40.00")


def test_parse_invoice_totals_uses_header_amounts_with_allowance(tmp_path):
    path = _write_allowance_invoice(tmp_path / "allowance_totals.xml")

    tree = LET.parse(str(path))
    totals = parse_invoice_totals(tree)

    assert totals["net"] == Decimal("40.00")
    assert totals["vat"] == Decimal("8.00")
    assert totals["gross"] == Decimal("48.00")
    assert totals["mismatch"] is False
<|MERGE_RESOLUTION|>--- conflicted
+++ resolved
@@ -313,29 +313,20 @@
         "      </G_SG34>"
         "    </G_SG26>"
         "    <G_SG50>"
-<<<<<<< HEAD
         "      <S_MOA><C_C516><D_5025>9</D_5025><D_5004>100.00</D_5004></C_C516></S_MOA>"
         "    </G_SG50>"
         "    <G_SG52>"
         "      <S_MOA><C_C516><D_5025>125</D_5025><D_5004>100.00</D_5004></C_C516></S_MOA>"
         "    </G_SG52>"
-=======
-        "      <S_MOA><C_C516><D_5025>389</D_5025><D_5004>100.00</D_5004></C_C516></S_MOA>"
-        "    </G_SG50>"
-        "    <G_SG50>"
-        "      <S_MOA><C_C516><D_5025>9</D_5025><D_5004>100.00</D_5004></C_C516></S_MOA>"
-        "    </G_SG50>"
->>>>>>> 8bceb1b5
+
         "  </M_INVOIC>"
         "</Invoice>"
     )
 
     root = LET.fromstring(xml.encode())
-<<<<<<< HEAD
     assert extract_header_net(root) == Decimal("100.00")
 
-=======
->>>>>>> 8bceb1b5
+
     totals = parse_invoice_totals(root)
 
     assert totals["net"] == Decimal("100.00")
