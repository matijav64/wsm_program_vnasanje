--- conflicted
+++ resolved
@@ -82,10 +82,7 @@
     path.write_text(xml)
     assert extract_header_net(path) == Decimal("100.02")
 
-<<<<<<< HEAD
 
-=======
->>>>>>> 6676ab79
 def test_extract_header_net_prefers_gross_match_when_available(tmp_path):
     xml = (
         "<Invoice xmlns='urn:eslog:2.00'>"
@@ -120,7 +117,6 @@
     path = tmp_path / "moa_with_gross.xml"
     path.write_text(xml)
     assert extract_header_net(path) == Decimal("100.00")
-<<<<<<< HEAD
 
 
 def test_parse_eslog_invoice_trusts_consistent_header_totals(tmp_path):
@@ -175,5 +171,3 @@
     assert ok
     assert not df.attrs.get("gross_mismatch", False)
     assert df.attrs["gross_calc"] == Decimal("109.00")
-=======
->>>>>>> 6676ab79
