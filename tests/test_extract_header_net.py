from decimal import Decimal
from pathlib import Path

<<<<<<< HEAD
from lxml import etree as LET

from wsm.parsing.eslog import (
    extract_header_net,
    parse_eslog_invoice,
    parse_invoice_totals,
)
=======
from wsm.parsing.eslog import extract_header_net, parse_eslog_invoice
>>>>>>> 5be1096c


def test_extract_header_net_falls_back_to_moa_79(tmp_path):
    xml = (
        "<Invoice xmlns='urn:eslog:2.00'>"
        "  <M_INVOIC>"
        "    <G_SG50>"
        "      <S_MOA><C_C516><D_5025>79</D_5025><D_5004>45.67</D_5004></C_C516></S_MOA>"
        "    </G_SG50>"
        "  </M_INVOIC>"
        "</Invoice>"
    )
    xml_path = tmp_path / "moa79.xml"
    xml_path.write_text(xml)
    assert extract_header_net(xml_path) == Decimal("45.67")


def test_extract_header_net_handles_doc_discount(tmp_path):
    xml = (
        "<Invoice xmlns='urn:eslog:2.00'>"
        "  <M_INVOIC>"
        "    <G_SG50>"
        "      <S_MOA><C_C516><D_5025>203</D_5025><D_5004>100</D_5004></C_C516></S_MOA>"
        "      <S_ALC><D_5463>A</D_5463></S_ALC>"
        "      <S_MOA><C_C516><D_5025>204</D_5025><D_5004>-5</D_5004></C_C516></S_MOA>"
        "    </G_SG50>"
        "  </M_INVOIC>"
        "</Invoice>"
    )
    path = tmp_path / "disc.xml"
    path.write_text(xml)
    assert extract_header_net(path) == Decimal("95.00")


def test_extract_header_net_handles_doc_charge(tmp_path):
    xml = (
        "<Invoice xmlns='urn:eslog:2.00'>"
        "  <M_INVOIC>"
        "    <G_SG50>"
        "      <S_MOA><C_C516><D_5025>203</D_5025><D_5004>100</D_5004></C_C516></S_MOA>"
        "      <S_ALC><D_5463>A</D_5463></S_ALC>"
        "      <S_MOA><C_C516><D_5025>504</D_5025><D_5004>5</D_5004></C_C516></S_MOA>"
        "    </G_SG50>"
        "  </M_INVOIC>"
        "</Invoice>"
    )
    path = tmp_path / "charge.xml"
    path.write_text(xml)
    assert extract_header_net(path) == Decimal("105.00")


def test_extract_header_net_prefers_best_header_match(tmp_path):
    xml = (
        "<Invoice xmlns='urn:eslog:2.00'>"
        "  <M_INVOIC>"
        "    <G_SG26>"
        "      <S_LIN><C_C212><D_7140>1</D_7140></C_C212></S_LIN>"
        "      <G_SG27>"
        "        <S_MOA><C_C516><D_5025>203</D_5025><D_5004>50.01</D_5004></C_C516></S_MOA>"
        "      </G_SG27>"
        "    </G_SG26>"
        "    <G_SG26>"
        "      <S_LIN><C_C212><D_7140>2</D_7140></C_C212></S_LIN>"
        "      <G_SG27>"
        "        <S_MOA><C_C516><D_5025>203</D_5025><D_5004>50.01</D_5004></C_C516></S_MOA>"
        "      </G_SG27>"
        "    </G_SG26>"
        "    <G_SG50>"
        "      <S_MOA><C_C516><D_5025>389</D_5025><D_5004>100.00</D_5004></C_C516></S_MOA>"
        "    </G_SG50>"
        "    <G_SG50>"
        "      <S_MOA><C_C516><D_5025>79</D_5025><D_5004>100.02</D_5004></C_C516></S_MOA>"
        "    </G_SG50>"
        "  </M_INVOIC>"
        "</Invoice>"
    )
    path = tmp_path / "moa_mismatch.xml"
    path.write_text(xml)
    assert extract_header_net(path) == Decimal("100.02")


def test_extract_header_net_prefers_gross_match_when_available(tmp_path):
    xml = (
        "<Invoice xmlns='urn:eslog:2.00'>"
        "  <M_INVOIC>"
        "    <G_SG26>"
        "      <S_LIN><C_C212><D_7140>1</D_7140></C_C212></S_LIN>"
        "      <G_SG27>"
        "        <S_MOA><C_C516><D_5025>203</D_5025><D_5004>50.01</D_5004></C_C516></S_MOA>"
        "      </G_SG27>"
        "    </G_SG26>"
        "    <G_SG26>"
        "      <S_LIN><C_C212><D_7140>2</D_7140></C_C212></S_LIN>"
        "      <G_SG27>"
        "        <S_MOA><C_C516><D_5025>203</D_5025><D_5004>50.01</D_5004></C_C516></S_MOA>"
        "      </G_SG27>"
        "    </G_SG26>"
        "    <G_SG50>"
        "      <S_MOA><C_C516><D_5025>389</D_5025><D_5004>100.00</D_5004></C_C516></S_MOA>"
        "    </G_SG50>"
        "    <G_SG50>"
        "      <S_MOA><C_C516><D_5025>79</D_5025><D_5004>100.02</D_5004></C_C516></S_MOA>"
        "    </G_SG50>"
        "    <G_SG50>"
        "      <S_MOA><C_C516><D_5025>9</D_5025><D_5004>109.00</D_5004></C_C516></S_MOA>"
        "    </G_SG50>"
        "    <G_SG52>"
        "      <S_MOA><C_C516><D_5025>124</D_5025><D_5004>9.00</D_5004></C_C516></S_MOA>"
        "    </G_SG52>"
        "  </M_INVOIC>"
        "</Invoice>"
    )
    path = tmp_path / "moa_with_gross.xml"
    path.write_text(xml)
    assert extract_header_net(path) == Decimal("100.00")


def test_parse_eslog_invoice_trusts_consistent_header_totals(tmp_path):
    xml = (
        "<Invoice xmlns='urn:eslog:2.00'>"
        "  <M_INVOIC>"
        "    <G_SG26>"
        "      <S_LIN><D_1082>1</D_1082></S_LIN>"
        "      <S_QTY><C_C186><D_6063>47</D_6063><D_6060>1.00</D_6060><D_6411>PCE</D_6411></C_C186></S_QTY>"
        "      <G_SG27>"
        "        <S_MOA><C_C516><D_5025>203</D_5025><D_5004>50.01</D_5004></C_C516></S_MOA>"
        "      </G_SG27>"
        "      <G_SG34>"
        "        <S_TAX><C_C241><D_5153>VAT</D_5153></C_C241></S_TAX>"
        "        <S_MOA><C_C516><D_5025>124</D_5025><D_5004>4.50</D_5004></C_C516></S_MOA>"
        "        <S_MOA><C_C516><D_5025>125</D_5025><D_5004>50.01</D_5004></C_C516></S_MOA>"
        "      </G_SG34>"
        "    </G_SG26>"
        "    <G_SG26>"
        "      <S_LIN><D_1082>2</D_1082></S_LIN>"
        "      <S_QTY><C_C186><D_6063>47</D_6063><D_6060>1.00</D_6060><D_6411>PCE</D_6411></C_C186></S_QTY>"
        "      <G_SG27>"
        "        <S_MOA><C_C516><D_5025>203</D_5025><D_5004>50.01</D_5004></C_C516></S_MOA>"
        "      </G_SG27>"
        "      <G_SG34>"
        "        <S_TAX><C_C241><D_5153>VAT</D_5153></C_C241></S_TAX>"
        "        <S_MOA><C_C516><D_5025>124</D_5025><D_5004>4.50</D_5004></C_C516></S_MOA>"
        "        <S_MOA><C_C516><D_5025>125</D_5025><D_5004>50.01</D_5004></C_C516></S_MOA>"
        "      </G_SG34>"
        "    </G_SG26>"
        "    <G_SG50>"
        "      <S_MOA><C_C516><D_5025>389</D_5025><D_5004>100.00</D_5004></C_C516></S_MOA>"
        "    </G_SG50>"
        "    <G_SG50>"
        "      <S_MOA><C_C516><D_5025>79</D_5025><D_5004>100.02</D_5004></C_C516></S_MOA>"
        "    </G_SG50>"
        "    <G_SG50>"
        "      <S_MOA><C_C516><D_5025>9</D_5025><D_5004>109.00</D_5004></C_C516></S_MOA>"
        "    </G_SG50>"
        "    <G_SG52>"
        "      <S_MOA><C_C516><D_5025>124</D_5025><D_5004>9.00</D_5004></C_C516></S_MOA>"
        "      <S_MOA><C_C516><D_5025>125</D_5025><D_5004>100.00</D_5004></C_C516></S_MOA>"
        "    </G_SG52>"
        "  </M_INVOIC>"
        "</Invoice>"
    )
    path = tmp_path / "header_totals.xml"
    path.write_text(xml)

    df, ok = parse_eslog_invoice(path)

    assert ok
    assert not df.attrs.get("gross_mismatch", False)
    assert df.attrs["gross_calc"] == Decimal("109.00")
<<<<<<< HEAD


def _write_allowance_invoice(path: Path) -> Path:
    xml = (
        "<Invoice xmlns='urn:eslog:2.00'>"
        "  <M_INVOIC>"
        "    <G_SG26>"
        "      <S_LIN><D_1082>1</D_1082></S_LIN>"
        "      <S_QTY><C_C186><D_6063>47</D_6063><D_6060>1.00</D_6060><D_6411>PCE</D_6411></C_C186></S_QTY>"
        "      <G_SG27>"
        "        <S_MOA><C_C516><D_5025>203</D_5025><D_5004>100.00</D_5004></C_C516></S_MOA>"
        "      </G_SG27>"
        "      <G_SG34>"
        "        <S_TAX><D_5283>7</D_5283><C_C241><D_5153>VAT</D_5153></C_C241><C_C243><D_5278>20.00</D_5278></C_C243><D_5305>S</D_5305></S_TAX>"
        "        <S_MOA><C_C516><D_5025>124</D_5025><D_5004>8.00</D_5004></C_C516></S_MOA>"
        "        <S_MOA><C_C516><D_5025>125</D_5025><D_5004>40.00</D_5004></C_C516></S_MOA>"
        "      </G_SG34>"
        "      <G_SG39>"
        "        <S_ALC><D_5463>A</D_5463><C_C552><D_5189>95</D_5189></C_C552></S_ALC>"
        "        <G_SG42>"
        "          <S_MOA><C_C516><D_5025>204</D_5025><D_5004>60.00</D_5004></C_C516></S_MOA>"
        "        </G_SG42>"
        "      </G_SG39>"
        "    </G_SG26>"
        "    <G_SG50>"
        "      <S_MOA><C_C516><D_5025>389</D_5025><D_5004>40.00</D_5004></C_C516></S_MOA>"
        "    </G_SG50>"
        "    <G_SG50>"
        "      <S_MOA><C_C516><D_5025>9</D_5025><D_5004>48.00</D_5004></C_C516></S_MOA>"
        "    </G_SG50>"
        "    <G_SG52>"
        "      <S_TAX><D_5283>7</D_5283><C_C241><D_5153>VAT</D_5153></C_C241><C_C243><D_5278>20.00</D_5278></C_C243><D_5305>S</D_5305></S_TAX>"
        "      <S_MOA><C_C516><D_5025>124</D_5025><D_5004>8.00</D_5004></C_C516></S_MOA>"
        "      <S_MOA><C_C516><D_5025>125</D_5025><D_5004>40.00</D_5004></C_C516></S_MOA>"
        "    </G_SG52>"
        "  </M_INVOIC>"
        "</Invoice>"
    )
    path.write_text(xml)
    return path


def test_parse_eslog_invoice_respects_line_allowance_header_totals(tmp_path):
    path = _write_allowance_invoice(tmp_path / "allowance.xml")

    df, ok = parse_eslog_invoice(path)

    assert ok
    assert df.attrs["gross_calc"] == Decimal("48.00")
    assert not df.attrs.get("gross_mismatch", False)
    assert df["vrednost"].sum() == Decimal("40.00")


def test_parse_invoice_totals_uses_header_amounts_with_allowance(tmp_path):
    path = _write_allowance_invoice(tmp_path / "allowance_totals.xml")

    tree = LET.parse(str(path))
    totals = parse_invoice_totals(tree)

    assert totals["net"] == Decimal("40.00")
    assert totals["vat"] == Decimal("8.00")
    assert totals["gross"] == Decimal("48.00")
    assert totals["mismatch"] is False
=======
>>>>>>> 5be1096c
<|MERGE_RESOLUTION|>--- conflicted
+++ resolved
@@ -1,7 +1,6 @@
 from decimal import Decimal
 from pathlib import Path
 
-<<<<<<< HEAD
 from lxml import etree as LET
 
 from wsm.parsing.eslog import (
@@ -9,9 +8,7 @@
     parse_eslog_invoice,
     parse_invoice_totals,
 )
-=======
-from wsm.parsing.eslog import extract_header_net, parse_eslog_invoice
->>>>>>> 5be1096c
+
 
 
 def test_extract_header_net_falls_back_to_moa_79(tmp_path):
@@ -181,7 +178,6 @@
     assert ok
     assert not df.attrs.get("gross_mismatch", False)
     assert df.attrs["gross_calc"] == Decimal("109.00")
-<<<<<<< HEAD
 
 
 def _write_allowance_invoice(path: Path) -> Path:
@@ -245,5 +241,3 @@
     assert totals["vat"] == Decimal("8.00")
     assert totals["gross"] == Decimal("48.00")
     assert totals["mismatch"] is False
-=======
->>>>>>> 5be1096c
