from decimal import Decimal
from wsm.parsing.eslog import parse_invoice


def test_parse_invoice_high_precision_values():
    xml = (
        "<Invoice>"
        "  <InvoiceTotal>131.9999</InvoiceTotal>"
        "  <LineItems>"
        "    <LineItem>"
        "      <PriceNet>50.5555</PriceNet>"
        "      <Quantity>1</Quantity>"
        "      <DiscountPct>0.00</DiscountPct>"
        "    </LineItem>"
        "    <LineItem>"
        "      <PriceNet>81.4444</PriceNet>"
        "      <Quantity>1</Quantity>"
        "      <DiscountPct>0.00</DiscountPct>"
        "    </LineItem>"
        "  </LineItems>"
        "</Invoice>"
    )
<<<<<<< HEAD
    df, header_total, ok = parse_invoice(xml)
    assert header_total == Decimal("132.00")
    assert sum(df["izracunana_vrednost"]) == Decimal("132.00")
    assert ok
=======
    df, header_total, discount_total = parse_invoice(xml)
    assert header_total == Decimal("132.00")
    assert discount_total == Decimal("0")
    assert sum(df["izracunana_vrednost"]) == Decimal("132.00")
>>>>>>> 6294a35c
<|MERGE_RESOLUTION|>--- conflicted
+++ resolved
@@ -20,14 +20,9 @@
         "  </LineItems>"
         "</Invoice>"
     )
-<<<<<<< HEAD
-    df, header_total, ok = parse_invoice(xml)
-    assert header_total == Decimal("132.00")
-    assert sum(df["izracunana_vrednost"]) == Decimal("132.00")
-    assert ok
-=======
+
     df, header_total, discount_total = parse_invoice(xml)
     assert header_total == Decimal("132.00")
     assert discount_total == Decimal("0")
     assert sum(df["izracunana_vrednost"]) == Decimal("132.00")
->>>>>>> 6294a35c
+    assert ok