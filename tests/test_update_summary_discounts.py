--- conflicted
+++ resolved
@@ -30,10 +30,8 @@
         "_excluded_codes_upper": rl._excluded_codes_upper,
         "_booked_mask_from": rl._booked_mask_from,
         "_norm_wsm_code": rl._norm_wsm_code,
-<<<<<<< HEAD
         "DEC_SMALL_DISCOUNT": rl.DEC_SMALL_DISCOUNT,
-=======
->>>>>>> e47dd30b
+
     }
     exec(snippet, ns)
     return ns["_update_summary"], ns
