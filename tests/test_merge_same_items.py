from decimal import Decimal
import pandas as pd

from wsm.ui.review.helpers import _merge_same_items


def test_merge_same_items_merges_duplicates_keeps_gratis():
    df = pd.DataFrame(
        [
            {
                "wsm_sifra": "A",
                "naziv": "ItemA",
                "naziv_ckey": "itema",
                "enota_norm": "kos",
                "kolicina": Decimal("1"),
                "kolicina_norm": Decimal("1"),
                "vrednost": Decimal("10"),
                "rabata": Decimal("0"),
                "total_net": Decimal("10"),
                "ddv": Decimal("2.2"),
                "is_gratis": False,
            },
            {
                "wsm_sifra": "A",
                "naziv": "ItemA",
                "naziv_ckey": "itema",
                "enota_norm": "kos",
                "kolicina": Decimal("1"),
                "kolicina_norm": Decimal("1"),
                "vrednost": Decimal("10"),
                "rabata": Decimal("0"),
                "total_net": Decimal("10"),
                "ddv": Decimal("2.2"),
                "is_gratis": False,
            },
            {
                "wsm_sifra": "B",
                "naziv": "ItemB",
                "naziv_ckey": "itemb",
                "enota_norm": "kos",
                "kolicina": Decimal("2"),
                "kolicina_norm": Decimal("2"),
                "vrednost": Decimal("20"),
                "rabata": Decimal("0"),
                "total_net": Decimal("20"),
                "ddv": Decimal("4.4"),
                "is_gratis": False,
            },
            {
                "wsm_sifra": "B",
                "naziv": "ItemB",
                "naziv_ckey": "itemb",
                "enota_norm": "kos",
                "kolicina": Decimal("2"),
                "kolicina_norm": Decimal("2"),
                "vrednost": Decimal("20"),
                "rabata": Decimal("0"),
                "total_net": Decimal("20"),
                "ddv": Decimal("4.4"),
                "is_gratis": False,
            },
            {
                "wsm_sifra": "C",
                "naziv": "Free",
                "naziv_ckey": "free",
                "enota_norm": "kos",
                "kolicina": Decimal("1"),
                "kolicina_norm": Decimal("1"),
                "vrednost": Decimal("0"),
                "rabata": Decimal("0"),
                "total_net": Decimal("0"),
                "ddv": Decimal("0"),
                "is_gratis": True,
            },
            {
                "wsm_sifra": "C",
                "naziv": "Free",
                "naziv_ckey": "free",
                "enota_norm": "kos",
                "kolicina": Decimal("1"),
                "kolicina_norm": Decimal("1"),
                "vrednost": Decimal("0"),
                "rabata": Decimal("0"),
                "total_net": Decimal("0"),
                "ddv": Decimal("0"),
                "is_gratis": True,
            },
        ]
    )

    result = _merge_same_items(df)

    # Two non-gratis groups should be merged into single rows
    merged_a = result[
        (result["wsm_sifra"] == "A") & (~result["is_gratis"])
    ].iloc[0]
    assert merged_a["kolicina"] == Decimal("2")
    assert merged_a["total_net"] == Decimal("20")
    assert merged_a["ddv"] == Decimal("4.4")

    merged_b = result[
        (result["wsm_sifra"] == "B") & (~result["is_gratis"])
    ].iloc[0]
    assert merged_b["kolicina"] == Decimal("4")
    assert merged_b["total_net"] == Decimal("40")
    assert merged_b["ddv"] == Decimal("8.8")

    # Gratis lines should merge with each other but stay separate from paid
    merged_c = result[
        (result["wsm_sifra"] == "C") & (result["is_gratis"])
    ].iloc[0]
    assert merged_c["kolicina"] == Decimal("2")
    assert merged_c["total_net"] == Decimal("0")
    assert merged_c["ddv"] == Decimal("0")
    assert len(result) == 3

    # VAT should sum across merged rows as expected
    assert result["ddv"].sum() == Decimal("13.2")


def test_merge_same_items_handles_none_in_numeric_columns():
    df = pd.DataFrame(
        [
            {
                "wsm_sifra": "A",
                "naziv": "ItemA",
                "naziv_ckey": "itema",
                "enota_norm": "kos",
                "kolicina": None,
                "kolicina_norm": None,
                "vrednost": Decimal("10"),
                "rabata": Decimal("0"),
                "total_net": Decimal("10"),
                "ddv": Decimal("2.2"),
                "is_gratis": False,
            },
            {
                "wsm_sifra": "A",
                "naziv": "ItemA",
                "naziv_ckey": "itema",
                "enota_norm": "kos",
                "kolicina": Decimal("1"),
                "kolicina_norm": Decimal("1"),
                "vrednost": Decimal("10"),
                "rabata": Decimal("0"),
                "total_net": Decimal("10"),
                "ddv": Decimal("2.2"),
                "is_gratis": False,
            },
        ]
    )

    result = _merge_same_items(df)

    assert len(result) == 1
    merged = result.iloc[0]
    assert merged["kolicina"] == Decimal("1")
    assert merged["kolicina_norm"] == Decimal("1")
    assert merged["vrednost"] == Decimal("20")
    assert merged["total_net"] == Decimal("20")
    assert merged["ddv"] == Decimal("4.4")


def test_merge_same_items_groups_by_discount_not_price():
    df = pd.DataFrame(
        [
            {
                "sifra_dobavitelja": "123",
                "naziv_ckey": "paprika",
                "enota_norm": "kg",
                "wsm_sifra": "PAP",
                "is_gratis": False,
                "kolicina_norm": Decimal("1"),
                "total_net": Decimal("2.251"),
                "cena_po_rabatu": Decimal("2.251"),
                "eff_discount_pct": Decimal("0"),
                "rabata_pct": Decimal("0"),
            },
            {
                "sifra_dobavitelja": "123",
                "naziv_ckey": "paprika",
                "enota_norm": "kg",
                "wsm_sifra": "PAP",
                "is_gratis": False,
                "kolicina_norm": Decimal("1"),
                "total_net": Decimal("1.950"),
                "cena_po_rabatu": Decimal("1.950"),
                "eff_discount_pct": Decimal("0"),
                "rabata_pct": Decimal("0"),
            },
        ]
    )

    result = _merge_same_items(df)

    assert len(result) == 1
    merged = result.iloc[0]
    assert merged["kolicina_norm"] == Decimal("2")
    assert merged["total_net"] == Decimal("4.201")
    assert merged["cena_po_rabatu"] == Decimal("2.101")


<<<<<<< HEAD
def test_merge_same_items_tracks_returns():
    df = pd.DataFrame(
        [
            {
                "wsm_sifra": "X",
                "naziv_ckey": "pivo",
                "enota_norm": "L",
                "kolicina_norm": Decimal("20"),
                "vrednost": Decimal("30"),
                "rabata": Decimal("0"),
                "total_net": Decimal("30"),
                "ddv": Decimal("6"),
                "is_gratis": False,
            },
            {
                "wsm_sifra": "X",
                "naziv_ckey": "pivo",
                "enota_norm": "L",
                "kolicina_norm": Decimal("-20"),
                "vrednost": Decimal("-30"),
                "rabata": Decimal("0"),
                "total_net": Decimal("-30"),
                "ddv": Decimal("-6"),
                "is_gratis": False,
            },
        ]
    )

    merged = _merge_same_items(df)
    assert merged.loc[0, "kolicina_norm"] == Decimal("0")
    assert merged.loc[0, "vrnjeno"] == Decimal("20")


=======
>>>>>>> ffb882e7
def test_merge_same_items_preserves_discount_dimension():
    import wsm.ui.review.helpers as h

    h.GROUP_BY_DISCOUNT = True
    df = pd.DataFrame(
        {
            "wsm_sifra": ["1", "1"],
            "enota_norm": ["kos", "kos"],
            "is_gratis": [False, False],
            "kolicina": [Decimal("1"), Decimal("1")],
            "kolicina_norm": [Decimal("1"), Decimal("1")],
            "vrednost": [Decimal("10"), Decimal("10")],
            "rabata": [Decimal("2"), Decimal("1")],
            "rabata_pct": [Decimal("20"), Decimal("10")],
            "total_net": [Decimal("8"), Decimal("9")],
            "ddv": [Decimal("1.76"), Decimal("1.98")],
        }
    )
    merged = _merge_same_items(df)
    assert len(merged) == 2<|MERGE_RESOLUTION|>--- conflicted
+++ resolved
@@ -200,7 +200,6 @@
     assert merged["cena_po_rabatu"] == Decimal("2.101")
 
 
-<<<<<<< HEAD
 def test_merge_same_items_tracks_returns():
     df = pd.DataFrame(
         [
@@ -234,8 +233,7 @@
     assert merged.loc[0, "vrnjeno"] == Decimal("20")
 
 
-=======
->>>>>>> ffb882e7
+
 def test_merge_same_items_preserves_discount_dimension():
     import wsm.ui.review.helpers as h
 
